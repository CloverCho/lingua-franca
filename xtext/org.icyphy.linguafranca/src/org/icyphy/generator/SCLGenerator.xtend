package org.icyphy.generator

import java.util.Hashtable
import org.eclipse.emf.ecore.resource.Resource
import org.eclipse.xtext.generator.IFileSystemAccess2
import org.eclipse.xtext.generator.IGeneratorContext
import org.icyphy.linguaFranca.Reactor

class SCLGenerator extends GeneratorBase {
	val MAIN = "main"
	// http://plc4good.org.ua/files/03_downloads/SCL_table/SCL-cheat-sheet.pdf
	override void doGenerate(Resource resource, IFileSystemAccess2 fsa, IGeneratorContext context, Hashtable<String,String> importTable) {
		super.doGenerate(resource, fsa, context, importTable)
		for (reactor : resource.allContents.toIterable.filter(Reactor)) {
			clearCode()
			generateReactor(reactor, importTable)
			var filename = reactor.name
			if (filename.equalsIgnoreCase(MAIN)) {
				filename = _filename
			}
			fsa.generateFile(filename + ".scl", getCode())
		}
		/* FIXME: Removed to get it to compile.
		val graph = new ReactionGraph(this)
		// Calculate levels for the graph.
		graph.calculateLevels(main)
		val instanceName = main.definition.name
		clearCode()
		if (false) {
			val content = readFileInClasspath("/lib/SCL/Runtime.scl")
			if (content !== null) {
				pr(content)
			}
			pr("")
		}

		val allReactors = graph.nodes.map[it.parent.definition.getReactorClass()].toSet.sortBy[it.name].toArray(<Reactor>newArrayOfSize(0))  // TODO: This doesn't seem to include all reactors??
		val reactorIndices = allReactors.indexed.toMap([it.value], [it.key])
		val reactionIndices = newHashMap(allReactors.toInvertedMap[r | r.reactions.indexed.toMap([it.value], [it.key])].values.flatMap[it.entrySet].map[it.key -> it.value])
		val reactorName = _filename
		prBlock("FUNCTION run", "END_FUNCTION")[
			prBlock("VAR_IN_OUT", "END_VAR")[pr("%s: %s;", instanceName, reactorName)]
			// TODO: Figure out how to timestamp outputs
			// TODO: Add 't' and 't_present' field in structs!
			for (reactionInstance : graph.nodes.toList.sortBy[it.level]) {
				val reaction = reactionInstance.definition
				val reactorInstance = reactionInstance.parent
				val containerReactorInstance = reactorInstance.parent
				val containerReactor = containerReactorInstance.definition.getReactorClass()
				val containerReactorIndex = reactorIndices.get(containerReactor)
				val reactor = reactorInstance.definition.getReactorClass()
				val reactionIndex = reactionIndices.get(reaction) + 1;
				val reactionName = String.format("%s_%s", reactor.name, reactionIndex)
				val args = newArrayList(String.format("\"this\" := #%s.%s", instanceName, reactorInstance.definition.name))
				val instanceTriggerNames = reaction.triggers.map[reactorInstance.definition.name + "." + it];
				val containerConnectionMap = containerReactor.connections.toMap([it.rightPort], [it.leftPort])
				val incomings = instanceTriggerNames.map[containerConnectionMap.get(it)]
				incomings.indexed.forEach[if (it.value !== null) {
					args.add(String.format("%s := #%s.%s", instanceTriggerNames.get(it.key).split("\\.").last, containerReactorInstance.fullName, it.value))
				}]
				reaction.effects?.forEach[
					args.add(String.format("#%s := #%s.%s", it.variable.name, reactorInstance.fullName, it.variable.name))
					args.add(String.format("#%s_present := #%s.%s_present", it.variable.name, reactorInstance.fullName, it.variable.name))
				]
				val conditions = incomings.indexed.map[String.format("#%s.%s_present", containerReactorInstance.fullName, it.value ?: instanceTriggerNames.get(it.key))].filterNull.toList
				if (conditions.size == 0) {
					conditions.add("TRUE")
				}
				prBlock(String.format("IF (%s) THEN", conditions.join(" || ")), "END_IF;")[pr("\"%s\"(%s);", reactionName, args.join(", "))]
			}
		]
		fsa.generateFile("run.scl", getCode())
		* 
		*/
	}

	override generateReactor(Reactor reactor, Hashtable<String,String> importTable) {
		super.generateReactor(reactor, importTable)
		if (reactor.preamble !== null) {
			pr(removeCodeDelimiter(reactor.preamble.code))
		}
		val inputs = newLinkedHashMap(reactor.inputs.map[it.name -> it.type])
		val outputs = newLinkedHashMap(reactor.outputs.map[it.name -> it.type])
		for (param : reactor.parameters) {
		}
		val reactorName = if (reactor.name.equalsIgnoreCase(MAIN)) _filename else reactor.name
		prBlock(String.format("TYPE %s", reactorName), "END_UDT")[
			prBlock("STRUCT", "END_STRUCT")[
				pr("next_firing_time: DINT;  // FOR INTERNAL USE ONLY")
<<<<<<< HEAD
				// FIXME: Removed to get it to compile.
				// reactor.instances.forEach[pr("%s: %s;", it.name, it.reactorClass)]
=======
				reactor.instantiations.forEach[pr("%s: %s;", it.name, it.reactorClass)]
>>>>>>> 068e8485
				reactor.states.forEach[pr("%s: %s;", it.name, it.type)]
				reactor.outputs.forEach[
					pr("%s: %s;  // FOR INTERNAL USE ONLY", it.name, it.type)
					pr("%s_present: BOOL;  // FOR INTERNAL USE ONLY", it.name, it.type)
				]
			]
		]
		reactor.reactions.forEach[reaction, r |
			val reaction_name = String.format("%s_%s", reactorName, r + 1)
			prBlock(String.format("FUNCTION %s", reaction_name), "END_FUNCTION")[
				prBlock("VAR_IN_OUT", "END_VAR")[
					pr("this: %s;", reactorName)
				]
				prBlock("VAR_INPUT", "END_VAR")[
					reaction.triggers?.forEach[
						pr("%s: %s;", it.variable.name, inputs.get(it.variable.name))
						pr("%s_present: %s;", it.variable.name, "BOOL")
					]
					reaction.sources?.forEach[
						pr("%s: %s;", it.variable.name, inputs.get(it.variable.name))
						pr("%s_present: %s;", it.variable.name, "BOOL")
					]
				]
				prBlock("VAR_OUTPUT", "END_VAR")[
					reaction.effects?.forEach[
						pr("%s: %s;", it.variable.name, outputs.get(it.variable.name))
						pr("%s_present: %s;", it.variable.name, "BOOL")
					]
				]
				for (parameter: reactor.parameters) {
					// TODO: Handle parameters
				}
				reaction.effects?.forEach[
					pr("%s_present := %s;", it.variable.name, "TRUE")
				]
				pr(removeCodeDelimiter(reaction.code))
			]
		]
	}

<<<<<<< HEAD
    /* FIXME: Removed to get it to compile.
	override instantiate(
		Instance instance,
		Instance container,
		Hashtable<String,String> importTable
	) {
		var reactor = instance.reactorClass
//		if (reactor === null) {
//			reportError(instance, String.format("No such reactor: %s", instance.reactorClass))
//			return null
//		}
		super.instantiate(instance, container, importTable)
		//reactorInstance
	}
	*
	*/
=======
//	override instantiate(
//		ReactorInstance instance,
//		ReactorInstance container,
//		Hashtable<String,String> importTable
//	) {
//		var reactor = instance.reactorClass
////		if (reactor === null) {
////			reportError(instance, String.format("No such reactor: %s", instance.reactorClass))
////			return null
////		}
//		super.instantiate(instance, container, importTable)
//		//reactorInstance
//	}
>>>>>>> 068e8485
}<|MERGE_RESOLUTION|>--- conflicted
+++ resolved
@@ -87,12 +87,7 @@
 		prBlock(String.format("TYPE %s", reactorName), "END_UDT")[
 			prBlock("STRUCT", "END_STRUCT")[
 				pr("next_firing_time: DINT;  // FOR INTERNAL USE ONLY")
-<<<<<<< HEAD
-				// FIXME: Removed to get it to compile.
-				// reactor.instances.forEach[pr("%s: %s;", it.name, it.reactorClass)]
-=======
 				reactor.instantiations.forEach[pr("%s: %s;", it.name, it.reactorClass)]
->>>>>>> 068e8485
 				reactor.states.forEach[pr("%s: %s;", it.name, it.type)]
 				reactor.outputs.forEach[
 					pr("%s: %s;  // FOR INTERNAL USE ONLY", it.name, it.type)
@@ -133,7 +128,6 @@
 		]
 	}
 
-<<<<<<< HEAD
     /* FIXME: Removed to get it to compile.
 	override instantiate(
 		Instance instance,
@@ -150,19 +144,4 @@
 	}
 	*
 	*/
-=======
-//	override instantiate(
-//		ReactorInstance instance,
-//		ReactorInstance container,
-//		Hashtable<String,String> importTable
-//	) {
-//		var reactor = instance.reactorClass
-////		if (reactor === null) {
-////			reportError(instance, String.format("No such reactor: %s", instance.reactorClass))
-////			return null
-////		}
-//		super.instantiate(instance, container, importTable)
-//		//reactorInstance
-//	}
->>>>>>> 068e8485
 }