/* Generator for C target. */

/*************
Copyright (c) 2019-2021, The University of California at Berkeley.

Redistribution and use in source and binary forms, with or without modification,
are permitted provided that the following conditions are met:

1. Redistributions of source code must retain the above copyright notice,
   this list of conditions and the following disclaimer.

2. Redistributions in binary form must reproduce the above copyright notice,
   this list of conditions and the following disclaimer in the documentation
   and/or other materials provided with the distribution.

THIS SOFTWARE IS PROVIDED BY THE COPYRIGHT HOLDERS AND CONTRIBUTORS "AS IS" AND ANY
EXPRESS OR IMPLIED WARRANTIES, INCLUDING, BUT NOT LIMITED TO, THE IMPLIED WARRANTIES OF
MERCHANTABILITY AND FITNESS FOR A PARTICULAR PURPOSE ARE DISCLAIMED. IN NO EVENT SHALL
THE COPYRIGHT HOLDER OR CONTRIBUTORS BE LIABLE FOR ANY DIRECT, INDIRECT, INCIDENTAL,
SPECIAL, EXEMPLARY, OR CONSEQUENTIAL DAMAGES (INCLUDING, BUT NOT LIMITED TO,
PROCUREMENT OF SUBSTITUTE GOODS OR SERVICES; LOSS OF USE, DATA, OR PROFITS; OR BUSINESS
INTERRUPTION) HOWEVER CAUSED AND ON ANY THEORY OF LIABILITY, WHETHER IN CONTRACT,
STRICT LIABILITY, OR TORT (INCLUDING NEGLIGENCE OR OTHERWISE) ARISING IN ANY WAY OUT OF
THE USE OF THIS SOFTWARE, EVEN IF ADVISED OF THE POSSIBILITY OF SUCH DAMAGE.
***************/

package org.icyphy.generator

import java.io.File
import java.io.FileOutputStream
import java.math.BigInteger
import java.util.ArrayList
import java.util.Collection
import java.util.LinkedHashMap
import java.util.LinkedHashSet
import java.util.LinkedList
import java.util.Set
import java.util.regex.Pattern
import org.eclipse.emf.ecore.EObject
import org.eclipse.emf.ecore.resource.Resource
import org.eclipse.xtext.generator.IFileSystemAccess2
import org.eclipse.xtext.generator.IGeneratorContext
import org.eclipse.xtext.nodemodel.util.NodeModelUtils
import org.icyphy.ASTUtils
import org.icyphy.FileConfig
import org.icyphy.InferredType
import org.icyphy.Target
import org.icyphy.TargetProperty.ClockSyncMode
import org.icyphy.TargetProperty.CoordinationType
import org.icyphy.TimeValue
import org.icyphy.linguaFranca.Action
import org.icyphy.linguaFranca.ActionOrigin
import org.icyphy.linguaFranca.Code
import org.icyphy.linguaFranca.Delay
import org.icyphy.linguaFranca.Input
import org.icyphy.linguaFranca.Instantiation
import org.icyphy.linguaFranca.Output
import org.icyphy.linguaFranca.Port
import org.icyphy.linguaFranca.Reaction
import org.icyphy.linguaFranca.Reactor
import org.icyphy.linguaFranca.ReactorDecl
import org.icyphy.linguaFranca.StateVar
import org.icyphy.linguaFranca.Timer
import org.icyphy.linguaFranca.TriggerRef
import org.icyphy.linguaFranca.TypedVariable
import org.icyphy.linguaFranca.VarRef
import org.icyphy.linguaFranca.Variable

import static extension org.icyphy.ASTUtils.*
<<<<<<< HEAD
import org.icyphy.FileConfig
import org.icyphy.linguaFranca.Value
=======
>>>>>>> 57ef5693

/** 
 * Generator for C target. This class generates C code definining each reactor
 * class given in the input .lf file and imported .lf files. The generated code
 * has the following components:
 * 
 * * A typedef for inputs, outputs, and actions of each reactor class. These
 *   define the types of the variables that reactions use to access inputs and
 *   action values and to set output values.
 * 
 * * A typedef for a "self" struct for each reactor class. One instance of this
 *   struct will be created for each reactor instance. See below for details.
 * 
 * * A function definition for each reaction in each reactor class. These
 *   functions take an instance of the self struct as an argument.
 * 
 * * A constructor function for each reactor class. This is used to create
 *   a new instance of the reactor.
 * 
 * * A destructor function for each reactor class. This frees all dynamically
 *   allocated memory associated with an instance of the class.
 * 
 * After these, the main generated function is `__initialize_trigger_objects()`.
 * This function creates the instances of reactors (using their constructors)
 * and makes connections between them.
 * 
 * A few other smaller functions are also generated.
 * 
 * ## Self Struct
 * 
 * The "self" struct has fields for each of the following:
 * 
 * * parameter: the field name and type match the parameter.
 * * state: the field name and type match the state.
 * * action: the field name prepends the action name with "__".
 *   A second field for the action is also created to house the trigger_t object.
 *   That second field prepends the action name with "___".
 * * output: the field name prepends the output name with "__".
 * * input:  the field name prepends the output name with "__".
 *   A second field for the input is also created to house the trigger_t object.
 *   That second field prepends the input name with "___".
 *
 * If, in addition, the reactor contains other reactors and reacts to their outputs,
 * then there will be a struct within the self struct for each such contained reactor.
 * The name of that self struct will be the name of the contained reactor prepended with "__".
 * That inside struct will contain pointers the outputs of the contained reactors
 * that are read together with pointers to booleans indicating whether those outputs are present.
 * 
 * If, in addition, the reactor has a reaction to shutdown, then there will be a pointer to
 * trigger_t object (see reactor.h) for the shutdown event and an action struct named
 * __shutdown on the self struct.
 * 
 * ## Reaction Functions
 * 
 * For each reaction in a reactor class, this generator will produce a C function
 * that expects a pointer to an instance of the "self" struct as an argument.
 * This function will contain verbatim the C code specified in the reaction, but
 * before that C code, the generator inserts a few lines of code that extract from the
 * self struct the variables that that code has declared it will use. For example, if
 * the reaction declares that it is triggered by or uses an input named "x" of type
 * int, the function will contain a line like this:
 * ```
 *     e_x_t* x = self->__x;
 * ```
 * where `r` is the full name of the reactor class and the struct type `r_x_t`
 * will be defined like this:
 * ```
 *     typedef struct {
 *         int value;
 *         bool is_present;
 *         int num_destinations;
 *     } r_x_t;
 * ```
 * The above assumes the type of `x` is `int`.
 * If the programmer fails to declare that it uses x, then the absence of the
 * above code will trigger a compile error when the verbatim code attempts to read `x`.
 *
 * ## Constructor
 * 
 * For each reactor class, this generator will create a constructor function named
 * `new_r`, where `r` is the reactor class name. This function will malloc and return
 * a pointer to an instance of the "self" struct.  This struct initially represents
 * an unconnected reactor. To establish connections between reactors, additional
 * information needs to be inserted (see below). The self struct is made visible
 * to the body of a reaction as a variable named "self".  The self struct contains the
 * following:
 * 
 * * Parameters: For each parameter `p` of the reactor, there will be a field `p`
 *   with the type and value of the parameter. So C code in the body of a reaction
 *   can access parameter values as `self->p`.
 * 
 * * State variables: For each state variable `s` of the reactor, there will be a field `s`
 *   with the type and value of the state variable. So C code in the body of a reaction
 *   can access state variables as as `self->s`.
 * 
 * The self struct also contains various fields that the user is not intended to
 * use. The names of these fields begin with at least two underscores. They are:
 * 
 * * Outputs: For each output named `out`, there will be a field `__out` that is
 *   a struct containing a value field whose type matches that of the output.
 *   The output value is stored here. That struct also has a field `is_present`
 *   that is a boolean indicating whether the output has been set.
 *   This field is reset to false at the start of every time
 *   step. There is also a field `num_destinations` whose value matches the
 *   number of downstream reactions that use this variable. This field must be
 *   set when connections are made or changed. It is used to initialize
 *   reference counts for dynamically allocated message payloads.
 * 
 * * Inputs: For each input named `in` of type T, there is a field named `__in`
 *   that is a pointer struct with a value field of type T. The struct pointed
 *   to also has an `is_present` field of type bool that indicates whether the
 *   input is present.
 * 
 * * Outputs of contained reactors: If a reactor reacts to outputs of a
 *   contained reactor `r`, then the self struct will contain a nested struct
 *   named `__r` that has fields pointing to those outputs. For example,
 *   if `r` has an output `out` of type T, then there will be field in `__r`
 *   named `out` that points to a struct containing a value field
 *   of type T and a field named `is_present` of type bool.
 * 
 * * Inputs of contained reactors: If a reactor sends to inputs of a
 *   contained reactor `r`, then the self struct will contain a nested struct
 *   named `__r` that has fields for storing the values provided to those
 *   inputs. For example, if R has an input `in` of type T, then there will
 *   be field in __R named `in` that is a struct with a value field
 *   of type T and a field named `is_present` of type bool.
 * 
 * * Actions: If the reactor has an action a (logical or physical), then there
 *   will be a field in the self struct named `__a` and another named `___a`.
 *   The type of the first is specific to the action and contains a `value`
 *   field with the type and value of the action (if it has a value). That
 *   struct also has a `has_value` field, an `is_present` field, and a
 *   `token` field (which is NULL if the action carries no value).
 *   The `___a` field is of type trigger_t.
 *   That struct contains various things, including an array of reactions
 *   sensitive to this trigger and a lf_token_t struct containing the value of
 *   the action, if it has a value.  See reactor.h in the C library for
 *   details.
 * 
 * * Reactions: Each reaction will have several fields in the self struct.
 *   Each of these has a name that begins with `___reaction_i`, where i is
 *   the number of the reaction, starting with 0. The fields are:
 *   * ___reaction_i: The struct that is put onto the reaction queue to
 *     execute the reaction (see reactor.h in the C library).
 * 
 *  * Timers: For each timer t, there is are two fields in the self struct:
 *    * ___t: The trigger_t struct for this timer (see reactor.h).
 *    * ___t_reactions: An array of reactions (pointers to the
 *      reaction_t structs on this self struct) sensitive to this timer.
 *
 * * Triggers: For each Timer, Action, Input, and Output of a contained
 *   reactor that triggers reactions, there will be a trigger_t struct
 *   on the self struct with name `___t`, where t is the name of the trigger.
 * 
 * ## Destructor
 * 
 * For each reactor class, this generator will create a constructor function named
 * `delete_r`, where `r` is the reactor class name. This function takes a self
 * struct for the class as an argument and frees all dynamically allocated memory
 * for the instance of the class. 
 * 
 * ## Connections Between Reactors
 * 
 * Establishing connections between reactors involves two steps.
 * First, each destination (e.g. an input port) must have pointers to
 * the source (the output port). As explained above, for an input named
 * `in`, the field `__in->value` is a pointer to the output data being read.
 * In addition, `__in->is_present` is a pointer to the corresponding
 * `out->is_present` field of the output reactor's self struct.
 *  
 * In addition, the `reaction_i` struct on the self struct has a `triggers`
 * field that records all the trigger_t structs for ports and reactions
 * that are triggered by the i-th reaction. The triggers field is
 * an array of arrays of pointers to trigger_t structs.
 * The length of the outer array is the number of output ports the
 * reaction effects plus the number of input ports of contained
 * reactors that it effects. Each inner array has a length equal to the
 * number final destinations of that output port or input port.
 * The reaction_i struct has an array triggered_sizes that indicates
 * the sizes of these inner arrays. The num_outputs field of the
 * reaction_i struct gives the length of the triggered_sizes and
 * (outer) triggers arrays.
 * 
 * ## Runtime Tables
 * 
 * This generator creates an populates the following tables used at run time.
 * These tables may have to be resized and adjusted when mutations occur.
 * 
 * * __is_present_fields: An array of pointers to booleans indicating whether an
 *   event is present. The __start_time_step() function in reactor_common.c uses
 *   this to mark every event absent at the start of a time step. The size of this
 *   table is contained in the variable __is_present_fields_size.
 * 
 * * __tokens_with_ref_count: An array of pointers to structs that point to lf_token_t
 *   objects, which carry non-primitive data types between reactors. This is used
 *   by the __start_time_step() function to decrement reference counts, if necessary,
 *   at the conclusion of a time step. Then the reference count reaches zero, the
 *   memory allocated for the lf_token_t object will be freed.  The size of this
 *   array is stored in the __tokens_with_ref_count_size variable.
 * 
 * * __shutdown_triggers: An array of pointers to trigger_t structs for shutdown
 *   reactions. The length of this table is in the __shutdown_triggers_size
 *   variable.
 * 
 * * __timer_triggers: An array of pointers to trigger_t structs for timers that
 *   need to be started when the program runs. The length of this table is in the
 *   __timer_triggers_size variable.
 * 
 * * __action_table: For a federated execution, each federate will have this table
 *   that maps port IDs to the corresponding trigger_t struct.
 * 
 * @author{Edward A. Lee <eal@berkeley.edu>}
 * @author{Marten Lohstroh <marten@berkeley.edu>}
 * @author{Mehrdad Niknami <mniknami@berkeley.edu>}
 * @author{Christian Menard <christian.menard@tu-dresden.de>}
 * @author{Matt Weber <matt.weber@berkeley.edu>}
 */
class CGenerator extends GeneratorBase {
    
    ////////////////////////////////////////////
    //// Private variables
        
    // Place to collect code to initialize the trigger objects for all reactor instances.
    protected var initializeTriggerObjects = new StringBuilder()

    // Place to collect code to go at the end of the __initialize_trigger_objects() function.
    var initializeTriggerObjectsEnd = new StringBuilder()

    // The command to run the generated code if specified in the target directive.
    var runCommand = new ArrayList<String>()

    // Place to collect code to execute at the start of a time step.
    var startTimeStep = new StringBuilder()
    
    /** Count of the number of is_present fields of the self struct that
     *  need to be reinitialized in __start_time_step().
     */
    public var startTimeStepIsPresentCount = 0
    
    /** Count of the number of token pointers that need to have their
     *  reference count decremented in __start_time_step().
     */
    var startTimeStepTokens = 0


    // Place to collect code to initialize timers for all reactors.
    protected var startTimers = new StringBuilder()
    var timerCount = 0
    var startupReactionCount = 0
    var shutdownReactionCount = 0

    // For each reactor, we collect a set of input and parameter names.
    var triggerCount = 0


    new () {
        super()
        // set defaults
        targetConfig.compiler = "gcc"
        targetConfig.compilerFlags.add("-O2") // -Wall -Wconversion"
    }

    ////////////////////////////////////////////
    //// Public methods

    override printInfo() {
        super.printInfo()
        println('******** generated binaries: ' + fileConfig.binPath)
    }

    /**
     * Generate C code from the Lingua Franca model contained by the
     * specified resource. This is the main entry point for code
     * generation.
     * @param resource The resource containing the source code.
     * @param fsa The file system access (used to write the result).
     * @param context FIXME: Undocumented argument. No idea what this is.
     */
    override void doGenerate(Resource resource, IFileSystemAccess2 fsa,
            IGeneratorContext context) {
        
        // The following generates code needed by all the reactors.
        super.doGenerate(resource, fsa, context)        

        if (generatorErrorsOccurred) return;

        // Generate code for each reactor.
        val names = newLinkedHashSet
        for (r : reactors) {
            for (d : this.instantiationGraph.getDeclarations(r)) {
                if (!names.add(d.name)) {
                    // Report duplicate declaration.
                    reportError("Multiple declarations for reactor class '" + d.name + "'.")
                }
                d.generateReactorFederated(null)
            }
        }
        
        // Create the output directories if they don't yet exist.
        
        var dir = fileConfig.getSrcGenPath.toFile
        if (!dir.exists()) dir.mkdirs()
        dir = fileConfig.binPath.toFile
        if (!dir.exists()) dir.mkdirs()

        // Copy the required core library files into the target file system.
        // This will overwrite previous versions.
        // Note that net_util.h/c are not used by the infrastructure
        // unless the program is federated, but they are often useful for user code,
        // so we include them anyway.
        var coreFiles = newArrayList("net_util.c", "net_util.h", "reactor_common.c", "reactor.h", "pqueue.c", "pqueue.h", "tag.h", "tag.c", "trace.h", "trace.c", "util.h", "util.c", "platform.h")
        if (targetConfig.threads === 0) {
            coreFiles.add("reactor.c")
        } else {
            coreFiles.add("reactor_threaded.c")
        }
        // Check the operating system
        val OS = System.getProperty("os.name").toLowerCase();
        // FIXME: allow for cross-compiling
        // Based on the detected operating system, copy the required files
        // to enable platform-specific functionality. See lib/core/platform.h
        // for more detail.
        if ((OS.indexOf("mac") >= 0) || (OS.indexOf("darwin") >= 0)) {
            // Mac support
            coreFiles.add("platform/lf_POSIX_threads_support.c")
            coreFiles.add("platform/lf_C11_threads_support.c")
            coreFiles.add("platform/lf_POSIX_threads_support.h")
            coreFiles.add("platform/lf_C11_threads_support.h")
            coreFiles.add("platform/lf_macos_support.c")            
            coreFiles.add("platform/lf_macos_support.h")
            targetConfig.compileAdditionalSources.add(fileConfig.getSrcGenPath + File.separator + "core/platform/lf_macos_support.c")
        } else if (OS.indexOf("win") >= 0) {
            // Windows support
            coreFiles.add("platform/lf_C11_threads_support.c")
            coreFiles.add("platform/lf_C11_threads_support.h")
            coreFiles.add("platform/lf_windows_support.c")
            coreFiles.add("platform/lf_windows_support.h")
            targetConfig.compileAdditionalSources.add(fileConfig.getSrcGenPath + File.separator + "core/platform/lf_windows_support.c")
        } else if (OS.indexOf("nux") >= 0) {
            // Linux support
            coreFiles.add("platform/lf_POSIX_threads_support.c")
            coreFiles.add("platform/lf_C11_threads_support.c")
            coreFiles.add("platform/lf_POSIX_threads_support.h")
            coreFiles.add("platform/lf_C11_threads_support.h")
            coreFiles.add("platform/lf_linux_support.c")
            coreFiles.add("platform/lf_linux_support.h")
            targetConfig.compileAdditionalSources.add(fileConfig.getSrcGenPath + File.separator + "core/platform/lf_linux_support.c")
        } else {
            reportError("Platform " + OS + " is not supported")
        }
        
        
        // If there are federates, copy the required files for that.
        // Also, create the RTI C file and the launcher script.
        if (federates.length > 1) {
            coreFiles.addAll("rti.c", "rti.h", "federate.c", "federate.h", "clock-sync.h", "clock-sync.c")
            createFederateRTI()
            createLauncher(coreFiles)
        }
        
        copyFilesFromClassPath("/lib/core", fileConfig.getSrcGenPath + File.separator + "core", coreFiles)
        
        copyTargetHeaderFile()

        // Perform distinct code generation into distinct files for each federate.
        val baseFilename = topLevelName
        
        var commonCode = code;
        var commonStartTimers = startTimers;
        var compilationSucceeded = true
        for (federate : federates) {
            startTimeStepIsPresentCount = 0
            startTimeStepTokens = 0
            
            
            // If federated, append the federate name to the file name.
            // Only generate one output if there is no federation.
            if (!federate.isSingleton) {
                topLevelName = baseFilename + '_' + federate.name
                // Clear out previously generated code.
                code = new StringBuilder(commonCode)
                initializeTriggerObjects = new StringBuilder()
                initializeTriggerObjectsEnd = new StringBuilder()                
                        
                // Enable clock synchronization if the federate is not local and clock-sync is enabled
                initializeClockSynchronization(federate)
                

                startTimeStep = new StringBuilder()
                startTimers = new StringBuilder(commonStartTimers)
            }
        
            // Build the instantiation tree if a main reactor is present.
            if (this.mainDef !== null) {
                generateReactorFederated(this.mainDef.reactorClass, federate)
                if (this.main === null) {
                    // Recursively build instances. This is done once because
                    // it is the same for all federates.
                    this.main = new ReactorInstance(mainDef, null, this) 
                }   
            }
        
            // Derive target filename from the .lf filename.
            val cFilename = getTargetFileName(topLevelName);

            // Delete source previously produced by the LF compiler.
            var file = fileConfig.getSrcGenPath.resolve(cFilename).toFile
            if (file.exists) {
                file.delete
            }

            // Delete binary previously produced by the C compiler.
            file = fileConfig.binPath.resolve(topLevelName).toFile
            if (file.exists) {
                file.delete
            }

            // Generate main instance, if there is one.
            // Note that any main reactors in imported files are ignored.        
            if (this.main !== null) {
                generateReactorInstance(this.main, federate)
                // Generate function to set default command-line options.
                // A literal array needs to be given outside any function definition,
                // so start with that.
                if (runCommand.length > 0) {
                    pr('char* __default_argv[] = {"' + runCommand.join('", "') + '"};')
                }
                pr('void __set_default_command_line_options() {\n')
                indent()
                if (runCommand.length > 0) {
                    pr('default_argc = ' + runCommand.length + ';')
                    pr('default_argv = __default_argv;')
                }
                unindent()
                pr('}\n')
                
                // If there are timers, create a table of timers to be initialized.
                if (timerCount > 0) {
                    pr('''
                        // Array of pointers to timer triggers to be scheduled in __initialize_timers().
                        trigger_t* __timer_triggers[«timerCount»];
                    ''')
                } else {
                    pr('''
                        // Array of pointers to timer triggers to be scheduled in __initialize_timers().
                        trigger_t** __timer_triggers = NULL;
                    ''')
                }
                pr('''
                    int __timer_triggers_size = «timerCount»;
                ''')
                
                // If there are startup reactions, store them in an array.
                if (startupReactionCount > 0) {
                    pr('''
                        // Array of pointers to timer triggers to be scheduled in __trigger_startup_reactions().
                        reaction_t* __startup_reactions[«startupReactionCount»];
                    ''')
                } else {
                    pr('''
                        // Array of pointers to reactions to be scheduled in __trigger_startup_reactions().
                        reaction_t** __startup_reactions = NULL;
                    ''')
                }
                pr('''
                    int __startup_reactions_size = «startupReactionCount»;
                ''')
                
                // If there are shutdown reactions, create a table of triggers.
                if (shutdownReactionCount > 0) {
                    pr('''
                        // Array of pointers to shutdown triggers.
                        reaction_t* __shutdown_reactions[«shutdownReactionCount»];
                    ''')
                } else {
                    pr('''
                        // Empty array of pointers to shutdown triggers.
                        reaction_t** __shutdown_reactions = NULL;
                    ''')
                }
                pr('''
                    int __shutdown_reactions_size = «shutdownReactionCount»;
                ''')
                
                // Generate function to return a pointer to the action trigger_t
                // that handles incoming network messages destined to the specified
                // port. This will only be used if there are federates.
                if (federate.networkMessageActions.size > 0) {
                    pr('''trigger_t* __action_table[«federate.networkMessageActions.size»];''')
                }
                pr('trigger_t* __action_for_port(int port_id) {\n')
                indent()
                if (federate.networkMessageActions.size > 0) {
                    // Create a static array of trigger_t pointers.
                    // networkMessageActions is a list of Actions, but we
                    // need a list of trigger struct names for ActionInstances.
                    // There should be exactly one ActionInstance in the
                    // main reactor for each Action.
                    val triggers = new LinkedList<String>()
                    for (action : federate.networkMessageActions) {
                        // Find the corresponding ActionInstance.
                        val actionInstance = main.lookupActionInstance(action)
                        triggers.add(triggerStructName(actionInstance))
                    }
                    var actionTableCount = 0
                    for (trigger : triggers) {
                        pr(initializeTriggerObjects, '''
                            __action_table[«actionTableCount++»] = &«trigger»;
                        ''')
                    }
                    pr('''
                        if (port_id < «federate.networkMessageActions.size») {
                            return __action_table[port_id];
                        } else {
                            return NULL;
                        }
                    ''')
                } else {
                    pr('return NULL;')
                }
                unindent()
                pr('}\n')
                
                // Generate function to initialize the trigger objects for all reactors.
                pr('void __initialize_trigger_objects() {\n')
                indent()
                
                // Create the table used to decrement reference counts between time steps.
                if (startTimeStepTokens > 0) {
                    // Allocate the initial (before mutations) array of pointers to tokens.
                    pr('''
                        __tokens_with_ref_count_size = «startTimeStepTokens»;
                        __tokens_with_ref_count = (token_present_t*)malloc(«startTimeStepTokens» * sizeof(token_present_t));
                    ''')
                }
                // Create the table to initialize is_present fields to false between time steps.
                if (startTimeStepIsPresentCount > 0) {
                    // Allocate the initial (before mutations) array of pointers to _is_present fields.
                    pr('''
                        // Create the array that will contain pointers to is_present fields to reset on each step.
                        __is_present_fields_size = «startTimeStepIsPresentCount»;
                        __is_present_fields = (bool**)malloc(«startTimeStepIsPresentCount» * sizeof(bool*));
                    ''')
                }
                
                pr(org.icyphy.federated.CGeneratorExtension.allocateTriggersForFederate(federate, this));
                
                pr(initializeTriggerObjects.toString)
                pr('// Populate arrays of trigger pointers.')
                pr(initializeTriggerObjectsEnd.toString)
                doDeferredInitialize(federate)
                
                // Put the code here to set up the tables that drive resetting is_present and
                // decrementing reference counts between time steps. This code has to appear
                // in __initialize_trigger_objects() after the code that makes connections
                // between inputs and outputs.
                pr(startTimeStep.toString)
                
                setReactionPriorities(main, federate)
                
                // Calculate the epoch offset so that subsequent calls
                // to get_physical_time() return epoch time.
                pr('''
                    calculate_epoch_offset();
                ''')
                
                initializeFederate(federate)
                unindent()
                pr('}\n')

                // Generate function to trigger startup reactions for all reactors.
                pr("void __trigger_startup_reactions() {")
                indent()
                pr(startTimers.toString) // FIXME: these are actually startup actions, not timers.
                if (startupReactionCount > 0) {
                    pr('''
                       for (int i = 0; i < __startup_reactions_size; i++) {
                           if (__startup_reactions[i] != NULL) {
                               _lf_enqueue_reaction(__startup_reactions[i]);
                           }
                       }
                    ''')
                }
                unindent()
                pr("}")

                // Generate function to schedule timers for all reactors.
                pr("void __initialize_timers() {")
                indent()
                if (targetConfig.tracing !== null) {
                    var traceFileName = topLevelName;
                    if (targetConfig.tracing.traceFileName !== null) {
                        traceFileName = targetConfig.tracing.traceFileName;
                        // Since all federates would have the same name, we need to append the federate name.
                        if (!federate.isSingleton()) {
                            traceFileName += "_" + federate.name;
                        }
                    }
                    pr('''start_trace("«traceFileName».lft");''') // .lft is for Lingua Franca trace
                }
                if (timerCount > 0) {
                    pr('''
                       for (int i = 0; i < __timer_triggers_size; i++) {
                           if (__timer_triggers[i] != NULL) {
                               _lf_initialize_timer(__timer_triggers[i]);
                           }
                       }
                    ''')
                }
                unindent()
                pr("}")

                // Generate a function that will either do nothing
                // (if there is only one federate or the coordination 
                // is set to decentralized) or, if there are
                // downstream federates, will notify the RTI
                // that the specified logical time is complete.
                pr('''
                    void logical_tag_complete(tag_t tag_to_send) {
                        «IF federates.length > 1 && targetConfig.coordination == CoordinationType.CENTRALIZED»
                            _lf_logical_tag_complete(tag_to_send);
                        «ENDIF»
                    }
                ''')
                
                // Generate a function that will either just return immediately
                // if there is only one federate or will notify the RTI,
                // if necessary, of the next event time.
                pr('''
                    tag_t send_next_event_tag(tag_t tag, bool wait_for_reply) {
                        «IF isFederatedAndCentralized»
                            return _lf_send_next_event_tag(tag, wait_for_reply);
                        «ELSE»
                            return tag;
                        «ENDIF»
                    }
                ''')
                
                // Generate function to schedule shutdown reactions if any
                // reactors have reactions to shutdown.
                pr('''
                    bool __trigger_shutdown_reactions() {                          
                        for (int i = 0; i < __shutdown_reactions_size; i++) {
                            if (__shutdown_reactions[i] != NULL) {
                                _lf_enqueue_reaction(__shutdown_reactions[i]);
                            }
                        }
                        // Return true if there are shutdown reactions.
                        return (__shutdown_reactions_size > 0);
                    }
                ''')
                
                // Generate an empty termination function for non-federated
                // execution. For federated execution, an implementation is
                // provided in federate.c.  That implementation will resign
                // from the federation and close any open sockets.
                if (federates.length <= 1) {
                    pr("void terminate_execution() {}");
                }
            }
            val targetFile = fileConfig.getSrcGenPath + File.separator + cFilename
            writeSourceCodeToFile(getCode().getBytes(), targetFile)
            
            // Create docker file.
            if (targetConfig.dockerOptions !== null) {
                writeDockerFile(topLevelName)
            }

            // If this code generator is directly compiling the code, compile it now so that we
            // clean it up after, removing the #line directives after errors have been reported.
            if (!targetConfig.noCompile && targetConfig.buildCommands.nullOrEmpty) {
                if (!runCCompiler(topLevelName, true)) {
                    compilationSucceeded = false
                }
                writeSourceCodeToFile(getCode.removeLineDirectives.getBytes(), targetFile)
            }
        }
        // Restore the base filename.
        topLevelName = baseFilename
        
        // If a build directive has been given, invoke it now.
        // Note that the code does not get cleaned in this case.
        if (!targetConfig.noCompile) {
            if (!targetConfig.buildCommands.nullOrEmpty) {
                runBuildCommand()
            } else if (federates.length > 1) {
                // Compile the RTI files if there is more than one federate.
                compileRTI()
            }
        }
        
        // If compilation failed, remove any bin files that may have been created.
        if (!compilationSucceeded) {
            fileConfig.deleteBinFiles()
        }
        // In case we are in Eclipse, make sure the generated code is visible.
        refreshProject()
    }
    
    /**
     * Write a Dockerfile for the current federate as given by filename.
     * The file will go into src-gen/filename.Dockerfile.
     * If there is no main reactor, then no Dockerfile will be generated
     * (it wouldn't be very useful).
     * @param The root filename (without any extension).
     */
    def writeDockerFile(String filename) {
        if (this.mainDef === null) {
            return
        }
        
        var srcGenPath = fileConfig.getSrcGenPath
        val dockerFile = srcGenPath + File.separator + filename + '.Dockerfile'
        val contents = new StringBuilder()
        
        // If a dockerfile exists, remove it.
        var file = new File(dockerFile)
        if (file.exists) {
            file.delete
        }
        // The Docker configuration uses gcc, so config.compiler is ignored here.
        var compileCommand = '''gcc «targetConfig.compilerFlags.join(" ")» src-gen/«filename».c -o bin/«filename»'''
        if (!targetConfig.buildCommands.nullOrEmpty) {
            compileCommand = targetConfig.buildCommands.join(' ')
        }
        var additionalFiles = ''
        if (!targetConfig.fileNames.nullOrEmpty) {
            additionalFiles = '''COPY "«targetConfig.fileNames.join('" "')»" "src-gen/"'''
        }
        pr(contents, '''
            # Generated docker file for «topLevelName».lf in «srcGenPath».
            # For instructions, see: https://github.com/icyphy/lingua-franca/wiki/Containerized-Execution
            FROM «targetConfig.dockerOptions.from»
            WORKDIR /lingua-franca
            COPY src-gen/core src-gen/core
            COPY "src-gen/«filename».c" "src-gen/ctarget.h" "src-gen/"
            «additionalFiles»
            RUN set -ex && \
                apk add --no-cache gcc musl-dev && \
                mkdir bin && \
                «compileCommand» && \
                apk del gcc musl-dev && \
                rm -rf src-gen
            # Use ENTRYPOINT not CMD so that command-line arguments go through
            ENTRYPOINT ["./bin/«filename»"]
        ''')
        writeSourceCodeToFile(contents.toString.getBytes, dockerFile)
        println("Dockerfile written to " + dockerFile)
    }
    
    /**
     * Initialize clock synchronization (if enabled) and its related options for a given federate.
     * 
     * Clock synchronization can be enabled using the clock-sync target property.
     * @see https://github.com/icyphy/lingua-franca/wiki/Distributed-Execution#clock-synchronization
     * 
     * @param federate The federate to initialize clock synchronizatino for
     */
    protected def initializeClockSynchronization(FederateInstance federate) {
        // Check if clock synchronization should be enabled for this federate in the first place
        if (targetConfig.clockSync != ClockSyncMode.OFF
            && (!federationRTIProperties.get('host').toString.equals(federate.host) 
            || targetConfig.clockSyncOptions.localFederatesOn)
        ) {
            // Insert the #defines at the beginning
            code.insert(0, '''
                #define _LF_CLOCK_SYNC_INITIAL
                #define _LF_CLOCK_SYNC_PERIOD_NS «targetConfig.clockSyncOptions.period»
                #define _LF_CLOCK_SYNC_EXCHANGES_PER_INTERVAL «targetConfig.clockSyncOptions.trials»
                #define _LF_CLOCK_SYNC_ATTENUATION «targetConfig.clockSyncOptions.attenuation»
            ''')
            System.out.println("Initial clock synchronization is enabled for federate "
                + federate.id
            );
            if (targetConfig.clockSync == ClockSyncMode.ON) {
                var collectStatsEnable = ''
                if (targetConfig.clockSyncOptions.collectStats) {
                    collectStatsEnable = "#define _LF_CLOCK_SYNC_COLLECT_STATS"
                    System.out.println("Will collect clock sync statistics for federate " + federate.id)
                    // Add libm to the compiler flags
                    // FIXME: This is a linker flag not compile flag but we don't have a way to add linker flags
                    // FIXME: This is probably going to fail on MacOS (especially using clang)
                    // because libm functions are builtin
                    targetConfig.compilerFlags.add("-lm")
                }
                code.insert(0, '''
                    #define _LF_CLOCK_SYNC_ON
                    «collectStatsEnable»
                ''')
                System.out.println("Runtime clock synchronization is enabled for federate "
                    + federate.id
                );
            }
        }
    }
    
    /**
     * If the number of federates is greater than one, then generate the code
     * that initializes global variables that describe the federate.
     * @param federate The federate instance.
     */
    protected def void initializeFederate(FederateInstance federate) {
        if (federates.length > 1) {
            pr('''
                // ***** Start initializing the federated execution. */
            ''')            
            pr('''
                // Initialize the socket mutex
                lf_mutex_init(&inbound_socket_mutex);
                lf_mutex_init(&outbound_socket_mutex);
                lf_cond_init(&port_status_changed);
            ''')
            
//            if (isFederatedAndDecentralized) {
//                val reactorInstance = main.getChildReactorInstance(federate.instantiation)
//                for (param : reactorInstance.parameters) {
//                    if (param.name.equalsIgnoreCase("STP") && param.type.isTime) {
//                        val stp = param.init.get(0).getTimeValue
//                        if (stp !== null) {                        
//                            pr('''
//                                set_stp_offset(«stp.timeInTargetLanguage»);
//                            ''')
//                        }
//                    }
//                }
//            }
            
            // Set indicator variables that specify whether the federate has
            // upstream logical connections.
            if (federate.dependsOn.size > 0) {
                pr('_fed.has_upstream  = true;')
            }
            if (federate.sendsTo.size > 0) {
                pr('_fed.has_downstream = true;')
            }
            // Set global variable identifying the federate.
            pr('''_lf_my_fed_id = «federate.id»;''');
            
            // We keep separate record for incoming and outgoing p2p connections to allow incoming traffic to be processed in a separate
            // thread without requiring a mutex lock.
            val numberOfInboundConnections = federate.inboundP2PConnections.length;
            val numberOfOutboundConnections  = federate.outboundP2PConnections.length;
            
            pr('''
                _fed.number_of_inbound_p2p_connections = «numberOfInboundConnections»;
                _fed.number_of_outbound_p2p_connections = «numberOfOutboundConnections»;
            ''')
            if (numberOfInboundConnections > 0) {
                pr('''
                    // Initialize the array of socket for incoming connections to -1.
                    for (int i = 0; i < NUMBER_OF_FEDERATES; i++) {
                        _fed.sockets_for_inbound_p2p_connections[i] = -1;
                    }
                ''')                    
            }
            if (numberOfOutboundConnections > 0) {                        
                pr('''
                    // Initialize the array of socket for outgoing connections to -1.
                    for (int i = 0; i < NUMBER_OF_FEDERATES; i++) {
                        _fed.sockets_for_outbound_p2p_connections[i] = -1;
                    }
                ''')                    
            }

            // If a test clock offset has been specified, insert code to set it here.
            if (targetConfig.clockSyncOptions.testOffset !== null) {
                pr('''
                    set_physical_clock_offset((1 + «federate.id») * «targetConfig.clockSyncOptions.testOffset.toNanoSeconds»LL);
                ''')
            }
            
            pr('''
                // Connect to the RTI. This sets _fed.socket_TCP_RTI and _lf_rti_socket_UDP.
                connect_to_rti("«federationRTIProperties.get('host')»", «federationRTIProperties.get('port')»);
            ''');            
            
            // Disable clock synchronization for the federate if it resides on the same host as the RTI,
            // unless that is overridden with the clock-sync-options target property.
            if (targetConfig.clockSync !== ClockSyncMode.OFF
                && (!federationRTIProperties.get('host').toString.equals(federate.host) 
                    || targetConfig.clockSyncOptions.localFederatesOn)
            ) {
                pr('''
                    synchronize_initial_physical_clock_with_rti(_fed.socket_TCP_RTI);
                ''')
            }
        
            if (numberOfInboundConnections > 0) {
                pr('''
                    // Create a socket server to listen to other federates.
                    // If a port is specified by the user, that will be used
                    // as the only possibility for the server. If not, the port
                    // will start from STARTING_PORT. The function will
                    // keep incrementing the port until the number of tries reaches PORT_RANGE_LIMIT.
                    create_server(«federate.port»);
                    // Connect to remote federates for each physical connection.
                    // This is done in a separate thread because this thread will call
                    // connect_to_federate for each outbound physical connection at the same
                    // time that the new thread is listening for such connections for inbound
                    // physical connections. The thread will live until termination.
                    lf_thread_create(&_fed.inbound_p2p_handling_thread_id, handle_p2p_connections_from_federates, NULL);
                ''')
            }
                            
            for (remoteFederate : federate.outboundP2PConnections) {
                pr('''connect_to_federate(«remoteFederate.id»);''')
            }
        }
    }
    
    /**
     * Copy target-specific header file to the src-gen directory.
     */
    def copyTargetHeaderFile() {
        copyFileFromClassPath("/lib/C/ctarget.h", fileConfig.getSrcGenPath + File.separator + "ctarget.h")
    }

    ////////////////////////////////////////////
    //// Code generators.
    
    /** Create the runtime infrastructure (RTI) source file.
     */
    override createFederateRTI() {
        // Derive target filename from the .lf filename.
        var cFilename = getTargetFileName(fileConfig.RTIBinName)
        
        

        // Delete source previously produced by the LF compiler.
        var file = fileConfig.getSrcGenPath.resolve(cFilename).toFile
        if (file.exists) {
            file.delete
        }

        // Delete binary previously produced by the C compiler.
        file = fileConfig.binPath.resolve(topLevelName).toFile
        if (file.exists) {
            file.delete
        }
        
        val rtiCode = new StringBuilder()
        pr(rtiCode, this.defineLogLevel)
        
        if (targetConfig.clockSync == ClockSyncMode.INITIAL) {
            pr(rtiCode, '''
                #define _LF_CLOCK_SYNC_INITIAL
                #define _LF_CLOCK_SYNC_PERIOD_NS «targetConfig.clockSyncOptions.period.toNanoSeconds»
                #define _LF_CLOCK_SYNC_EXCHANGES_PER_INTERVAL «targetConfig.clockSyncOptions.trials»
            ''')
        } else if (targetConfig.clockSync == ClockSyncMode.ON) {
            pr(rtiCode, '''
                #define _LF_CLOCK_SYNC_INITIAL
                #define _LF_CLOCK_SYNC_ON
                #define _LF_CLOCK_SYNC_PERIOD_NS «targetConfig.clockSyncOptions.period.toNanoSeconds»
                #define _LF_CLOCK_SYNC_EXCHANGES_PER_INTERVAL «targetConfig.clockSyncOptions.trials»
            ''')
        }
        pr(rtiCode, '''
            #ifdef NUMBER_OF_FEDERATES
            #undefine NUMBER_OF_FEDERATES
            #endif
            #define NUMBER_OF_FEDERATES «federates.length»
            #include "core/rti.c"
            int main(int argc, char* argv[]) {
        ''')
        indent(rtiCode)
        
        // Initialize the array of information that the RTI has about the
        // federates.
        // FIXME: No support below for some federates to be FAST and some REALTIME.
        pr(rtiCode, '''
            if (!process_args(argc, argv)) {
                // Processing command-line arguments failed.
                return -1;
            }
            printf("Starting RTI for %d federates in federation ID %s\n", NUMBER_OF_FEDERATES, federation_id);
            for (int i = 0; i < NUMBER_OF_FEDERATES; i++) {
                initialize_federate(i);
                «IF targetConfig.fastMode»
                    federates[i].mode = FAST;
                «ENDIF»
            }
            #pragma GCC diagnostic push
            #pragma GCC diagnostic ignored "-Wunused-variable"
            interval_t candidate_tmp;
            #pragma GCC diagnostic pop
        ''')
        // Initialize the arrays indicating connectivity to upstream and downstream federates.
        for(federate : federates) {
            if (!federate.dependsOn.keySet.isEmpty) {
                // Federate receives non-physical messages from other federates.
                // Initialize the upstream and upstream_delay arrays.
                val numUpstream = federate.dependsOn.keySet.size
                // Allocate memory for the arrays storing the connectivity information.
                pr(rtiCode, '''
                    federates[«federate.id»].upstream = (int*)malloc(sizeof(federate_t*) * «numUpstream»);
                    federates[«federate.id»].upstream_delay = (interval_t*)malloc(sizeof(interval_t*) * «numUpstream»);
                    federates[«federate.id»].num_upstream = «numUpstream»;
                ''')
                // Next, populate these arrays.
                // Find the minimum delay in the process.
                // FIXME: Zero delay is not really the same as a microstep delay.
                var count = 0;
                for (upstreamFederate : federate.dependsOn.keySet) {
                    pr(rtiCode, '''
                        federates[«federate.id»].upstream[«count»] = «upstreamFederate.id»;
                    ''')
                    // The minimum delay calculation needs to be made in the C code because it
                    // may depend on parameter values.
                    // FIXME: These would have to be top-level parameters, which don't really
                    // have any support yet. Ideally, they could be overridden on the command line.
                    // When that is done, they will need to be in scope here.
                    val delays = federate.dependsOn.get(upstreamFederate)
                    if (delays !== null) {
                        // There is at least one delay, so find the minimum.
                        // If there is no delay at all, this is encoded as NEVER.
                        pr(rtiCode, '''
                            federates[«federate.id»].upstream_delay[«count»] = NEVER;
                            candidate_tmp = FOREVER;
                        ''')
                        for (delay : delays) {
                            var delayTime = delay.getTargetTime
                            if (delay.parameter !== null) {
                                // The delay is given as a parameter reference. Find its value.
                                delayTime = ASTUtils.getInitialTimeValue(delay.parameter).timeInTargetLanguage
                            }
                            pr(rtiCode, '''
                                if («delayTime» < candidate_tmp) {
                                    candidate_tmp = «delayTime»;
                                }
                            ''')
                        }
                        pr(rtiCode, '''
                            if (candidate_tmp < FOREVER) {
                                federates[«federate.id»].upstream_delay[«count»] = candidate_tmp;
                            }
                        ''')
                    } else {
                        // Use NEVER to encode no delay at all.
                        pr(rtiCode, '''
                            federates[«federate.id»].upstream_delay[«count»] = NEVER;
                        ''')
                    }
                    count++;
                }
            }
            // Next, set up the downstream array.
            if (!federate.sendsTo.keySet.isEmpty) {
                // Federate sends non-physical messages to other federates.
                // Initialize the downstream array.
                val numDownstream = federate.sendsTo.keySet.size
                // Allocate memory for the array.
                pr(rtiCode, '''
                    federates[«federate.id»].downstream = (int*)malloc(sizeof(federate_t*) * «numDownstream»);
                    federates[«federate.id»].num_downstream = «numDownstream»;
                ''')
                // Next, populate the array.
                // Find the minimum delay in the process.
                // FIXME: Zero delay is not really the same as a microstep delay.
                var count = 0;
                for (downstreamFederate : federate.sendsTo.keySet) {
                    pr(rtiCode, '''
                        federates[«federate.id»].downstream[«count»] = «downstreamFederate.id»;
                    ''')
                    count++;
                }
            }
        }
        
        // Start the RTI server before launching the federates because if it
        // fails, e.g. because the port is not available, then we don't want to
        // launch the federates.
        // Also, generate code that blocks until the federates resign.
        pr(rtiCode, '''
            int socket_descriptor = start_rti_server(«federationRTIProperties.get('port')»);
            wait_for_federates(socket_descriptor);
        ''')
        
        // Handle RTI's exit
        pr(rtiCode, '''
            printf("RTI is exiting.\n");
            return 0;
        ''')

        unindent(rtiCode)
        pr(rtiCode, "}")

        var fOut = new FileOutputStream(fileConfig.getSrcGenPath.resolve(cFilename).toFile);
        fOut.write(rtiCode.toString().getBytes())
        fOut.close()
        
        // Write a Dockerfile for the RTI.
        if (targetConfig.dockerOptions !== null) {
            writeDockerFile(fileConfig.RTIBinName)
        }
    }
    
    /**
     * Create the launcher shell scripts. This will create one or two files
     * in the output path (bin directory). The first has name equal to
     * the filename of the source file without the ".lf" extension.
     * This will be a shell script that launches the
     * RTI and the federates.  If, in addition, either the RTI or any
     * federate is mapped to a particular machine (anything other than
     * the default "localhost" or "0.0.0.0"), then this will generate
     * a shell script in the bin directory with name filename_distribute.sh
     * that copies the relevant source files to the remote host and compiles
     * them so that they are ready to execute using the launcher.
     * 
     * A precondition for this to work is that the user invoking this
     * code generator can log into the remote host without supplying
     * a password. Specifically, you have to have installed your
     * public key (typically found in ~/.ssh/id_rsa.pub) in
     * ~/.ssh/authorized_keys on the remote host. In addition, the
     * remote host must be running an ssh service.
     * On an Arch Linux system using systemd, for example, this means
     * running:
     * 
     *     sudo systemctl <start|enable> ssh.service
     * 
     * Enable means to always start the service at startup, whereas
     * start means to just start it this once.
     * 
     * On MacOS, open System Preferences from the Apple menu and 
     * click on the "Sharing" preference panel. Select the checkbox
     * next to "Remote Login" to enable it.
     * 
     * In addition, every host must have OpenSSL installed, with at least
     * version 1.1.1a.  You can check the version with
     * 
     *     openssl version
     * 
     * @param coreFiles The files from the core directory that must be
     *  copied to the remote machines.
     */
    def createLauncher(ArrayList<String> coreFiles) {
        // NOTE: It might be good to use screen when invoking the RTI
        // or federates remotely so you can detach and the process keeps running.
        // However, I was unable to get it working properly.
        // What this means is that the shell that invokes the launcher
        // needs to remain live for the duration of the federation.
        // If that shell is killed, the federation will die.
        // Hence, it is reasonable to launch the federation on a
        // machine that participates in the federation, for example,
        // on the machine that runs the RTI.  The command I tried
        // to get screen to work looks like this:
        // ssh -t «target» cd «path»; screen -S «filename»_«federate.name» -L bin/«filename»_«federate.name» 2>&1
        
        //var outPath = binGenPath

        val shCode = new StringBuilder()
        val distCode = new StringBuilder()
        pr(shCode, '''
            #!/bin/bash
            # Launcher for federated «topLevelName».lf Lingua Franca program.
            # Uncomment to specify to behave as close as possible to the POSIX standard.
            # set -o posix
            
            # Enable job control
            set -m
            shopt -s huponexit
            
            # Set a trap to kill all background jobs on error or control-C
            cleanup() {
                echo "#### Received signal."
                printf "Killing federate %s.\n" ${pids[*]}
                kill ${pids[@]}
                printf "#### Killing RTI %s.\n" ${RTI}
                kill ${RTI}
                exit 1
            }
            trap cleanup ERR
            trap cleanup SIGINT

            # Create a random 48-byte text ID for this federation.
            # The likelihood of two federations having the same ID is 1/16,777,216 (1/2^24).
            FEDERATION_ID=`openssl rand -hex 24`
            echo "Federate «topLevelName» in Federation ID "$FEDERATION_ID
            # Launch the federates:
        ''')
        val distHeader = '''
            #!/bin/bash
            # Distributor for federated «topLevelName».lf Lingua Franca program.
            # Uncomment to specify to behave as close as possible to the POSIX standard.
            # set -o posix
        '''
        val host = federationRTIProperties.get('host')
        var target = host

        var path = federationRTIProperties.get('dir')
        if(path === null) path = 'LinguaFrancaRemote'

        var user = federationRTIProperties.get('user')
        if (user !== null) {
            target = user + '@' + host
        }
        // Launch the RTI in the foreground.
        if (host == 'localhost' || host == '0.0.0.0') {
            // FIXME: the paths below will not work on Windows
            pr(shCode, '''
                echo "#### Launching the runtime infrastructure (RTI)."
                # The RTI is started first to allow proper boot-up
                # before federates will try to connect.
                # The RTI will be brought back to foreground
                # to be responsive to user inputs after all federates
                # are launched.
                «fileConfig.binPath.resolve(topLevelName) + FileConfig.RTI_BIN_SUFFIX» -i $FEDERATION_ID &
                # Store the PID of the RTI
                RTI=$!
                # Wait for the RTI to boot up before
                # starting federates (this could be done by waiting for a specific output
                # from the RTI, but here we use sleep)
                sleep 1
            ''')
        } else {
            // Start the RTI on the remote machine.
            // FIXME: Should $FEDERATION_ID be used to ensure unique directories, executables, on the remote host?
            // Copy the source code onto the remote machine and compile it there.
            if (distCode.length === 0) pr(distCode, distHeader)
            
            val logFileName = '''log/«topLevelName»_RTI.log'''
            val compileCommand = '''«this.targetConfig.compiler» «targetConfig.compilerFlags.join(" ")» src-gen/«topLevelName»_RTI.c -o bin/«topLevelName»_RTI -pthread'''
            
            // The mkdir -p flag below creates intermediate directories if needed.
            pr(distCode, '''
                cd «path»
                echo "Making directory «path» and subdirectories src-gen and path on host «target»"
                ssh «target» '\
                    mkdir -p «path»/src-gen «path»/bin «path»/log «path»/src-gen/core; \
                    echo "--------------" >> «path»/«logFileName»; \
                    date >> «path»/«logFileName»; \
                '
                pushd src-gen/core > /dev/null
                echo "Copying LF core files for RTI to host «target»"
                scp rti.c rti.h tag.c tag.h util.h util.c net_util.h net_util.c reactor.h pqueue.h trace.c trace.h «target»:«path»/src-gen/core
                popd > /dev/null
                pushd src-gen > /dev/null
                echo "Copying source files for RTI to host «target»"
                scp «topLevelName»_RTI.c ctarget.h «target»:«path»/src-gen
                popd > /dev/null
                echo "Compiling on host «target» using: «targetConfig.compiler» «targetConfig.compilerFlags.join(" ")» «path»/src-gen/«topLevelName»_RTI.c -o «path»/bin/«fileConfig.RTIBinName» -pthread"
                ssh «target» ' \
                    cd «path»; \
                    echo "In «path» compiling RTI with: «compileCommand»" >> «logFileName» 2>&1; \
                    # Capture the output in the log file and stdout.
                    «compileCommand» 2>&1 | tee -a «logFileName»;'
            ''')

            // Launch the RTI on the remote machine using ssh and screen.
            // The -t argument to ssh creates a virtual terminal, which is needed by screen.
            // The -S gives the session a name.
            // The -L option turns on logging. Unfortunately, the -Logfile giving the log file name
            // is not standardized in screen. Logs go to screenlog.0 (or screenlog.n).
            // FIXME: Remote errors are not reported back via ssh from screen.
            // How to get them back to the local machine?
            // Perhaps use -c and generate a screen command file to control the logfile name,
            // but screen apparently doesn't write anything to the log file!
            //
            // The cryptic 2>&1 reroutes stderr to stdout so that both are returned.
            // The sleep at the end prevents screen from exiting before outgoing messages from
            // the federate have had time to go out to the RTI through the socket.
            val executeCommand = '''bin/«fileConfig.RTIBinName» -i '$FEDERATION_ID' '''
            pr(shCode, '''
                echo "#### Launching the runtime infrastructure (RTI) on remote host «host»."
                # FIXME: Killing this ssh does not kill the remote process.
                # A double -t -t option to ssh forces creation of a virtual terminal, which
                # fixes the problem, but then the ssh command does not execute. The remote
                # federate does not start!
                ssh «target» 'cd «path»; \
                    echo "-------------- Federation ID: "'$FEDERATION_ID' >> «logFileName»; \
                    date >> «logFileName»; \
                    echo "In «path», executing RTI: «executeCommand»" 2>&1 | tee -a «logFileName»; \
                    «executeCommand» 2>&1 | tee -a «logFileName»' &
                # Store the PID of the channel to RTI
                RTI=$!
                # Wait for the RTI to boot up before
                # starting federates (this could be done by waiting for a specific output
                # from the RTI, but here we use sleep)
                sleep 1
            ''')
        }
                
        // Index used for storing pids of federates
        var federateIndex = 0
        for (federate : federates) {
            if (federate.host !== null && federate.host != 'localhost' && federate.host != '0.0.0.0') {
                if(distCode.length === 0) pr(distCode, distHeader)
                val logFileName = '''log/«topLevelName»_«federate.name».log'''
                val compileCommand = '''«targetConfig.compiler» src-gen/«topLevelName»_«federate.name».c -o bin/«topLevelName»_«federate.name» -pthread «targetConfig.compilerFlags.join(" ")»'''
                // FIXME: Should $FEDERATION_ID be used to ensure unique directories, executables, on the remote host?
                pr(distCode, '''
                    echo "Making directory «path» and subdirectories src-gen, src-gen/core, and log on host «federate.host»"
                    # The >> syntax appends stdout to a file. The 2>&1 appends stderr to the same file.
                    ssh «federate.host» '\
                        mkdir -p «path»/src-gen «path»/bin «path»/log «path»/src-gen/core; \
                        echo "--------------" >> «path»/«logFileName»; \
                        date >> «path»/«logFileName»;
                    '
                    pushd src-gen/core > /dev/null
                    echo "Copying LF core files to host «federate.host»"
                    scp «coreFiles.join(" ")» «federate.host»:«path»/src-gen/core
                    popd > /dev/null
                    pushd src-gen > /dev/null
                    echo "Copying source files to host «federate.host»"
                    scp «topLevelName»_«federate.name».c «FOR file:targetConfig.filesNamesWithoutPath SEPARATOR " "»«file»«ENDFOR» ctarget.h «federate.host»:«path»/src-gen
                    popd > /dev/null
                    echo "Compiling on host «federate.host» using: «compileCommand»"
                    ssh «federate.host» '\
                        cd «path»; \
                        echo "In «path» compiling with: «compileCommand»" >> «logFileName» 2>&1; \
                        # Capture the output in the log file and stdout.
                        «compileCommand» 2>&1 | tee -a «logFileName»;'
                ''')
                val executeCommand = '''bin/«topLevelName»_«federate.name» -i '$FEDERATION_ID' '''
                pr(shCode, '''
                    echo "#### Launching the federate «federate.name» on host «federate.host»"
                    # FIXME: Killing this ssh does not kill the remote process.
                    # A double -t -t option to ssh forces creation of a virtual terminal, which
                    # fixes the problem, but then the ssh command does not execute. The remote
                    # federate does not start!
                    ssh «federate.host» '\
                        cd «path»; \
                        echo "-------------- Federation ID: "'$FEDERATION_ID' >> «logFileName»; \
                        date >> «logFileName»; \
                        echo "In «path», executing: «executeCommand»" 2>&1 | tee -a «logFileName»; \
                        «executeCommand» 2>&1 | tee -a «logFileName»' &
                    pids[«federateIndex++»]=$!
                ''')                
            } else {
                pr(shCode, '''
                    echo "#### Launching the federate «federate.name»."
                    «fileConfig.binPath.resolve(topLevelName)»_«federate.name» -i $FEDERATION_ID &
                    pids[«federateIndex++»]=$!
                ''')                
            }
        }
        if (host == 'localhost' || host == '0.0.0.0') {
            // Local PID managements
            pr(shCode, '''
                echo "#### Bringing the RTI back to foreground"
                fg 1
                RTI=$! # Store the new pid of the RTI
            ''')
        }
        // Wait for launched processes to finish
        pr(shCode, '''
                
            # Wait for launched processes to finish.
            # The errors are handled separately via trap.
            for pid in ${pids[*]}; do
                wait $pid
            done
            wait $RTI
        ''')

        // Write the launcher file.
        // Delete file previously produced, if any.
        var file = fileConfig.binPath.resolve(topLevelName).toFile
        if (file.exists) {
            file.delete
        }
                
        var fOut = new FileOutputStream(file)
        fOut.write(shCode.toString().getBytes())
        fOut.close()
        if (!file.setExecutable(true, false)) {
            reportWarning(null, "Unable to make launcher script executable.")
        }
        
        // Write the distributor file.
        // Delete the file even if it does not get generated.
        file = fileConfig.binPath.resolve(topLevelName + '_distribute.sh').toFile
        if (file.exists) {
            file.delete
        }
        if (distCode.length > 0) {
            fOut = new FileOutputStream(file)
            fOut.write(distCode.toString().getBytes())
            fOut.close()
            if (!file.setExecutable(true, false)) {
                reportWarning(null, "Unable to make distributor script executable.")
            }
        }
    }

    /** 
     * Generate a reactor class definition for the specified federate.
     * A class definition has four parts:
     * 
     * * Preamble code, if any, specified in the Lingua Franca file.
     * * A "self" struct type definition (see the class documentation above).
     * * A function for each reaction.
     * * A constructor for creating an instance.
     * * A destructor for deleting an instance.
     * 
     * If the reactor is the main reactor, then
     * the generated code may be customized. Specifically,
     * if the main reactor has reactions, these reactions
     * will not be generated if they are triggered by or send
     * data to contained reactors that are not in the federate.
     * @param reactor The parsed reactor data structure.
     * @param federate A federate name, or null to unconditionally generate.
     */
    def generateReactorFederated(ReactorDecl reactor, FederateInstance federate) {
        // FIXME: Currently we're not reusing definitions for declarations that point to the same definition.
        
        val defn = reactor.toDefinition
        
        if (reactor instanceof Reactor) {
            pr("// =============== START reactor class " + reactor.name)
        } else {
            pr("// =============== START reactor class " + defn.name + " as " + reactor.name)
        }
        
        // Preamble code contains state declarations with static initializers.
        generateUserPreamblesForReactor(defn)
            
        // Some of the following methods create lines of code that need to
        // go into the constructor.  Collect those lines of code here:
        val constructorCode = new StringBuilder()
        val destructorCode = new StringBuilder()
        generateAuxiliaryStructs(reactor, federate)
        generateSelfStruct(reactor, federate, constructorCode, destructorCode)
        generateReactions(reactor, federate)
        generateConstructor(reactor, federate, constructorCode)
        generateDestructor(reactor, federate, destructorCode)

        pr("// =============== END reactor class " + reactor.name)
        pr("")
    }
    
    /**
     * Generates preambles defined by user for a given reactor
     * @param reactor The given reactor
     */
    def generateUserPreamblesForReactor(Reactor reactor) {
        for (p : reactor.preambles ?: emptyList) {
            pr("// *********** From the preamble, verbatim:")
            prSourceLineNumber(p.code)
            pr(p.code.toText)
            pr("\n// *********** End of preamble.")
        }
    }
    
    /**
     * Generate a constructor for the specified reactor in the specified federate.
     * @param reactor The parsed reactor data structure.
     * @param federate A federate name, or null to unconditionally generate.
     * @param constructorCode Lines of code previously generated that need to
     *  go into the constructor.
     */
    protected def generateConstructor(
        ReactorDecl reactor, FederateInstance federate, StringBuilder constructorCode
    ) {
        val structType = selfStructType(reactor)
        pr('''
            «structType»* new_«reactor.name»() {
                «structType»* self = («structType»*)calloc(1, sizeof(«structType»));
                «constructorCode.toString»
                return self;
            }
        ''')
    }

    /**
     * Generate a destructor for the specified reactor in the specified federate.
     * @param decl AST node that represents the declaration of the reactor.
     * @param federate A federate name, or null to unconditionally generate.
     * @param destructorCode Lines of code previously generated that need to
     *  go into the destructor.
     */
    protected def generateDestructor(
        ReactorDecl decl, FederateInstance federate, StringBuilder destructorCode
    ) {
        // Append to the destructor code freeing the trigger arrays for each reaction.
        var reactor = decl.toDefinition
        var reactionCount = 0
        for (reaction : reactor.reactions) {
            if (federate === null || federate.containsReaction(reactor, reaction)) {
                pr(destructorCode, '''
                    for(int i = 0; i < self->___reaction_«reactionCount».num_outputs; i++) {
                        free(self->___reaction_«reactionCount».triggers[i]);
                    }
                ''')
            }
            // Increment the reaction count even if not in the federate for consistency.
            reactionCount++;
        }
        
        val structType = selfStructType(decl)
        pr('''
            void delete_«decl.name»(«structType»* self) {
                «destructorCode.toString»
                free(self);
            }
        ''')
    }
    
    /**
     * Generate the struct type definitions for inputs, outputs, and
     * actions of the specified reactor in the specified federate.
     * @param reactor The parsed reactor data structure.
     * @param federate A federate name, or null to unconditionally generate.
     */
    protected def generateAuxiliaryStructs(
        ReactorDecl decl, FederateInstance federate
    ) {
        val reactor = decl.toDefinition
        // In the case where there are incoming
        // p2p logical connections in decentralized
        // federated execution, there will be an
        // intended_tag field added to accommodate
        // the case where a reaction triggered by a
        // port or action is late due to network 
        // latency, etc..
        var intended_tag = ''        
        if (isFederatedAndDecentralized) {
            intended_tag = '''
                «targetTagType» intended_tag;
            '''
        }
        // First, handle inputs.
        for (input : reactor.allInputs) {
            var token = ''
            if (input.inferredType.isTokenType) {
                token = '''
                    lf_token_t* token;
                    int length;
                '''
            }
            pr(input, code, '''
                typedef struct {
                    «input.valueDeclaration»
                    bool is_present;
                    int num_destinations;
                    «token»
                    «intended_tag»
                } «variableStructType(input, decl)»;
            ''')
            
        }
        // Next, handle outputs.
        for (output : reactor.allOutputs) {
            var token = ''
            if (output.inferredType.isTokenType) {
                 token = '''
                    lf_token_t* token;
                    int length;
                 '''
            }
            pr(output, code, '''
                typedef struct {
                    «output.valueDeclaration»
                    bool is_present;
                    int num_destinations;
                    «token»
                    «intended_tag»
                } «variableStructType(output, decl)»;
            ''')

        }
        // Finally, handle actions.
        // The very first item on this struct needs to be
        // a trigger_t* because the struct will be cast to (trigger_t*)
        // by the schedule() functions to get to the trigger.
        for (action : reactor.allActions) {
            pr(action, code, '''
                typedef struct {
                    trigger_t* trigger;
                    «action.valueDeclaration»
                    bool is_present;
                    bool has_value;
                    lf_token_t* token;
                    «intended_tag»
                } «variableStructType(action, decl)»;
            ''')
            
        }
    }

    /**
     * For the specified port, return a declaration for port struct to
     * contain the value of the port. A multiport output with width 4 and
     * type int[10], for example, will result in this:
     * ```
     *     int value[10];
     * ```
     * There will be an array of size 4 of structs, each containing this value 
     * array.
     * @param port The port.
     * @return A string providing the value field of the port struct.
     */
    protected def valueDeclaration(Port port) {
        if (port.type === null && target.requiresTypes === true) {
            // This should have been caught by the validator.
            reportError(port, "Port is required to have a type: " + port.name)
            return ''
        }
        // Do not convert to lf_token_t* using lfTypeToTokenType because there
        // will be a separate field pointing to the token.
        // val portType = lfTypeToTokenType(port.inferredType)
        val portType = port.inferredType.targetType
        // If the port type has the form type[number], then treat it specially
        // to get a valid C type.
        val matcher = arrayPatternFixed.matcher(portType)
        if (matcher.find()) {
            // for int[10], the first match is int, the second [10].
            // The following results in: int* __foo[10];
            // if the port is an input and not a multiport.
            // An output multiport will result in, for example
            // int __out[4][10];
            return '''«matcher.group(1)» value«matcher.group(2)»;''';
        } else {
            return '''«portType» value;'''
        }
    }

    /**
     * For the specified action, return a declaration for action struct to
     * contain the value of the action. An action of
     * type int[10], for example, will result in this:
     * ```
     *     int* value;
     * ```
     * This will return an empty string for an action with no type.
     * @param action The action.
     * @return A string providing the value field of the action struct.
     */
    protected def valueDeclaration(Action action) {
        if (action.type === null && target.requiresTypes === true) {
            return ''
        }
        // Do not convert to lf_token_t* using lfTypeToTokenType because there
        // will be a separate field pointing to the token.
        val actionType = action.inferredType.targetType
        // If the input type has the form type[number], then treat it specially
        // to get a valid C type.
        val matcher = arrayPatternFixed.matcher(actionType)
        if (matcher.find()) {
            // for int[10], the first match is int, the second [10].
            // The following results in: int* foo;
            return '''«matcher.group(1)»* value;''';
        } else {
            val matcher2 = arrayPatternVariable.matcher(actionType)
            if (matcher2.find()) {
                // for int[], the first match is int.
                // The following results in: int* foo;
                return '''«matcher2.group(1)»* value;''';
            }
            return '''«actionType» value;'''
        }
    }

    /**
     * Generate the self struct type definition for the specified reactor
     * in the specified federate.
     * @param reactor The parsed reactor data structure.
     * @param federate A federate name, or null to unconditionally generate.
     * @param constructorCode Place to put lines of code that need to
     *  go into the constructor.
     * @param destructorCode Place to put lines of code that need to
     *  go into the destructor.
     */
    protected def generateSelfStruct(
        ReactorDecl decl,
        FederateInstance federate,
        StringBuilder constructorCode,
        StringBuilder destructorCode
    ) {
        val reactor = decl.toDefinition
        val selfType = selfStructType(decl)
        
        // Construct the typedef for the "self" struct.
        // Create a type name for the self struct.
        
        var body = new StringBuilder()
        
        // Extensions can add functionality to the CGenerator
        generateSelfStructExtension(body, decl, federate, constructorCode, destructorCode)
        
        // Handle bank_index
        pr(body, '''«targetBankIndexType» «targetBankIndex»;''');    
        
        // Next handle parameters.
        generateParametersForReactor(body, reactor)
        
        // Next handle states.
        generateStateVariablesForReactor(body, reactor)
        
        // Next handle actions.
        for (action : reactor.allActions) {
            pr(action, body, '''
                «variableStructType(action, decl)» __«action.name»;
            ''')
            // Initialize the trigger pointer in the action.
            pr(action, constructorCode, '''
                self->__«action.name».trigger = &self->___«action.name»;
            ''')
        }
        
        // Next handle inputs.
        for (input : reactor.allInputs) {
            // If the port is a multiport, the input field is an array of
            // pointers that will be allocated separately for each instance
            // because the sizes may be different. Otherwise, it is a simple
            // pointer.
            if (input.isMultiport) {
                pr(input, body, '''
                    // Multiport input array will be malloc'd later.
                    «variableStructType(input, decl)»** __«input.name»;
                    int __«input.name»__width;
                    // Default input (in case it does not get connected)
                    «variableStructType(input, decl)» __default__«input.name»;
                ''')
                // Add to the destructor code to free the malloc'd memory.
                pr(input, destructorCode, '''
                    free(self->__«input.name»);
                ''')
            } else {
                pr(input, body, '''
                    «variableStructType(input, decl)»* __«input.name»;
                    // width of -2 indicates that it is not a multiport.
                    int __«input.name»__width;
                    // Default input (in case it does not get connected)
                    «variableStructType(input, decl)» __default__«input.name»;
                ''')

                pr(input, constructorCode, '''
                    // Set input by default to an always absent default input.
                    self->__«input.name» = &self->__default__«input.name»;
                ''')
            }
        }

        // Next handle outputs.
        for (output : reactor.allOutputs) {
            // If the port is a multiport, create an array to be allocated
            // at instantiation.
            if (output.isMultiport) {
                pr(output, body, '''
                    // Array of output ports.
                    «variableStructType(output, decl)»* __«output.name»;
                    int __«output.name»__width;
                ''')
                // Add to the destructor code to free the malloc'd memory.
                pr(output, destructorCode, '''
                    free(self->__«output.name»);
                ''')
            } else {
                pr(output, body, '''
                    «variableStructType(output, decl)» __«output.name»;
                    int __«output.name»__width;
                ''')
            }
        }
        
        // If there are contained reactors that either receive inputs
        // from reactions of this reactor or produce outputs that trigger
        // reactions of this reactor, then we need to create a struct
        // inside the self struct for each contained reactor. That
        // struct has a place to hold the data produced by this reactor's
        // reactions and a place to put pointers to data produced by
        // the contained reactors.
        // The contents of the struct will be collected first so that
        // we avoid duplicate entries and then the struct will be constructed.
        val contained = new InteractingContainedReactors(reactor, federate);
        // Next generate the relevant code.
        generateInteractingContainedReactors(contained, body, constructorCode, destructorCode);
                
        // Next, generate the fields needed for each reaction.
        generateReactionAndTriggerStructs(body, decl, constructorCode, destructorCode, federate)
        if (body.length > 0) {
            pr('''
                typedef struct {
                    «body.toString»
                } «selfType»;
            ''')
        } else {
            // There are no fields for the self struct.
            // C compilers complain about empty structs, so we generate a placeholder.
            pr('''
                typedef struct {
                    bool hasContents;
                } «selfType»;
            ''')
        }
    }
    
    /**
     * Generate structs and associated code for contained reactors that
     * send or receive data to or from the container's reactions.
     * 
     * If there are contained reactors that either receive inputs
     * from reactions of this reactor or produce outputs that trigger
     * reactions of this reactor, then we need to create a struct
     * inside the self struct of the container for each contained reactor.
     * That struct has a place to hold the data produced by the container reactor's
     * reactions and a place to put pointers to data produced by
     * the contained reactors.
     * 
     * To use this, first construct an instance of the inner class
     * PortsReferencedInContainedReactors. The constructor for that class
     * figures out which contained reactors are relevant and which ports
     * and reactions interact.
     * 
     * @param contained An instance of PortsReferencedInContainedReactors.
     * @param body The place to put the struct definition for the contained reactors.
     * @param constructorCode The place to put matching code that goes in the container's constructor.
     * @param destructorCode The place to put matching code that goes in the container's destructor.
     */
    private def generateInteractingContainedReactors(
        InteractingContainedReactors contained,
        StringBuilder body,
        StringBuilder constructorCode,
        StringBuilder destructorCode
    ) {
        for (containedReactor : contained.containedReactors) {
            // Generate one struct for each contained reactor that interacts.
            pr(body, "struct {")
            indent(body)
            for (port : contained.portsOfInstance(containedReactor)) {
                if (port instanceof Input) {
                    // If the variable is a multiport, then the place to store the data has
                    // to be malloc'd at initialization.
                    if (!port.isMultiport) {
                        pr(port, body, '''
                            «variableStructType(port, containedReactor.reactorClass)» «port.name»;
                        ''')
                    } else {
                        // Memory will be malloc'd in initialization.
                        pr(port, body, '''
                            «variableStructType(port, containedReactor.reactorClass)»** «port.name»;
                            int «port.name»__width;
                        ''')
                        // Add to the destructor code to free the malloc'd memory.
                        pr(port, destructorCode, '''
                            free(self->__«containedReactor.name».«port.name»);
                        ''')
                    }
                } else {
                    // Must be an output entry.
                    // Outputs of contained reactors are pointers to the source of data on the
                    // self struct of the container.
                    if (!port.isMultiport) {
                        pr(port, body, '''
                            «variableStructType(port, containedReactor.reactorClass)»* «port.name»;
                        ''')
                    } else {
                        // Here, we will use an array of pointers.
                        // Memory will be malloc'd in initialization.
                        pr(port, body, '''
                            «variableStructType(port, containedReactor.reactorClass)»** «port.name»;
                            int «port.name»__width;
                        ''')
                        // Add to the destructor code to free the malloc'd memory.
                        pr(port, destructorCode, '''
                            free(self->__«containedReactor.name».«port.name»);
                        ''')
                    }
                    pr(port, body, '''
                        trigger_t «port.name»_trigger;
                    ''')
                    if (isFederatedAndDecentralized) {
                        pr(port, constructorCode, '''
                            self->__«containedReactor.name».«port.name»_trigger.intended_tag = (tag_t) { .time = NEVER, .microstep = 0u};
                        ''')
                    }
                    val triggered = contained.reactionsTriggered(containedReactor, port)
                    if (triggered.size > 0) {
                        pr(port, body, '''
                            reaction_t* «port.name»_reactions[«triggered.size»];
                        ''')
                        var triggeredCount = 0
                        for (index : triggered) {
                            pr(port, constructorCode, '''
                                self->__«containedReactor.name».«port.name»_reactions[«triggeredCount++»] = &self->___reaction_«index»;
                            ''')
                        }
                        pr(port, constructorCode, '''
                            self->__«containedReactor.name».«port.name»_trigger.reactions = self->__«containedReactor.name».«port.name»_reactions;
                        ''')
                    } else {
                        // Since the self struct is created using calloc, there is no need to set
                        // self->__«containedReactor.name».«port.name»_trigger.reactions = NULL
                    }
                    // Since the self struct is created using calloc, there is no need to set
                    // self->__«containedReactor.name».«port.name»_trigger.token = NULL;
                    // self->__«containedReactor.name».«port.name»_trigger.is_present = false;
                    // self->__«containedReactor.name».«port.name»_trigger.is_timer = false;
                    // self->__«containedReactor.name».«port.name»_trigger.is_physical = false;
                    // self->__«containedReactor.name».«port.name»_trigger.drop = false;
                    // self->__«containedReactor.name».«port.name»_trigger.element_size = 0;
                    // self->__«containedReactor.name».«port.name»_trigger.intended_tag = (0, 0);
                    pr(port, constructorCode, '''
                        self->__«containedReactor.name».«port.name»_trigger.last = NULL;
                        self->__«containedReactor.name».«port.name»_trigger.number_of_reactions = «triggered.size»;
                    ''')
                }
            }
            unindent(body)
            // FIXME: To support parameterized bank widths, the following
            // array needs to be malloc'd, which means this struct
            // needs to be pulled out as an auxiliary typedef.
            var width = containedReactorBankWidth(containedReactor);
            var array = "";
            if (width >= 0) {
                array = "[" + width + "]";
            }
            pr(body, '''
                } __«containedReactor.name»«array»;
                int __«containedReactor.name»_width;
            ''');
            // FIXME: The following needs to be done for each instance
            // so that the width can be parameter, not in the constructor.
            pr(constructorCode, '''
                // Set the _width variable for all cases. This will be -2
                // if the reactor is not a bank of reactors.
                self->__«containedReactor.name»_width = «width»;
            ''')
        }
    }
    
    /**
     * This function is provided to allow extensions of the CGenerator to append the structure of the self struct
     * @param body The body of the self struct
     * @param decl The reactor declaration for the self struct
     * @param instance The current federate instance
     * @param constructorCode Code that is executed when the reactor is instantiated
     * @param destructorCode Code that is executed when the reactor instance is freed
     */
    def void generateSelfStructExtension(StringBuilder selfStructBody, ReactorDecl decl, FederateInstance instance, StringBuilder constructorCode, StringBuilder destructorCode) {
        // Do nothing
    }
    
    
    /**
     * Generate code for parameters variables of a reactor in the form "parameter.type parameter.name;"
     * @param reactor The reactor
     * @param builder The StringBuilder that the generated code is appended to
     * @return 
     */
    def generateParametersForReactor(StringBuilder builder, Reactor reactor) {
        for (parameter : reactor.allParameters) {
            // Check for targetBankIndex
            // FIXME: for now throw a reserved error
            if (parameter.name.equals(targetBankIndex)) {
                reportError('''«targetBankIndex» is reserved.''')
            }

            prSourceLineNumber(builder, parameter)
            pr(builder, parameter.getInferredType.targetType + ' ' + parameter.name + ';');
        }
    }
    
    /**
     * Generate code for state variables of a reactor in the form "stateVar.type stateVar.name;"
     * @param reactor The reactor
     * @param builder The StringBuilder that the generated code is appended to
     * @return 
     */
    def generateStateVariablesForReactor(StringBuilder builder, Reactor reactor) {        
        for (stateVar : reactor.allStateVars) {            
            // Check for targetBankIndex
            // FIXME: for now throw a reserved error
            if(stateVar.name.equals(targetBankIndex))
            {
                reportError('''«targetBankIndex» is reserved.''')
            }
            
            prSourceLineNumber(builder, stateVar)
            pr(builder, stateVar.getInferredType.targetType + ' ' + stateVar.name + ';');
        }
    }
    
    /**
     * Generate the fields of the self struct and statements for the constructor
     * to create and initialize a reaction_t struct for each reaction in the
     * specified reactor and a trigger_t struct for each trigger (input, action,
     * timer, or output of a contained reactor).
     * @param body The place to put the code for the self struct.
     * @param reactor The reactor.
     * @param constructorCode The place to put the constructor code.
     * @param constructorCode The place to put the destructor code.
     * @param federate The federate instance, or null if there is no federation.
     */
    protected def void generateReactionAndTriggerStructs(
        StringBuilder body, 
        ReactorDecl decl, 
        StringBuilder constructorCode, 
        StringBuilder destructorCode, 
        FederateInstance federate
    ) {
        var reactionCount = 0;
        val reactor = decl.toDefinition
        // Iterate over reactions and create initialize the reaction_t struct
        // on the self struct. Also, collect a map from triggers to the reactions
        // that are triggered by that trigger. Also, collect a set of sources
        // that are read by reactions but do not trigger reactions.
        // Finally, collect a set of triggers and sources that are outputs
        // of contained reactors. 
        val triggerMap = new LinkedHashMap<Variable,LinkedList<Integer>>()
        val sourceSet = new LinkedHashSet<Variable>()
        val outputsOfContainedReactors = new LinkedHashMap<Variable,Instantiation>
        val startupReactions = new LinkedHashSet<Integer>
        val shutdownReactions = new LinkedHashSet<Integer>
        for (reaction : reactor.allReactions) {
            if (federate === null || federate.containsReaction(reactor, reaction)) {
                // Create the reaction_t struct.
                pr(reaction, body, '''reaction_t ___reaction_«reactionCount»;''')
                
                // Create the map of triggers to reactions.
                for (trigger : reaction.triggers) {
                    // trigger may not be a VarRef (it could be "startup" or "shutdown").
                    if (trigger instanceof VarRef) {
                        var reactionList = triggerMap.get(trigger.variable)
                        if (reactionList === null) {
                            reactionList = new LinkedList<Integer>()
                            triggerMap.put(trigger.variable, reactionList)
                        }
                        reactionList.add(reactionCount)
                        if (trigger.container !== null) {
                            outputsOfContainedReactors.put(trigger.variable, trigger.container)
                        }
                    }
                    if (trigger.isStartup) {
                        startupReactions.add(reactionCount)
                    }
                    if (trigger.isShutdown) {
                        shutdownReactions.add(reactionCount)
                    }
                }
                // Create the set of sources read but not triggering.
                for (source : reaction.sources) {
                    sourceSet.add(source.variable)
                    if (source.container !== null) {
                        outputsOfContainedReactors.put(source.variable, source.container)
                    }
                }

                pr(destructorCode, '''
                    if (self->___reaction_«reactionCount».output_produced != NULL) {
                        free(self->___reaction_«reactionCount».output_produced);
                    }
                    if (self->___reaction_«reactionCount».triggers != NULL) {
                        free(self->___reaction_«reactionCount».triggers);
                    }
                    if (self->___reaction_«reactionCount».triggered_sizes != NULL) {
                        free(self->___reaction_«reactionCount».triggered_sizes);
                    }
                ''')

                var deadlineFunctionPointer = "NULL"
                if (reaction.deadline !== null) {
                    // The following has to match the name chosen in generateReactions
                    val deadlineFunctionName = decl.name.toLowerCase + '_deadline_function' + reactionCount
                    deadlineFunctionPointer = "&" + deadlineFunctionName
                }
                
                // Assign the STP handler
                var STPFunctionPointer = "NULL"
                if (reaction.stp !== null) {
                    // The following has to match the name chosen in generateReactions
                    val STPFunctionName = decl.name.toLowerCase + '_STP_function' + reactionCount
                    STPFunctionPointer = "&" + STPFunctionName
                }

                // Set the defaults of the reaction_t struct in the constructor.
                // Since the self struct is allocated using calloc, there is no need to set:
                // self->___reaction_«reactionCount».index = 0;
                // self->___reaction_«reactionCount».chain_id = 0;
                // self->___reaction_«reactionCount».pos = 0;
                // self->___reaction_«reactionCount».running = false;
                // self->___reaction_«reactionCount».deadline = 0LL;
                // self->___reaction_«reactionCount».is_STP_violated = false;
                pr(reaction, constructorCode, '''
                    self->___reaction_«reactionCount».number = «reactionCount»;
                    self->___reaction_«reactionCount».function = «reactionFunctionName(decl, reactionCount)»;
                    self->___reaction_«reactionCount».self = self;
                    self->___reaction_«reactionCount».deadline_violation_handler = «deadlineFunctionPointer»;
                    self->___reaction_«reactionCount».STP_handler = «STPFunctionPointer»;
                ''')

            }
            // Increment the reactionCount even if the reaction is not in the federate
            // so that reaction indices are consistent across federates.
            reactionCount++
        }
        
        // Next, create and initialize the trigger_t objects.
        // Start with the timers.
        for (timer : reactor.allTimers) {
            createTriggerT(body, timer, triggerMap, constructorCode, destructorCode)
            // Since the self struct is allocated using calloc, there is no need to set:
            // self->___«timer.name».is_physical = false;
            // self->___«timer.name».drop = false;
            // self->___«timer.name».element_size = 0;
            pr(constructorCode, '''
                self->___«timer.name».is_timer = true;
            ''')
            if (isFederatedAndDecentralized) {
                pr(constructorCode, '''
                    self->___«timer.name».intended_tag = (tag_t) { .time = NEVER, .microstep = 0u};
                ''')
            }
        }
        
        // Handle startup triggers.
        if (startupReactions.size > 0) {
            pr(body, '''
                trigger_t ___startup;
                reaction_t* ___startup_reactions[«startupReactions.size»];
            ''')
            if (isFederatedAndDecentralized) {
                pr(constructorCode, '''
                    self->___startup.intended_tag = (tag_t) { .time = NEVER, .microstep = 0u};
                ''')
            }
            var i = 0
            for (reactionIndex : startupReactions) {
                pr(constructorCode, '''
                    self->___startup_reactions[«i++»] = &self->___reaction_«reactionIndex»;
                ''')
            }
            pr(constructorCode, '''
                self->___startup.last = NULL;
                self->___startup.reactions = &self->___startup_reactions[0];
                self->___startup.number_of_reactions = «startupReactions.size»;
                self->___startup.is_timer = false;
            ''')
        }
        // Handle shutdown triggers.
        if (shutdownReactions.size > 0) {
            pr(body, '''
                trigger_t ___shutdown;
                reaction_t* ___shutdown_reactions[«shutdownReactions.size»];
            ''')
            if (isFederatedAndDecentralized) {
                pr(constructorCode, '''
                    self->___shutdown.intended_tag = (tag_t) { .time = NEVER, .microstep = 0u};
                ''')
            }
            var i = 0
            for (reactionIndex : shutdownReactions) {
                pr(constructorCode, '''
                    self->___shutdown_reactions[«i++»] = &self->___reaction_«reactionIndex»;
                ''')
            }
            pr(constructorCode, '''
                self->___shutdown.last = NULL;
                self->___shutdown.reactions = &self->___shutdown_reactions[0];
                self->___shutdown.number_of_reactions = «shutdownReactions.size»;
                self->___shutdown.is_timer = false;
            ''')
        }

        // Next handle actions.
        for (action : reactor.allActions) {
            createTriggerT(body, action, triggerMap, constructorCode, destructorCode)
            var isPhysical = "true";
            if (action.origin == ActionOrigin.LOGICAL) {
                isPhysical = "false";
            }
            var elementSize = "0"
            // If the action type is 'void', we need to avoid generating the code
            // 'sizeof(void)', which some compilers reject.
            if (action.type !== null && action.targetType.rootType != 'void') {
                elementSize = '''sizeof(«action.targetType.rootType»)'''
            }

            // Since the self struct is allocated using calloc, there is no need to set:
            // self->___«action.name».is_timer = false;
            pr(constructorCode, '''
                self->___«action.name».is_physical = «isPhysical»;
                «IF !action.policy.isNullOrEmpty»
                self->___«action.name».policy = «action.policy»;
                «ENDIF»
                self->___«action.name».element_size = «elementSize»;
            ''')
        }

        // Next handle inputs.
        for (input : reactor.allInputs) {            
            createTriggerT(body, input, triggerMap, constructorCode, destructorCode)
        }
    }
    
    /**
     * Define the trigger_t object on the self struct, an array of
     * reaction_t pointers pointing to reactions triggered by this variable,
     * and initialize the pointers in the array in the constructor.
     * @param body The place to write the self struct entries.
     * @param variable The trigger variable (Timer, Action, or Input).
     * @param triggerMap A map from Variables to a list of the reaction indices
     *  triggered by the variable.
     * @param constructorCode The place to write the constructor code.
     * @param destructorCode The place to write the destructor code.
     */
    private def void createTriggerT(
        StringBuilder body, 
        Variable variable,
        LinkedHashMap<Variable, LinkedList<Integer>> triggerMap,
        StringBuilder constructorCode,
        StringBuilder destructorCode
    ) {
        // variable is a port, a timer, or an action.
        pr(variable, body, '''
            trigger_t ___«variable.name»;
        ''')
        pr(variable, constructorCode, '''
            self->___«variable.name».last = NULL;
        ''')
        if (isFederatedAndDecentralized) {
            pr(variable, constructorCode, '''
                self->___«variable.name».intended_tag = (tag_t) { .time = NEVER, .microstep = 0u};
            ''')
        }
        // Generate the reactions triggered table.
        val reactionsTriggered = triggerMap.get(variable)
        if (reactionsTriggered !== null) {
            pr(variable, body, '''reaction_t* ___«variable.name»_reactions[«reactionsTriggered.size»];''')
            var count = 0
            for (reactionTriggered : reactionsTriggered) {
                prSourceLineNumber(constructorCode, variable)
                pr(variable, constructorCode, '''
                    self->___«variable.name»_reactions[«count»] = &self->___reaction_«reactionTriggered»;
                ''')
                count++
            }
            // Set up the trigger_t struct's pointer to the reactions.
            pr(variable, constructorCode, '''
                self->___«variable.name».reactions = &self->___«variable.name»_reactions[0];
                self->___«variable.name».number_of_reactions = «count»;
            ''')
        }
        if (variable instanceof Input) {
            val rootType = variable.targetType.rootType
            // Since the self struct is allocated using calloc, there is no need to set:
            // self->___«input.name».is_timer = false;
            // self->___«input.name».offset = 0LL;
            // self->___«input.name».period = 0LL;
            // self->___«input.name».is_physical = false;
            // self->___«input.name».drop = false;
            // If the input type is 'void', we need to avoid generating the code
            // 'sizeof(void)', which some compilers reject.
            val size = (rootType == 'void') ? '0' : '''sizeof(«rootType»)'''
            pr(constructorCode, '''
                self->___«variable.name».element_size = «size»;
            ''')
        }
    }    
    
    /** Generate reaction functions definition for a reactor.
     *  These functions have a single argument that is a void* pointing to
     *  a struct that contains parameters, state variables, inputs (triggering or not),
     *  actions (triggering or produced), and outputs.
     *  @param reactor The reactor.
     *  @param federate The federate, or null if this is not
     *   federated or not the main reactor and reactions should be
     *   unconditionally generated.
     */
    def generateReactions(ReactorDecl decl, FederateInstance federate) {
        var reactionIndex = 0;
        val reactor = decl.toDefinition
        for (reaction : reactor.allReactions) {
            if (federate === null || federate.containsReaction(reactor, reaction)) {
                generateReaction(reaction, decl, reactionIndex)
            }
            // Increment reaction index even if the reaction is not in the federate
            // so that across federates, the reaction indices are consistent.
            reactionIndex++
        }
    }
    
    /** Generate a reaction function definition for a reactor.
     *  This function has a single argument that is a void* pointing to
     *  a struct that contains parameters, state variables, inputs (triggering or not),
     *  actions (triggering or produced), and outputs.
     *  @param reaction The reaction.
     *  @param reactor The reactor.
     *  @param reactionIndex The position of the reaction within the reactor. 
     */
    def generateReaction(Reaction reaction, ReactorDecl decl, int reactionIndex) {
        val functionName = reactionFunctionName(decl, reactionIndex)
        
        
        pr('void ' + functionName + '(void* instance_args) {')
        indent()
        var body = reaction.code.toText
        
        generateInitializationForReaction(body, reaction, decl, reactionIndex)
        
        // Code verbatim from 'reaction'
        prSourceLineNumber(reaction.code)
        pr(body)
        unindent()
        pr("}")

        // Now generate code for the late function, if there is one
        // Note that this function can only be defined on reactions
        // in federates that have inputs from a logical connection.
        if (reaction.stp !== null) {
            val lateFunctionName = decl.name.toLowerCase + '_STP_function' + reactionIndex

            pr('void ' + lateFunctionName + '(void* instance_args) {')
            indent();
            generateInitializationForReaction(body, reaction, decl, reactionIndex)
            // Code verbatim from 'late'
            prSourceLineNumber(reaction.stp.code)
            pr(reaction.stp.code.toText)
            unindent()
            pr("}")
        }

        // Now generate code for the deadline violation function, if there is one.
        if (reaction.deadline !== null) {
            // The following name has to match the choice in generateReactionInstances
            val deadlineFunctionName = decl.name.toLowerCase + '_deadline_function' + reactionIndex

            pr('void ' + deadlineFunctionName + '(void* instance_args) {')
            indent();
            generateInitializationForReaction(body, reaction, decl, reactionIndex)
            // Code verbatim from 'deadline'
            prSourceLineNumber(reaction.deadline.code)
            pr(reaction.deadline.code.toText)
            unindent()
            pr("}")
        }
    }
    
    /**
     * Generate code that passes existing intended tag to all output ports
     * and actions. This intended tag is the minimum intended tag of the 
     * triggering inputs of the reaction.
     * 
     * @param body The body of the reaction. Used to check for the DISABLE_REACTION_INITIALIZATION_MARKER.
     * @param reaction The initialization code will be generated for this specific reaction
     * @param decl The reactor that has the reaction
     * @param reactionIndex The index of the reaction relative to other reactions in the reactor, starting from 0
     */
    def generateIntendedTagInheritence(String body, Reaction reaction, ReactorDecl decl, int reactionIndex) {
        // Construct the intended_tag inheritance code to go into
        // the body of the function.
        var StringBuilder intendedTagInheritenceCode = new StringBuilder()
        // Check if the coordination mode is decentralized and if the reaction has any effects to inherit the STP violation
        if (isFederatedAndDecentralized && !reaction.effects.nullOrEmpty) {
            pr(intendedTagInheritenceCode, '''
                #pragma GCC diagnostic push
                #pragma GCC diagnostic ignored "-Wunused-variable"
                if (self->___reaction_«reactionIndex».is_STP_violated == true) {
            ''')
            indent(intendedTagInheritenceCode);            
            pr(intendedTagInheritenceCode, '''            
                // The operations inside this if clause (if any exists) are expensive 
                // and must only be done if the reaction has unhandled STP violation.
                // Otherwise, all intended_tag values are (NEVER, 0) by default.
                
                // Inherited intended tag. This will take the minimum
                // intended_tag of all input triggers
                «targetTagType» inherited_min_intended_tag = («targetTagType») { .time = FOREVER, .microstep = UINT_MAX };
            ''')
            pr(intendedTagInheritenceCode, '''
                // Find the minimum intended tag
            ''')
            // Go through every trigger of the reaction and check the
            // value of intended_tag to choose the minimum.
            for (TriggerRef inputTrigger : reaction.triggers ?: emptyList) {
                if (inputTrigger instanceof VarRef) {
                    if (inputTrigger.variable instanceof Output) {
                        // Output from a contained reactor
                        pr(intendedTagInheritenceCode, '''
                            if (compare_tags(«inputTrigger.container.name».«inputTrigger.variable.name»->intended_tag,
                                             inherited_min_intended_tag) < 0) {
                                inherited_min_intended_tag = «inputTrigger.container.name».«inputTrigger.variable.name»->intended_tag;
                            }
                        ''')
                    } else if (inputTrigger.variable instanceof Port) {
                        pr(intendedTagInheritenceCode, '''
                            if (compare_tags(«inputTrigger.variable.name»->intended_tag, inherited_min_intended_tag) < 0) {
                                inherited_min_intended_tag = «inputTrigger.variable.name»->intended_tag;
                            }
                        ''')
                    } else if (inputTrigger.variable instanceof Action) {
                        pr(intendedTagInheritenceCode, '''
                            if (compare_tags(«inputTrigger.variable.name»->trigger->intended_tag, inherited_min_intended_tag) < 0) {
                                inherited_min_intended_tag = «inputTrigger.variable.name»->trigger->intended_tag;
                            }
                        ''')
                    }

                }
            }
            if (reaction.triggers === null || reaction.triggers.size === 0) {
                // No triggers are given, which means the reaction would react to any input.
                // We need to check the intended tag for every input.
                // NOTE: this does not include contained outputs. 
                for (input : (reaction.eContainer as Reactor).inputs) {
                    pr(intendedTagInheritenceCode, '''
                        if (compare_tags(«input.name»->intended_tag, inherited_min_intended_tag) > 0) {
                            inherited_min_intended_tag = «input.name»->intended_tag;
                        }
                    ''')
                }
            }
            
            // Once the minimum intended tag has been found,
            // it will be passed down to the port effects
            // of the reaction. Note that the intended tag
            // will not pass on to actions downstream.
            for (effect : reaction.effects ?: emptyList) {
                if (effect.variable instanceof Input) {
                    // Input to a contained reaction
                    pr(intendedTagInheritenceCode, '''
                        // All effects inherit the minimum intended tag of input triggers
                        «effect.container.name».«effect.variable.name»->intended_tag = inherited_min_intended_tag;
                    ''')                    
                } else if (effect.variable instanceof Output) {
                    // Everything else
                    pr(intendedTagInheritenceCode, '''
                        // All effects inherit the minimum intended tag of input triggers
                        «effect.variable.name»->intended_tag = inherited_min_intended_tag;
                    ''')                    
                }
            }
            unindent(intendedTagInheritenceCode);
            pr(intendedTagInheritenceCode,'''
            }
            #pragma GCC diagnostic pop
            ''')
            
            // Write the the intended tag inheritance initialization
            // to the main code.
            pr(intendedTagInheritenceCode.toString) 
        }
        return intendedTagInheritenceCode
    }
    
    /**
     * Generate necessary initialization code inside the body of the reaction that belongs to reactor decl.
     * @param body The body of the reaction. Used to check for the DISABLE_REACTION_INITIALIZATION_MARKER.
     * @param reaction The initialization code will be generated for this specific reaction
     * @param decl The reactor that has the reaction
     * @param reactionIndex The index of the reaction relative to other reactions in the reactor, starting from 0
     */
    def generateInitializationForReaction(String body, Reaction reaction, ReactorDecl decl, int reactionIndex) {
        val reactor = decl.toDefinition
        
        // Construct the reactionInitialization code to go into
        // the body of the function before the verbatim code.
        var StringBuilder reactionInitialization = new StringBuilder()

        // Define the "self" struct.
        var structType = selfStructType(decl)
        // A null structType means there are no inputs, state,
        // or anything else. No need to declare it.
        if (structType !== null) {
             pr('''
                 #pragma GCC diagnostic push
                 #pragma GCC diagnostic ignored "-Wunused-variable"
                 «structType»* self = («structType»*)instance_args;
             ''')
        }

        // Do not generate the initialization code if the body is marked
        // to not generate it.
        if (body.startsWith(CGenerator.DISABLE_REACTION_INITIALIZATION_MARKER)) {
             pr('''
                 #pragma GCC diagnostic pop
             ''')
            return;
        }

        // A reaction may send to or receive from multiple ports of
        // a contained reactor. The variables for these ports need to
        // all be declared as fields of the same struct. Hence, we first
        // collect the fields to be defined in the structs and then
        // generate the structs.
        var fieldsForStructsForContainedReactors = new LinkedHashMap<Instantiation, StringBuilder>

        // Actions may appear twice, first as a trigger, then with the outputs.
        // But we need to declare it only once. Collect in this data structure
        // the actions that are declared as triggered so that if they appear
        // again with the outputs, they are not defined a second time.
        // That second redefinition would trigger a compile error.  
        var actionsAsTriggers = new LinkedHashSet<Action>();

        // Next, add the triggers (input and actions; timers are not needed).
        // This defines a local variable in the reaction function whose
        // name matches that of the trigger. The value of the local variable
        // is a struct with a value and is_present field, the latter a boolean
        // that indicates whether the input/action is present.
        // If the trigger is an output, then it is an output of a
        // contained reactor. In this case, a struct with the name
        // of the contained reactor is created with one field that is
        // a pointer to a struct with a value and is_present field.
        // E.g., if the contained reactor is named 'c' and its output
        // port is named 'out', then c.out->value c.out->is_present are
        // defined so that they can be used in the verbatim code.
        for (TriggerRef trigger : reaction.triggers ?: emptyList) {
            if (trigger instanceof VarRef) {
                if (trigger.variable instanceof Port) {
                    generatePortVariablesInReaction(reactionInitialization,
                        fieldsForStructsForContainedReactors, trigger, decl)
                } else if (trigger.variable instanceof Action) {
                    generateActionVariablesInReaction(
                        reactionInitialization, trigger.variable as Action, decl
                    )
                    actionsAsTriggers.add(trigger.variable as Action);
                }
            }
        }
        if (reaction.triggers === null || reaction.triggers.size === 0) {
            // No triggers are given, which means react to any input.
            // Declare an argument for every input.
            // NOTE: this does not include contained outputs. 
            for (input : reactor.inputs) {
                generateInputVariablesInReaction(reactionInitialization, input, decl)
            }
        }
        // Define argument for non-triggering inputs.
        for (VarRef src : reaction.sources ?: emptyList) {
            if (src.variable instanceof Port) {
                generatePortVariablesInReaction(reactionInitialization, fieldsForStructsForContainedReactors, src, decl)
            } else if (src.variable instanceof Action) {
                // It's a bit odd to read but not be triggered by an action, but
                // OK, I guess we allow it.
                generateActionVariablesInReaction(
                    reactionInitialization,
                    src.variable as Action,
                    decl
                )
                actionsAsTriggers.add(src.variable as Action);
            }
        }

        // Define variables for each declared output or action.
        // In the case of outputs, the variable is a pointer to where the
        // output is stored. This gives the reaction code access to any previous
        // value that may have been written to that output in an earlier reaction.
        if (reaction.effects !== null) {
            for (effect : reaction.effects) {
                if (effect.variable instanceof Action) {
                    // It is an action, not an output.
                    // If it has already appeared as trigger, do not redefine it.
                    if (!actionsAsTriggers.contains(effect.variable)) {
                        pr(reactionInitialization, '''
                            «variableStructType(effect.variable, decl)»* «effect.variable.name» = &self->__«effect.variable.name»;
                        ''')
                    }
                } else {
                    if (effect.variable instanceof Output) {
                        generateOutputVariablesInReaction(reactionInitialization, effect.variable as Output, decl)
                    } else if (effect.variable instanceof Input) {
                        // It is the input of a contained reactor.
                        generateVariablesForSendingToContainedReactors(
                            reactionInitialization,
                            fieldsForStructsForContainedReactors,
                            effect.container,
                            effect.variable as Input
                        )
                    } else {
                        reportError(
                            reaction,
                            "In generateReaction(): " + effect.variable.name + " is neither an input nor an output."
                        )
                    }
                }
            }
        }
        // Before the reaction initialization,
        // generate the structs used for communication to and from contained reactors.
        for (containedReactor : fieldsForStructsForContainedReactors.keySet) {
            pr('struct ' + containedReactor.name + '{')
            indent();
            pr(fieldsForStructsForContainedReactors.get(containedReactor).toString)
            unindent();
            var array = "";
            if (containedReactor.widthSpec !== null) {
                array = '''[self->__«containedReactor.name»_width]''';
            }
            pr('''
                } «containedReactor.name»«array»;
            ''');
        }
        // Next generate all the collected setup code.
        pr(reactionInitialization.toString)
        pr('''
            #pragma GCC diagnostic pop
        ''')

        if (reaction.stp === null) {
            // Pass down the intended_tag to all input and output effects
            // downstream if the current reaction does not have a STP
            // handler.
            generateIntendedTagInheritence(body, reaction, decl, reactionIndex)
        }
    }
    
    /**
     * FIXME: A temporary function that returns the width of a bank of reactors.
     * If the width is not a literal constant, this throws an UnsupportedOperationException.
     * If the reactor is not a bank, this returns -2.
     * @param containedReactor The contained reactor instantiation. 
     */
    private def int containedReactorBankWidth(Instantiation containedReactor) {
        // FIXME: Because the width of the bank may be given by a parameter, it is
        // impossible to know a fixed width here.
        if (containedReactor.widthSpec !== null) {
            // FIXME: Using deprecated method here because of above FIXME.
            val numericalWidth = ASTUtils.width(containedReactor.widthSpec);
            if (numericalWidth <= 0) {
                throw new UnsupportedOperationException(
                        "Apologies, but parameterized widths are not yet supported here: "
                        + containedReactor.name
                        + "["
                        + containedReactor.widthSpec);
            }
            return numericalWidth;
        }
        return -2;
    }

    /** Generate code to create the trigger table for each reaction of the
     *  specified reactor.  Each table lists the triggers that the reaction's
     *  execution may trigger. Each table is an array of arrays
     *  of pointers to the trigger_t structs representing the downstream inputs
     *  (or outputs of the container reactor) that are triggered by the reaction.
     *  Each trigger table goes into the reaction's reaction_t triggers field.
     *  That reaction_t struct is assumed to be on the self struct of the reactor
     *  instance with name "___reaction_i", where i is the index of the reaction.
     *  The generated code will also set the values of the triggered_sizes array
     *  on the reaction_t struct to indicate the size of each array of trigger_t
     *  pointers. The generated code will malloc each of these arrays, and the
     *  destructor for the reactor instance will free them.
     *  The generated code goes into the __initialize_trigger_objects() function.
     *  @param reactorIntance The reactor instance.
     *  @param federate The federate name or null if no federation.
     */
    def generateRemoteTriggerTable(ReactorInstance reactorInstance, FederateInstance federate) {
        val selfStruct = selfStructName(reactorInstance)
        var reactionCount = 0
        for (reaction : reactorInstance.reactions) {
            if (federate === null || federate.containsReaction(
                reactorInstance.definition.reactorClass.toDefinition,
                reaction.definition
            )) {
                var Collection<PortInstance> destinationPorts = null

                var portCount = 0
                // Record the number of reactions that this reaction depends on.
                // This is used for optimization. When that number is 1, the reaction can
                // be executed immediately when its triggering reaction has completed.
                val dominatingReaction = ReactorInstance.reactionGraph.findSingleDominatingReaction(reaction)
                if (dominatingReaction !== null) {
                    val upstreamReaction =
                        '''«selfStructName(dominatingReaction.parent)»->___reaction_«dominatingReaction.reactionIndex»'''
                    pr(initializeTriggerObjectsEnd, '''
                        // Reaction «reactionCount» of «reactorInstance.getFullName» depends on one maximal upstream reaction.
                        «selfStruct»->___reaction_«reactionCount».last_enabling_reaction = &(«upstreamReaction»);
                    ''')
                } else {
                    pr(initializeTriggerObjectsEnd, '''
                        // Reaction «reactionCount» of «reactorInstance.getFullName» does not depend on one maximal upstream reaction.
                        «selfStruct»->___reaction_«reactionCount».last_enabling_reaction = NULL;
                    ''')
                }
                for (port : reaction.effects.filter(PortInstance)) {
                    // The port to which the reaction writes may have dependent
                    // reactions in the container. If so, we list that port here.
                    var portsWithDependentReactions = new LinkedHashSet<PortInstance>()

                    // The size of the array to be inserted into the triggers array of
                    // the reaction is the sum of the number of destination ports and
                    // the number of destination reactions (reactions of the container
                    // sensitive to this port.
                    var numberOfTriggerTObjects = 0

                    // Collect the destinations for each output port.
                    if (port.definition instanceof Output) {
                        // For each output, obtain the destinations from the parent.
                        // Pointers to the destination trigger_t objects will be collected into
                        // an array. 
                        var parent = reactorInstance.parent
                        if (parent !== null) {
                            destinationPorts = parent.transitiveClosure(port)
                        } else {
                            // At the top level, where there cannot be any destinations
                            // for an output port.
                            destinationPorts = new LinkedList<PortInstance>()
                        }

                        // The port may also have dependent reactions, which are
                        // reactions in the container of this port's container.
                        if (port.dependentReactions.size > 0) {
                            portsWithDependentReactions.add(port)
                            numberOfTriggerTObjects += port.dependentReactions.size
                        }
                    } else {
                        // The port is the input port of a contained reactor,
                        // use that reactor instance to compute the transitive closure.
                        destinationPorts = port.parent.transitiveClosure(port)
                    }

                    numberOfTriggerTObjects += destinationPorts.size

                    // Record this array size in reaction's reaction_t triggered_sizes array.
                    pr(initializeTriggerObjectsEnd, '''
                        // Reaction «reactionCount» of «reactorInstance.getFullName» triggers «numberOfTriggerTObjects» downstream reactions through port «port.getFullName».
                        «selfStruct»->___reaction_«reactionCount».triggered_sizes[«portCount»] = «numberOfTriggerTObjects»;
                    ''')
                    if (numberOfTriggerTObjects > 0) {
                        // Next, malloc the memory for the trigger array and record its location.
                        // NOTE: Need a unique name for the pointer to the malloc'd array because some of the
                        // initialization has to occur at the end of __initialize_trigger_objects(), after
                        // all reactor instances have been created.
                        var bankIndex = ""
                        if (reactorInstance.bankIndex >= 0) {
                            bankIndex = '_' + reactorInstance.bankIndex + '_'
                        }
                        val triggerArray = '''«reactorInstance.uniqueID»«bankIndex»_«reaction.reactionIndex»_«portCount»'''
                        pr(initializeTriggerObjectsEnd, '''
                            // For reaction «reactionCount» of «reactorInstance.getFullName», allocate an
                            // array of trigger pointers for downstream reactions through port «port.getFullName»
                            trigger_t** «triggerArray» = (trigger_t**)malloc(«numberOfTriggerTObjects» * sizeof(trigger_t*));
                            «selfStruct»->___reaction_«reactionCount».triggers[«portCount»] = «triggerArray»;
                        ''')

                        // Next, initialize the newly created array.
                        var destinationCount = 0;
                        for (destination : destinationPorts) {
                            // If the destination of a connection is an input
                            // port of a reactor that has no reactions to that input,
                            // then this trigger struct will not have been created.
                            // In that case, we want NULL.
                            // If the destination is an output port, however, then
                            // the dependentReactions.size reflects the number of downstream
                            // reactions, including possible reactions in the container.
                            if (destination.isOutput) {
                                if (destination.dependentReactions.size === 0) {
                                    pr(initializeTriggerObjectsEnd, '''
                                        // Destination port «destination.getFullName» itself has no reactions.
                                        «triggerArray»[«destinationCount++»] = NULL;
                                    ''')
                                } else {
                                    // Add to portsWithDependentReactions. This occurs if the destination is
                                    // output port of the container, and that output port triggers reactions in
                                    // its container.
                                    portsWithDependentReactions.add(destination)
                                }
                            } else if (destination.dependentReactions.size === 0) {
                                pr(initializeTriggerObjectsEnd, '''
                                    // Destination port «destination.getFullName» itself has no reactions.
                                    «triggerArray»[«destinationCount++»] = NULL;
                                ''')
                            } else {
                                pr(initializeTriggerObjectsEnd, '''
                                    // Point to destination port «destination.getFullName»'s trigger struct.
                                    «triggerArray»[«destinationCount++»] = &«triggerStructName(destination)»;
                                ''')
                            }
                        }
                        for (portWithDependentReactions : portsWithDependentReactions) {
                            for (destinationReaction : portWithDependentReactions.dependentReactions) {
                                if (reactorBelongsToFederate(destinationReaction.parent, federate)) {
                                    pr(initializeTriggerObjectsEnd, '''
                                        // Port «port.getFullName» has reactions in its parent's parent.
                                        // Point to the trigger struct for those reactions.
                                        «triggerArray»[«destinationCount++»] = &«triggerStructName(portWithDependentReactions, destinationReaction)»;
                                    ''')
                                }
                            }
                        }
                    }
                    portCount++
                }
            }
            // Increment reaction count even if it is not in the federate for consistency.
            reactionCount++
        }
    }

    /** 
     * Generate code to set up the tables used in __start_time_step to decrement reference
     * counts and mark outputs absent between time steps. This function puts the code
     * into startTimeStep.
     */
    def generateStartTimeStep(ReactorInstance instance, FederateInstance federate) {
        // First, set up to decrement reference counts for each token type
        // input of a contained reactor that is present.
        for (child : instance.children) {
            if (reactorBelongsToFederate(child, federate)) {
                var nameOfSelfStruct = selfStructName(child)
                for (input : child.inputs) {
                    if (isTokenType((input.definition as Input).inferredType)) {
                        if (input instanceof MultiportInstance) {
                            pr(startTimeStep, '''
                                for (int i = 0; i < «input.width»; i++) {
                                    __tokens_with_ref_count[«startTimeStepTokens» + i].token
                                            = &«nameOfSelfStruct»->__«input.name»[i]->token;
                                    __tokens_with_ref_count[«startTimeStepTokens» + i].is_present
                                            = &«nameOfSelfStruct»->__«input.name»[i]->is_present;
                                    __tokens_with_ref_count[«startTimeStepTokens» + i].reset_is_present = false;
                                }
                            ''')
                            startTimeStepTokens += input.width
                        } else {
                            pr(startTimeStep, '''
                                __tokens_with_ref_count[«startTimeStepTokens»].token
                                        = &«nameOfSelfStruct»->__«input.name»->token;
                                __tokens_with_ref_count[«startTimeStepTokens»].is_present
                                        = &«nameOfSelfStruct»->__«input.name»->is_present;
                                __tokens_with_ref_count[«startTimeStepTokens»].reset_is_present = false;
                            ''')
                            startTimeStepTokens++
                        }
                    }
                }
            }
        }
        var containerSelfStructName = selfStructName(instance)
        // Handle inputs that get sent data from a reaction rather than from
        // another contained reactor and reactions that are triggered by an
        // output of a contained reactor.
        // Note that there may be more than one reaction reacting to the same
        // port so we have to avoid listing the port more than once.
        val portsSeen = new LinkedHashSet<PortInstance>();
        for (reaction : instance.reactions) {
            if (federate === null || federate.containsReaction(
                instance.definition.reactorClass.toDefinition,
                reaction.definition
            )) {
                for (port : reaction.effects.filter(PortInstance)) {
                    if (port.definition instanceof Input) {
                        // This reaction is sending to an input. Must be
                        // the input of a contained reactor in the federate.
                        val sourcePort = sourcePort(port)
                        if (reactorBelongsToFederate(sourcePort.parent, federate)) {
                            // If this is a multiport, then the port struct on the self
                            // struct is a pointer. Otherwise, it is the struct itself.
                            var multiportIndex = stackStructOperator // '.'
                            if (sourcePort.multiportIndex >= 0) {
                                multiportIndex = '[' + sourcePort.multiportIndex + ']->'
                            }
                            pr(startTimeStep, '''
                                // Add port «sourcePort.getFullName» to array of is_present fields.
                                __is_present_fields[«startTimeStepIsPresentCount»] 
                                        = &«containerSelfStructName»->__«sourcePort.parent.name».«sourcePort.name»«multiportIndex»is_present;
                            ''')
                            if (isFederatedAndDecentralized) {
                                // Intended_tag is only applicable to ports in federated execution.
                                pr(startTimeStep, '''
                                    // Add port «sourcePort.getFullName» to array of is_present fields.
                                    __intended_tag_fields[«startTimeStepIsPresentCount»] 
                                            = &«containerSelfStructName»->__«sourcePort.parent.name».«sourcePort.name»«multiportIndex»intended_tag;
                                ''')
                            }
                            startTimeStepIsPresentCount++
                        }
                    }
                }
                // Find outputs of contained reactors that have token types and therefore
                // need to have their reference counts decremented.
                for (port : reaction.sources) {
                    if (port.definition instanceof Output && !portsSeen.contains(port)) {
                        portsSeen.add(port as PortInstance)
                        // This reaction is receiving data from the port.
                        if (isTokenType((port.definition as Output).inferredType)) {
                            if (port instanceof MultiportInstance) {
                                pr(startTimeStep, '''
                                    for (int i = 0; i < «port.width»; i++) {
                                        __tokens_with_ref_count[«startTimeStepTokens» + i].token
                                                = &«containerSelfStructName»->__«port.parent.name».«port.name»[i]->token;
                                        __tokens_with_ref_count[«startTimeStepTokens» + i].is_present
                                                = &«containerSelfStructName»->__«port.parent.name».«port.name»[i]->is_present;
                                        __tokens_with_ref_count[«startTimeStepTokens» + i].reset_is_present = false;
                                    }
                                ''')
                                startTimeStepTokens += port.width
                            } else {
                                pr(startTimeStep, '''
                                    __tokens_with_ref_count[«startTimeStepTokens»].token
                                            = &«containerSelfStructName»->__«port.parent.name».«port.name»->token;
                                    __tokens_with_ref_count[«startTimeStepTokens»].is_present
                                            = &«containerSelfStructName»->__«port.parent.name».«port.name»->is_present;
                                    __tokens_with_ref_count[«startTimeStepTokens»].reset_is_present = false;
                                ''')
                                startTimeStepTokens++
                            }
                        }
                    }
                }
            }
        }
        // Next, set up the table to mark each output of each contained reactor absent.
        for (child : instance.children) {
            if (reactorBelongsToFederate(child, federate)) {
                var nameOfSelfStruct = selfStructName(child)
                for (output : child.outputs) {
                    if (output instanceof MultiportInstance) {
                        var j = 0
                        for (multiportInstance : output.instances) {
                            pr(startTimeStep, '''
                                // Add port «output.getFullName» to array of is_present fields.
                                __is_present_fields[«startTimeStepIsPresentCount»] = &«nameOfSelfStruct»->«getStackPortMember('''__«output.name»[«j»]''', "is_present")»;
                            ''')
                            if (isFederatedAndDecentralized) {
                                // Intended_tag is only applicable to ports in federated execution with decentralized coordination.
                                pr(startTimeStep, '''
                                    // Add port «output.getFullName» to array of intended_tag fields.
                                    __intended_tag_fields[«startTimeStepIsPresentCount»] = &«nameOfSelfStruct»->«getStackPortMember('''__«output.name»[«j»]''', "intended_tag")»;
                                ''')
                            }
                            startTimeStepIsPresentCount++
                            j++
                        }
                    } else {
                        pr(startTimeStep, '''
                            // Add port «output.getFullName» to array of is_present fields.
                            __is_present_fields[«startTimeStepIsPresentCount»] = &«nameOfSelfStruct»->«getStackPortMember('''__«output.name»''', "is_present")»;
                        ''')
                        if (isFederatedAndDecentralized) {                            
                            // Intended_tag is only applicable to ports in federated execution with decentralized coordination.
                            pr(startTimeStep, '''
                                // Add port «output.getFullName» to array of Intended_tag fields.
                                __intended_tag_fields[«startTimeStepIsPresentCount»] = &«nameOfSelfStruct»->«getStackPortMember('''__«output.name»''', "intended_tag")»;
                            ''')                            
                        }
                        startTimeStepIsPresentCount++
                    }
                }
            }
        }
        for (action : instance.actions) {
            pr(startTimeStep, '''
                // Add action «action.getFullName» to array of is_present fields.
                __is_present_fields[«startTimeStepIsPresentCount»] 
                        = &«containerSelfStructName»->__«action.name».is_present;
            ''')
            if (isFederatedAndDecentralized) {
                // Intended_tag is only applicable to actions in federated execution with decentralized coordination.
                pr(startTimeStep, '''
                    // Add action «action.getFullName» to array of intended_tag fields.
                    __intended_tag_fields[«startTimeStepIsPresentCount»] 
                            = &«containerSelfStructName»->__«action.name».intended_tag;
                ''')
            }
            startTimeStepIsPresentCount++
        }
    }
    
    /**
     * For each timer and action in the specified reactor instance, generate
     * initialization code for the offset and period fields. This code goes into
     * __initialize_trigger_objects(). This has to be done separately for each
     * instance, rather than by the constructor, because the values of the offset
     * and period may be given by parameters, so the values are potentially
     * different for each instance.
     * 
     * This method will also populate the global __timer_triggers array, which is
     * used to start all timers at the start of execution.
     * 
     * @param reactorInstance The instance for which we are generating trigger objects.
     * @return A map of trigger names to the name of the trigger struct.
     */
    def generateOffsetAndPeriodInitializations(ReactorInstance reactorInstance) {
        var count = 0
        // Iterate over triggers (input ports, actions, and timers that trigger reactions).
        for (triggerInstance : reactorInstance.triggersAndReads) {
            var trigger = triggerInstance.definition
            var triggerStructName = triggerStructName(triggerInstance)
            if (trigger instanceof Timer && !triggerInstance.isStartup) {
                val offset = timeInTargetLanguage((triggerInstance as TimerInstance).offset)
                val period = timeInTargetLanguage((triggerInstance as TimerInstance).period)
                pr(initializeTriggerObjects, '''
                    «triggerStructName».offset = «offset»;
                    «triggerStructName».period = «period»;
                    __timer_triggers[«timerCount»] = &«triggerStructName»;
                ''')
                timerCount++
            } else if (trigger instanceof Action && !triggerInstance.isShutdown) {
                var minDelay = (triggerInstance as ActionInstance).minDelay
                var minSpacing = (triggerInstance as ActionInstance).minSpacing
                pr(initializeTriggerObjects, '''
                    «triggerStructName».offset = «timeInTargetLanguage(minDelay)»;
                    «IF minSpacing !== null»
                    «triggerStructName».period = «timeInTargetLanguage(minSpacing)»;
                    «ELSE»
                    «triggerStructName».period = «CGenerator.UNDEFINED_MIN_SPACING»;
                    «ENDIF»
                ''')               
            } else {
                // The trigger is either a port or a startup or shutdown trigger.
                // Nothing to do in initialize_trigger_objects
            }
            count++
            triggerCount++
        }
    }

    /**
     * Process a given .proto file.
     * 
     * Run, if possible, the proto-c protocol buffer code generator to produce
     * the required .h and .c files.
     * @param filename Name of the file to process.
     */
     def processProtoFile(String filename) {
        val protoc = createCommand("protoc-c", #['''--c_out=«this.fileConfig.getSrcGenPath»''', filename], fileConfig.srcPath)
        if (protoc === null) {
            return
        }
        val returnCode = protoc.executeCommand()
        if (returnCode == 0) {
            val nameSansProto = filename.substring(0, filename.length - 6)
            targetConfig.compileAdditionalSources.add(this.fileConfig.getSrcGenPath.resolve(nameSansProto + ".pb-c.c").toString)

            targetConfig.compileLibraries.add('-l')
            targetConfig.compileLibraries.add('protobuf-c')    
        } else {
            reportError("protoc-c returns error code " + returnCode)
        }
    }
    
    /**
     * Return a string that defines the log level.
     */
    static def String defineLogLevel(GeneratorBase generator) {
        // FIXME: if we align the levels with the ordinals of the
        // enum (see CppGenerator), then we don't need this function.
        switch(generator.targetConfig.logLevel) {
            case ERROR: '''
                #define LOG_LEVEL 0
            '''
            case WARN: '''
                #define LOG_LEVEL 1
            '''
            case INFO: '''
                #define LOG_LEVEL 2
            ''' 
            case LOG: '''
                #define LOG_LEVEL 3
            '''
            case DEBUG: '''
                #define LOG_LEVEL 4
            '''
        }
    }
    
    /**
     * Return a string for referencing the struct with the value and is_present
     * fields of the specified port. This is used for establishing the destination of
     * data for a connection between ports.
     * This will have one of the following forms:
     * 
     * * selfStruct->__portName
     * * selfStruct->__portName[i]
     * 
     * @param port An instance of a destination input port.
     */
    static def destinationReference(PortInstance port) {
        var destStruct = selfStructName(port.parent)

        // If the destination is in a multiport, find its index.
        var destinationIndexSpec = ''
        if (port.multiportIndex >= 0) {
            destinationIndexSpec = '[' + port.multiportIndex + ']'
        }
                
        if (port.isInput) {
            return '''«destStruct»->__«port.name»«destinationIndexSpec»'''
        } else {
            throw new Exception("INTERNAL ERROR: destinationReference() should only be called on input ports.")
        }        
    }
 
    /**
     * Return a string for referencing the port struct with the value
     * and is_present fields in a self struct that receives data from
     * the specified output port to be used by a reaction.
     * The output port is contained by a contained reactor.
     * This will have one of the following forms:
     * 
     * * selfStruct->__reactorName.portName
     * * selfStruct->__reactorName.portName[i]
     * 
     * The selfStruct is that of the container of reactor that
     * contains the port. If the port is in a multiport, then i is
     * the index of the port within the multiport.
     * 
     * @param port An instance of a destination port.
     */
    static def reactionReference(PortInstance port) {
         var destStruct = selfStructName(port.parent.parent)

        // If the destination is in a multiport, find its index.
        var destinationIndexSpec = ''
        if (port.multiportIndex >= 0) {
            destinationIndexSpec = '[' + port.multiportIndex + ']'
        }
                
        if (port.isOutput) {
            return '''«destStruct»->__«port.parent.name».«port.name»«destinationIndexSpec»'''
        } else {
            return '// Nothing to do. Port is an input.'
        }
    }
 
    /**
     * Return a string for referencing the data or is_present value of
     * the specified port. This is used for establishing the source of
     * data for a connection between ports.
     * This will have one of the following forms:
     * 
     * * &selfStruct->__portName
     * * &selfStruct->__parentName.portName
     * * &selfStruct->__portName[i]
     * * selfStruct->__parentName.portName[i]
     * 
     * If the port depends on another port, then this will reference
     * the eventual upstream port where the data is store. E.g., it is an input that
     * connected to upstream output, then portName will be the name
     * of the upstream output and the selfStruct will be that of the
     * upstream reactor. If the port is an input port that is written to
     * by a reaction of the parent of the port's parent, then the selfStruct
     * will be that of the parent of the port's parent, and parentName
     * will the name of the port's parent.
     * If the port is an output, then selfStruct will be the parent's
     * selfStruct and the portName will be the name of the port.
     * If the port is a multiport, then one of the last two forms will
     * be used, where i is the index of the multiport.
     * 
     * @param port An instance of the port to be referenced.
     */
    static def sourceReference(PortInstance port) {
        // If the port depends on another port, find the ultimate source port,
        // which could be the input port if it is written to by a reaction
        // or it could be an upstream output port. 
        var eventualSource = sourcePort(port)
        
        // If it is in a multiport, find its index.          
        var sourceIndexSpec = ''
        var indirection = '&'
        if (eventualSource.multiportIndex >= 0) {
            sourceIndexSpec = '[' + eventualSource.multiportIndex + ']'
            if (eventualSource.isInput) {
                indirection = ''
            }
        }
                
        if (eventualSource.isOutput) {
            val sourceStruct = selfStructName(eventualSource.parent)
            return '''«indirection»«sourceStruct»->__«eventualSource.name»«sourceIndexSpec»'''
        } else {
            val sourceStruct = selfStructName(eventualSource.parent.parent)
            return '''«indirection»«sourceStruct»->__«eventualSource.parent.name».«eventualSource.name»«sourceIndexSpec»'''
        }
    }

    /** Return the unique name for the "self" struct of the specified
     *  reactor instance from the instance ID. If the instance is a member
     *  of a bank of reactors, this returns something of the form
     *  name_self[index], where the index is the position within the bank.
     *  @param instance The reactor instance.
     *  @return The name of the self struct.
     */
    static def selfStructName(ReactorInstance instance) {
        var result = instance.uniqueID + "_self"
        // If this reactor is a member of a bank of reactors, then change
        // the name of its self struct to append [index].
        if (instance.bankIndex >= 0) {
            result += "[" + instance.bankIndex + "]"
        }
        return result
    }

    /** Construct a unique type for the "self" struct of the specified
     *  reactor class from the reactor class.
     *  @param reactor The reactor class.
     *  @return The name of the self struct.
     */
    def selfStructType(ReactorDecl reactor) {
        return reactor.name.toLowerCase + "_self_t"
    }
    
    /** Construct a unique type for the struct of the specified
     *  typed variable (port or action) of the specified reactor class.
     *  @param variable The variable.
     *  @param reactor The reactor class.
     *  @return The name of the self struct.
     */
    def variableStructType(Variable variable, ReactorDecl reactor) {
        '''«reactor.name.toLowerCase»_«variable.name»_t'''
    }
    
    /** Return the function name for specified reaction of the
     *  specified reactor.
     *  @param reactor The reactor
     *  @param reactionIndex The reaction index.
     *  @return The function name for the reaction.
     */
    def reactionFunctionName(ReactorDecl reactor, int reactionIndex) {
          reactor.name.toLowerCase + "reaction_function_" + reactionIndex
    }

    /** Return a reference to the trigger_t struct of the specified
     *  trigger instance (input port or action). This trigger_t struct
     *  is on the self struct.
     *  @param instance The port or action instance.
     *  @return The name of the trigger struct.
     */
    static def triggerStructName(TriggerInstance<Variable> instance) {
        return selfStructName(instance.parent) 
                + '->___'
                + instance.name
    }
    
    /** Return a reference to the trigger_t struct for the specified output
     *  port of a contained reactor that triggers the specified reaction.
     *  @param port The output port of a contained reactor.
     *  @param reaction The reaction triggered by this port.
     *  @return The name of the trigger struct, which is in the self struct
     *   of the container of the reaction.
     */
    static def triggerStructName(PortInstance port, ReactionInstance reaction) {
        return '''«selfStructName(reaction.parent)»->__«port.parent.name».«port.name»_trigger;'''
    }
    
    /**
     * Generates C code to retrieve port->member
     * This function is used for clarity and is called whenever struct is allocated on heap memory.
     * @param portName The name of the port in string
     * @param member The member's name (e.g., is_present)
     * @return Generated code
     */
    def getHeapPortMember(String portName, String member) '''
        «portName»->«member»
    '''
    
    
    /**
     * Return the operator used to retrieve struct members
     */
    def getStackStructOperator() '''
    .
    '''
    
    /**
     * Generates C code to retrieve port.member
     * This function is used for clarity and is called whenever struct is allocated on stack memory.
     * @param portName The name of the port in string
     * @param member The member's name(e.g., is_present)
     * @return Generated code
     */
    def getStackPortMember(String portName, String member) '''
        «portName».«member»
    '''
    /**
     * Return the full name of the specified instance without
     * the leading name of the top-level reactor, unless this
     * is the top-level reactor, in which case return its name.
     * @param instance The instance.
     * @return A shortened instance name.
     */
    def getShortenedName(ReactorInstance instance) {
        var description = instance.getFullName
        // If not at the top level, strip off the name of the top level.
        val period = description.indexOf(".")
        if (period > 0) {
            description = description.substring(period + 1)
        }
        return description
    }
    
    /**
     * If tracing is turned on, then generate code that records
     * the full name of the specified reactor instance in the
     * trace table. If tracing is not turned on, do nothing.
     * @param instance The reactor instance.
     * @param builder The place to put the generated code.
     */
    def void generateTraceTableEntries(ReactorInstance instance, StringBuilder builder) {
        // If tracing is turned on, record the address of this reaction
        // in the _lf_trace_object_descriptions table that is used to generate
        // the header information in the trace file.
        if (targetConfig.tracing !== null) {
            var description = getShortenedName(instance)
            var nameOfSelfStruct = selfStructName(instance)
            pr(builder, '''
                _lf_register_trace_event(«nameOfSelfStruct», NULL, trace_reactor, "«description»");
            ''')
            for (action : instance.actions) {
                pr(builder, '''
                    _lf_register_trace_event(«nameOfSelfStruct», &(«nameOfSelfStruct»->___«action.name»), trace_trigger, "«description».«action.name»");
                ''')
            }
            for (timer : instance.timers) {
                pr(builder, '''
                    _lf_register_trace_event(«nameOfSelfStruct», &(«nameOfSelfStruct»->___«timer.name»), trace_trigger, "«description».«timer.name»");
                ''')
            }
        }
    } 

    /** 
     * Generate code to instantiate the specified reactor instance and
     * initialize it.
     * @param instance A reactor instance.
     * @param federate A federate instance to conditionally generate code by
     *  contained reactors or null if there are no federates.
     */
    def void generateReactorInstance(ReactorInstance instance, FederateInstance federate) {
        // If this is not the main reactor and is not in the federate, nothing to do.
        if (instance !== this.main && !reactorBelongsToFederate(instance, federate)) {
            return
        }
        var reactorClass = instance.definition.reactorClass
        var fullName = instance.fullName
        pr(initializeTriggerObjects, '// ************* Instance ' + fullName + ' of class ' +
            reactorClass.name)
            
        var nameOfSelfStruct = selfStructName(instance)
        var structType = selfStructType(reactorClass)
        
        // If this reactor is a placeholder for a bank of reactors, then generate
        // an array of instances of reactors and return.
        if (instance.bankMembers !== null) {
            pr(initializeTriggerObjects, '''
                «structType»* «nameOfSelfStruct»[«instance.bankMembers.size»];
            ''')
            return
        }

        // If this reactor is an instance in a bank of federates, then only generate an
        // instance if the bank index of the reactor matches the bank index of the federate.
        if (federate.instantiation === instance.definition    // Is a top-level federate.
            && federate.instantiation.widthSpec !== null      // Is in a bank of federates.
            && federate.bankIndex != instance.bankIndex    // Bank position does not match.
        ) {
            return;
        }

        // Generate the instance self struct containing parameters, state variables,
        // and outputs (the "self" struct). The form is slightly different
        // depending on whether its in a bank of reactors.
        if (instance.bankIndex >= 0) {
            pr(initializeTriggerObjects, '''
                «nameOfSelfStruct» = new_«reactorClass.name»();
            ''')
            // Set the bankIndex for the reactor
            pr(initializeTriggerObjectsEnd, '''
                «nameOfSelfStruct»->«targetBankIndex» = «instance.bankIndex»;
            ''')
        } else {
            pr(initializeTriggerObjects, '''
                «structType»* «nameOfSelfStruct» = new_«reactorClass.name»();
            ''')
            // Set the bankIndex to zero
            pr(initializeTriggerObjectsEnd, '''
                «nameOfSelfStruct»->«targetBankIndex» = 0;
            ''')
        }
        
        generateTraceTableEntries(instance, initializeTriggerObjects)
              
        generateReactorInstanceExtension(initializeTriggerObjects, instance, federate)

        // Generate code to initialize the "self" struct in the
        // __initialize_trigger_objects function.
        pr(initializeTriggerObjects, "//***** Start initializing " + fullName)

        // Start with parameters.
        generateParameterInitialization(initializeTriggerObjects, instance)
        
        // Once parameters are done, we can allocate memory for any multiports.
        // Allocate memory for outputs.
        for (output : reactorClass.toDefinition.outputs) {
            // If the port is a multiport, create an array.
            if (output.isMultiport) {
                initializeOutputMultiport(initializeTriggerObjects, output, nameOfSelfStruct, instance)
            } else {
                pr(initializeTriggerObjects, '''
                    // width of -2 indicates that it is not a multiport.
                    «nameOfSelfStruct»->__«output.name»__width = -2;
                ''')
            }
        }

        // For each reaction instance, allocate the arrays that will be used to
        // trigger downstream reactions.
        // Avoid allocating more than once (in case a port is in the
        // effects field of more than once reactor).
        val portAllocatedAlready = new LinkedHashSet<PortInstance>()
        var reactionCount = 0
        for (reaction : instance.reactions) {
            if (federate === null || federate.containsReaction(reactorClass.toDefinition, reaction.definition)) {
                generateReactionOutputs(reaction, portAllocatedAlready);

                // Next handle triggers of the reaction that come from a multiport output
                // of a contained reactor.  Also, handle startup and shutdown triggers.
                // FIXME: This does not handle triggers that come from a contained bank of reactors.
                for (trigger : reaction.triggers) {
                    if (trigger instanceof PortInstance) {
                        // If the port is a multiport, then we need to create an entry for each
                        // individual port.
                        if (trigger instanceof MultiportInstance && trigger.parent !== null && trigger.isOutput) {
                            // If the width is given as a numeric constant, then add that constant
                            // to the output count. Otherwise, assume it is a reference to one or more parameters.
                            val width = (trigger as MultiportInstance).width;
                            val containerName = trigger.parent.name
                            val portStructType = variableStructType(trigger.definition,
                                trigger.parent.definition.reactorClass)

                            pr(initializeTriggerObjectsEnd, '''
                                «nameOfSelfStruct»->__«containerName».«trigger.name»__width = «width»;
                                // Allocate memory to store pointers to the multiport outputs of a contained reactor.
                                «nameOfSelfStruct»->__«containerName».«trigger.name» = («portStructType»**)malloc(sizeof(«portStructType»*) 
                                        * «nameOfSelfStruct»->__«containerName».«trigger.name»__width);
                            ''')
                        }
                    }
                    if (trigger.isStartup) {
                        pr(initializeTriggerObjects, '''
                            __startup_reactions[«startupReactionCount++»] = &«nameOfSelfStruct»->___reaction_«reactionCount»;
                        ''')
                    } else if (trigger.isShutdown) {
                        pr(initializeTriggerObjects, '''
                            __shutdown_reactions[«shutdownReactionCount++»] = &«nameOfSelfStruct»->___reaction_«reactionCount»;
                        ''')

                        if (targetConfig.tracing !== null) {
                            val description = getShortenedName(instance)
                            pr(initializeTriggerObjects, '''
                                _lf_register_trace_event(«nameOfSelfStruct», &(«nameOfSelfStruct»->___shutdown),
                                        trace_trigger, "«description».shutdown");
                            ''')
                        }
                    }
                }
            }
            // Increment the reactionCount even if the reaction is not in the federate
            // so that reaction indices are consistent across federates.
            reactionCount++
        }
        
        // Next, allocate memory for input. 
        for (input : reactorClass.toDefinition.inputs) {
            // If the port is a multiport, create an array.
            if (input.isMultiport) {
                pr(initializeTriggerObjects, '''
                    «nameOfSelfStruct»->__«input.name»__width = «multiportWidthSpecInC(input, null, instance)»;
                    // Allocate memory for multiport inputs.
                    «nameOfSelfStruct»->__«input.name» = («variableStructType(input, reactorClass)»**)malloc(sizeof(«variableStructType(input, reactorClass)»*) * «nameOfSelfStruct»->__«input.name»__width); 
                    // Set inputs by default to an always absent default input.
                    for (int i = 0; i < «nameOfSelfStruct»->__«input.name»__width; i++) {
                        «nameOfSelfStruct»->__«input.name»[i] = &«nameOfSelfStruct»->__default__«input.name»;
                    }
                ''')
            } else {
                pr(initializeTriggerObjects, '''
                    // width of -2 indicates that it is not a multiport.
                    «nameOfSelfStruct»->__«input.name»__width = -2;
                ''')
            }            
        }

        pr(initializeTriggerObjectsEnd,
            org.icyphy.federated.CGeneratorExtension.initializeTriggerForControlReactions(instance, federate, this));
        // Next, initialize the "self" struct with state variables.
        // These values may be expressions that refer to the parameter values defined above.        
        generateStateVariableInitializations(instance)

        // Generate reaction structs for the instance.
        generateRemoteTriggerTable(instance, federate)

        // Generate trigger objects for the instance.
        generateOffsetAndPeriodInitializations(instance)

        // Next, set the number of destinations,
        // which is used to initialize reference counts.
        // Reference counts are decremented by each destination reactor
        // at the conclusion of a time step. Hence, the initial reference
        // count should equal the number of destination _reactors_, not the
        // number of destination ports nor the number of destination reactions.
        // One of the destination reactors may be the container of this
        // instance because it may have a reaction to an output of this instance. 
        for (output : instance.outputs) {
            if (output instanceof MultiportInstance) {
                var j = 0
                for (multiportInstance : output.instances) {
                    var numDestinations = multiportInstance.numDestinationReactors
                    pr(initializeTriggerObjectsEnd, '''
                        «nameOfSelfStruct»->«getStackPortMember('''__«output.name»[«j»]''', "num_destinations")» = «numDestinations»;
                    ''')
                    j++
                }
            } else {
                var numDestinations = output.numDestinationReactors
                pr(initializeTriggerObjectsEnd, '''
                    «nameOfSelfStruct»->«getStackPortMember('''__«output.name»''', "num_destinations")» = «numDestinations»;
                ''')
            }
            
        }
        
        // Do the same for inputs of contained reactors that are sent data by reactions
        // of this reactor.
        for (reaction : instance.reactions) {
            if (federate === null || federate.containsReaction(
                instance.definition.reactorClass.toDefinition,
                reaction.definition
            )) {
                // Handle reactions that produce outputs sent to inputs
                // of contained reactors.  An input port can have only
                // one source, so we can immediately generate the initialization.
                for (port : reaction.effects.filter(PortInstance)) {
                    if (port.isInput) {
                        var numDestinations = 0
                        if(!port.dependentReactions.isEmpty) numDestinations = 1
                        numDestinations += port.dependentPorts.size
                        // If it is a multiport, then the struct port object is a pointer.
                        // Otherwise, it is the actual port struct.
                        var portIndex = stackStructOperator // '.'
                        if (port.multiportIndex >= 0) {
                            portIndex = '[' + port.multiportIndex + ']->'
                        }
                        pr(initializeTriggerObjectsEnd, '''
                            «nameOfSelfStruct»->__«port.parent.name».«port.name»«portIndex»num_destinations = «numDestinations»;
                        ''')
                    }
                }
            }
        }

        // Next, initialize actions by creating a lf_token_t in the self struct.
        // This has the information required to allocate memory for the action payload.
        // Skip any action that is not actually used as a trigger.
        val triggersInUse = instance.triggers
        for (action : instance.actions) {
            // Skip this step if the action is not in use. 
            if (triggersInUse.contains(action)) {
                var type = (action.definition as Action).inferredType
                var payloadSize = "0"
                
                if (!type.isUndefined) {
                    var String typeStr = type.targetType
                    if (isTokenType(type)) {
                        typeStr = typeStr.rootType
                    } else {
                        typeStr = type.targetType
                    }
                    if (typeStr !== null && !typeStr.equals("") && !typeStr.equals("void")) {
                        payloadSize = '''sizeof(«typeStr»)'''
                    }    
                }
            
                // Create a reference token initialized to the payload size.
                // This token is marked to not be freed so that the trigger_t struct
                // always has a reference token.
                pr(initializeTriggerObjects,
                    '''
                    «nameOfSelfStruct»->___«action.name».token = __create_token(«payloadSize»);
                    «nameOfSelfStruct»->___«action.name».status = absent;
                    '''
                )
                // At the start of each time step, we need to initialize the is_present field
                // of each action's trigger object to false and free a previously
                // allocated token if appropriate. This code sets up the table that does that.
                pr(initializeTriggerObjects, '''
                    __tokens_with_ref_count[«startTimeStepTokens»].token
                            = &«nameOfSelfStruct»->___«action.name».token;
                    __tokens_with_ref_count[«startTimeStepTokens»].is_present
                            = (bool*)&«nameOfSelfStruct»->___«action.name».status;
                    __tokens_with_ref_count[«startTimeStepTokens»].reset_is_present = true;
                ''')
                startTimeStepTokens++
            }
        }
        // Handle reaction local deadlines.
        reactionCount = 0
        for (reaction : instance.reactions) {
            if (federate === null || federate.containsReaction(
                instance.definition.reactorClass.toDefinition,
                reaction.definition
            )) {
                if (reaction.declaredDeadline !== null) {
                    var deadline = reaction.declaredDeadline.maxDelay
                    val reactionStructName = '''«selfStructName(reaction.parent)»->___reaction_«reactionCount»'''
                    pr(initializeTriggerObjects, '''
                        «reactionStructName».deadline = «timeInTargetLanguage(deadline)»;
                    ''')
                }
            }
            // Increment the reaction count even if not in the federate for consistency.
            reactionCount++;
        }
        for (child : instance.children) {
            if (reactorBelongsToFederate(child, federate)) {
                generateReactorInstance(child, federate)
            }
        }
        
        // If this program is federated with centralized coordination and this reactor
        // instance is a federate, then check
        // for outputs that depend on physical actions so that null messages can be
        // sent to the RTI.
        if (isFederatedAndCentralized && instance.definition === federate.instantiation) {
            val outputDelayMap = federate.findOutputsConnectedToPhysicalActions(instance)
            var minDelay = TimeValue.MAX_VALUE;
            var outputFound = null as Output;
            for (output : outputDelayMap.keySet) {
                val outputDelay = outputDelayMap.get(output)
                if (outputDelay.isEarlierThan(minDelay)) {
                    minDelay = outputDelay
                    outputFound = output
                }
            }
            if (minDelay != TimeValue.MAX_VALUE) {
                // Unless silenced, issue a warning.
                if (targetConfig.coordinationOptions.advance_message_interval === null) {
                    reportWarning(outputFound, '''
                            Found a path from a physical action to output for reactor "«instance.name»". 
                            The amount of delay is «minDelay.toString()».
                            With centralized coordination, this can result in a large number of messages to the RTI.
                            Consider refactoring the code so that the output does not depend on the physical action,
                            or consider using decentralized coordination. To silence this warning, set the target
                            parameter cooridiation-options with a value like {advance-message-interval: 10 msec}"''')
                }
                pr(initializeTriggerObjects, '''
                    _fed.min_delay_from_physical_action_to_federate_output = «minDelay.timeInTargetLanguage»;
                ''')
            }
        }
        
        // For this instance, define what must be done at the start of
        // each time step. This sets up the tables that are used by the
        // __start_time_step() function in reactor_common.c.
        // Note that this function is also run once at the end
        // so that it can deallocate any memory.
        generateStartTimeStep(instance, federate)
        pr(initializeTriggerObjects, "//***** End initializing " + fullName)
    }
    
    /**
     * For the specified reaction, for output ports that it writes to,
     * set up the arrays that store the output values (if necessary) and
     * that are used to trigger downstream reactions if an output is actually
     * produced.
     * 
     * NOTE: This method is quite complicated because of the possibility that
     * that the reaction is writing to a multiport output or to an
     * input port of a contained reactor, and the possibility that that
     * contained reactor be a bank of reactors and that its input port may
     * be a multiport.
     * 
     * @param The reaction instance.
     * @param portAllocatedAlready A set of ports that have already had memory allocated by previous reactions.
     */
    private def void generateReactionOutputs(
        ReactionInstance reaction, 
        LinkedHashSet<PortInstance> portAllocatedAlready
    ) {
        val nameOfSelfStruct = selfStructName(reaction.parent);

        // Count the output ports and inputs of contained reactors that
        // may be set by this reaction. This ignores actions in the effects.
        // Collect initialization statements for the output_produced array for the reaction
        // to point to the is_present field of the appropriate output.
        // These statements must be inserted after the array is malloc'd,
        // but we construct them while we are counting outputs.
        var outputCount = 0;
        val initialization = new StringBuilder()
        // The reaction.effects does not contain multiports, but rather the individual
        // ports of the multiport. We handle each multiport only once using this set.
        val handledMultiports = new LinkedHashSet<MultiportInstance>();
        for (effect : reaction.effects) {
            if (effect instanceof PortInstance) {
                // Effect is a port. There are six cases.
                // 1. The port is an ordinary port contained by the same reactor that contains this reaction.
                // 2. The port is a multiport contained by the same reactor that contains reaction.
                // 3. The port is an ordinary input port contained by a contained reactor.
                // 4. The port is a multiport input contained by a contained reactor.
                // 5. The port is an ordinary port contained by a contained bank of reactors.
                // 6. The port is an multiport contained by a contained bank of reactors.
                // Create the entry in the output_produced array for this port.
                // If the port is a multiport, then we need to create an entry for each
                // individual port.
                if (effect.multiport !== null && !handledMultiports.contains(effect.multiport)) {
                    // The effect is a multiport that has not been handled yet.
                    handledMultiports.add(effect.multiport);
                    var allocate = false
                    if (!portAllocatedAlready.contains(effect.multiport)) {
                        // Prevent allocating memory more than once for the same port.
                        // It may have been allocated by a previous reaction that also
                        // has this port as an effect.
                        portAllocatedAlready.add(effect.multiport)
                        allocate = true
                    }
                    // Allocate memory where the data produced by the reaction will be stored
                    // and made available to the input of the contained reactor.
                    // This is done differently for ports like "c.in" than "out".
                    // This has to go at the end of the initialize_trigger_objects() function
                    // because the self struct of contained reactors has not yet been defined.
                    // FIXME: The following mallocs are not freed by the destructor!
                    if (effect.parent === reaction.parent) {
                        // The port belongs to the same reactor as the reaction.
                        val portStructType = variableStructType(
                            effect.definition,
                            reaction.parent.definition.reactorClass
                        )
                        if (allocate) {
                            pr(initializeTriggerObjectsEnd, '''
                                «nameOfSelfStruct»->__«effect.name»__width = «effect.multiport.width»;
                                // Allocate memory to store output of reaction.
                                «nameOfSelfStruct»->__«effect.name» = («portStructType»*)malloc(sizeof(«portStructType») 
                                    * «nameOfSelfStruct»->__«effect.name»__width); 
                            ''')
                        }
                        pr(initialization, '''
                            for (int i = 0; i < «effect.multiport.width»; i++) {
                                «nameOfSelfStruct»->___reaction_«reaction.reactionIndex».output_produced[«outputCount» + i]
                                        = &«nameOfSelfStruct»->«getStackPortMember('''__«effect.name»[i]''', "is_present")»;
                            }
                        ''')
                    } else {
                        // The port belongs to a contained reactor.
                        val containerName = effect.parent.name
                        val portStructType = variableStructType(effect.definition,
                            effect.parent.definition.reactorClass)
                        if (allocate) {
                            pr(initializeTriggerObjectsEnd, '''
                                «nameOfSelfStruct»->__«containerName».«effect.name»__width = «effect.multiport.width»;
                                // Allocate memory for to store output of reaction feeding a multiport input of a contained reactor.
                                «nameOfSelfStruct»->__«containerName».«effect.name» = («portStructType»**)malloc(sizeof(«portStructType»*) 
                                    * «nameOfSelfStruct»->__«containerName».«effect.name»__width);
                                for (int i = 0; i < «nameOfSelfStruct»->__«containerName».«effect.name»__width; i++) {
                                    «nameOfSelfStruct»->__«containerName».«effect.name»[i] = («portStructType»*)malloc(sizeof(«portStructType»));
                                }
                            ''')
                        }
                        pr(initialization, '''
                            for (int i = 0; i < «effect.multiport.width»; i++) {
                                «nameOfSelfStruct»->___reaction_«reaction.reactionIndex».output_produced[«outputCount» + i]
                                        = &«nameOfSelfStruct»->__«containerName».«effect.name»[i]->is_present;
                            }
                        ''')
                    }
                    outputCount += effect.multiport.getWidth();
                } else if (effect.multiport === null) {
                    // The effect is not a multiport.
                    if (effect.parent === reaction.parent) {
                        // The port belongs to the same reactor as the reaction.
                        pr(initialization, '''
                            «nameOfSelfStruct»->___reaction_«reaction.reactionIndex».output_produced[«outputCount»]
                                    = &«nameOfSelfStruct»->«getStackPortMember('''__«effect.name»''', "is_present")»;
                        ''')
                    } else {
                        // The port belongs to a contained reactor.
                        pr(initialization, '''
                            «nameOfSelfStruct»->___reaction_«reaction.reactionIndex».output_produced[«outputCount»]
                                    = &«nameOfSelfStruct»->«getStackPortMember('''__«effect.parent.name».«effect.name»''', "is_present")»;
                        ''')
                    }
                    outputCount++
                }
            }
        }
        pr(initializeTriggerObjectsEnd, '''
            // Total number of outputs produced by the reaction.
            «nameOfSelfStruct»->___reaction_«reaction.reactionIndex».num_outputs = «outputCount»;
            // Allocate arrays for triggering downstream reactions.
            if («nameOfSelfStruct»->___reaction_«reaction.reactionIndex».num_outputs > 0) {
                «nameOfSelfStruct»->___reaction_«reaction.reactionIndex».output_produced 
                        = (bool**)malloc(sizeof(bool*) * «nameOfSelfStruct»->___reaction_«reaction.reactionIndex».num_outputs);
                «nameOfSelfStruct»->___reaction_«reaction.reactionIndex».triggers 
                        = (trigger_t***)malloc(sizeof(trigger_t**) * «nameOfSelfStruct»->___reaction_«reaction.reactionIndex».num_outputs);
                «nameOfSelfStruct»->___reaction_«reaction.reactionIndex».triggered_sizes 
                        = (int*)malloc(sizeof(int) * «nameOfSelfStruct»->___reaction_«reaction.reactionIndex».num_outputs);
            }
        ''')
        pr(initializeTriggerObjectsEnd, '''
            // Initialize the output_produced array.
            «initialization.toString»
        ''')
    } 
    
    /**
     * Generate code that is executed while the reactor instance is being initialized
     * @param initializationCode The StringBuilder appended to __initialize_trigger_objects()
     * @param instance The reactor instance
     * @param federate The federate instance
     */
    def void generateReactorInstanceExtension(StringBuilder initializationCode, ReactorInstance instance, FederateInstance federate) {
        // Do nothing
    }
    
    /**
     * Generate code that initializes the state variables for a given instance.
     * Unlike parameters, state variables are uniformly initialized for all instances
     * of the same reactor.
     * @param instance The reactor class instance
     * @return Initialization code fore state variables of instance
     */
    def generateStateVariableInitializations(ReactorInstance instance) {
        val reactorClass = instance.definition.reactorClass
        val nameOfSelfStruct = selfStructName(instance)
        for (stateVar : reactorClass.toDefinition.stateVars) {

            val initializer = getInitializer(stateVar, instance)
            if (stateVar.initialized) {
                if (stateVar.isOfTimeType) {
                    pr(initializeTriggerObjects, nameOfSelfStruct + "->" + stateVar.name + " = " + initializer + ";")
                } else {
                    // If the state is initialized with a parameter, then do not use
                    // a temporary variable. Otherwise, do, because
                    // static initializers for arrays and structs have to be handled
                    // this way, and there is no way to tell whether the type of the array
                    // is a struct.
                    if (stateVar.isParameterized && stateVar.init.size > 0) {
                        pr(initializeTriggerObjects,
                            nameOfSelfStruct + "->" + stateVar.name + " = " + initializer + ";")
                    } else {
                        var temporaryVariableName = instance.uniqueID + '_initial_' + stateVar.name
                        // To ensure uniqueness, if this reactor is in a bank, append the bank member index.
                        if (instance.bank !== null) {
                            temporaryVariableName += "_" + instance.bankIndex
                        }
                        // Array type has to be handled specially because C doesn't accept
                        // type[] as a type designator.
                        // Use the superclass to avoid [] being replaced by *.
                        var type = super.getTargetType(stateVar.inferredType)
                        val matcher = arrayPatternVariable.matcher(type)
                        if (matcher.find()) {
                            // If the state type ends in [], then we have to move the []
                            // because C is very picky about where this goes. It has to go
                            // after the variable name.
                            pr(
                                initializeTriggerObjects,
                                "static " + matcher.group(1) + " " + temporaryVariableName + "[] = " + initializer + ";"
                            )
                        } else {
                            pr(
                                initializeTriggerObjects,
                                "static " + type + " " + temporaryVariableName + " = " + initializer + ";"
                            )
                        }
                        pr(
                            initializeTriggerObjects,
                            nameOfSelfStruct + "->" + stateVar.name + " = " + temporaryVariableName + ";"
                        )
                    }
                }
            }
        }
    }
        
    /**
     * Generate runtime initialization code for parameters of a given reactor instance
     * @param builder The StringBuilder used to append the initialization code to
     * @param instance The reactor instance
     * @return initialization code
     */
    def generateParameterInitialization(StringBuilder builder, ReactorInstance instance) {
        var nameOfSelfStruct = selfStructName(instance)
        // Array type parameters have to be handled specially.
        // Use the superclass getTargetType to avoid replacing the [] with *.
        for (parameter : instance.parameters) {
            // NOTE: we now use the resolved literal value. For better efficiency, we could
            // store constants in a global array and refer to its elements to avoid duplicate
            // memory allocations.
            val targetType = super.getTargetType(parameter.type)
            val matcher = arrayPatternVariable.matcher(targetType)
            if (matcher.find()) {
                // Use an intermediate temporary variable so that parameter dependencies
                // are resolved correctly.
                val temporaryVariableName = parameter.uniqueID
                pr(builder, '''
                    static «matcher.group(1)» «temporaryVariableName»[] = «parameter.getInitializer»;
                    «nameOfSelfStruct»->«parameter.name» = «temporaryVariableName»;
                ''')
            } else {
                pr(builder, '''
                    «nameOfSelfStruct»->«parameter.name» = «parameter.getInitializer»; 
                ''')
            }

        }
    }
    
    /**
     * Generate code that malloc's memory for an output multiport.
     * @param builder The generated code is put into builder
     * @param output The output port to be initialized
     * @name
     */
    def initializeOutputMultiport(StringBuilder builder, Output output, String nameOfSelfStruct, ReactorInstance instance) {
        val reactor = instance.definition.reactorClass
        pr(builder, '''
            «nameOfSelfStruct»->__«output.name»__width = «multiportWidthSpecInC(output, null, instance)»;
            // Allocate memory for multiport output.
            «nameOfSelfStruct»->__«output.name» = («variableStructType(output, reactor)»*)malloc(sizeof(«variableStructType(output, reactor)») * «nameOfSelfStruct»->__«output.name»__width); 
        ''')
    }
    
    /**
     * If the argument is a multiport, return a string that is a valid
     * C expression consisting of an (optional) integer added to any number of
     * parameter references on the specified self struct.
     * @param port The port.
     * @param contained If the port belongs to a contained reactor, then
     *  the contained reactor's instantiation. Otherwise, null.
     * @param reactorInstance The reactor referring to this port.
     * @return The width expression for a multiport or an empty string if it is
     *  not a multiport.
     */
    protected def String multiportWidthSpecInC(Port port, Instantiation contained, ReactorInstance reactorInstance) {
        var result = new StringBuilder()
        var count = 0
        // Caution: If port belongs to a contained reactor, the self struct needs to be that
        // of the contained reactor instance, not this container.
        var selfStruct = selfStructName(reactorInstance)
        if (contained !== null) {
            selfStruct = selfStructName(reactorInstance.getChildReactorInstance(contained))
        }
        if (port.widthSpec !== null) {
            if (!port.widthSpec.ofVariableLength) {
                for (term : port.widthSpec.terms) {
                    if (term.parameter !== null) {
                        result.append(selfStruct)
                        result.append('->')
                        result.append(getTargetReference(term.parameter))
                    } else {
                        count += term.width
                    }
                }
            }
        }
        if (count > 0) {
            if (result.length > 0) {
                result.append(' + ')
            }
            result.append(count)
        }
        return result.toString
    }
    
    protected def getInitializer(StateVar state, ReactorInstance parent) {
        var list = new LinkedList<String>();

        for (i : state?.init) {
            if (i.parameter !== null) {
                list.add(parent.selfStructName + "->" + i.parameter.name)
            } else if (state.isOfTimeType) {
                list.add(i.targetTime)
            } else {
                list.add(i.targetValue)
            }
        }
        
        if (list.size == 1)
            return list.get(0)
        else
            return list.join('{', ', ', '}', [it])
    }
    
    /** 
     * Return true if the specified reactor instance belongs to the specified
     * federate. This always returns true if the specified federate is
     * null or a singleton. Otherwise, it returns true only if the
     * instance is contained within the specified federate. 
     * 
     * @param instance A reactor instance.
     * @param federate A federate or null if there are no federates.
     */
    def reactorBelongsToFederate(ReactorInstance instance, FederateInstance federate) {
        return (federate === null || federate.contains(instance));
    }

    /** Set the reaction priorities based on dependency analysis.
     *  @param reactor The reactor on which to do this.
     *  @param federate A federate to conditionally generate code for
     *   contained reactors or null if there are no federates.
     */
    def void setReactionPriorities(ReactorInstance reactor, FederateInstance federate) {
        // Use "reactionToReactionTName" property of reactionInstance
        // to set the levels.
        var reactionCount = 0
        for (reactionInstance : reactor.reactions) {
            if (federate === null || federate.containsReaction(
                reactor.definition.reactorClass.toDefinition,
                reactionInstance.definition
            )) {
                val reactionStructName = '''«selfStructName(reactionInstance.parent)»->___reaction_«reactionCount»'''
                val reactionIndex = "0x" + (reactionInstance.deadline.toNanoSeconds.shiftLeft(16)).or(
                    new BigInteger(reactionInstance.level.toString)).toString(16) + "LL"
                pr('''
                    «reactionStructName».chain_id = «reactionInstance.chainID.toString»;
                    // index is the OR of level «reactionInstance.level» and 
                    // deadline «reactionInstance.deadline.toNanoSeconds» shifted left 16 bits.
                    «reactionStructName».index = «reactionIndex»;
                ''')
            }
            // Increment reaction count even if it is not in the federate for consistency.
            reactionCount++;
        }
        for (child : reactor.children) {
            if (reactorBelongsToFederate(child, federate)) {
                setReactionPriorities(child, federate)
            }
        }
    }

    // //////////////////////////////////////////
    // // Protected methods.

    /**
     * Generate code for the body of a reaction that takes an input and
     * schedules an action with the value of that input.
     * @param action The action to schedule
     * @param port The port to read from
     */
    override generateDelayBody(Action action, VarRef port) { 
        val ref = generateVarRef(port);
        // Note that the action.type set by the base class is actually
        // the port type.
        if (action.inferredType.isTokenType) {
            '''
            if («ref»->is_present) {
                // Put the whole token on the event queue, not just the payload.
                // This way, the length and element_size are transported.
                schedule_token(«action.name», 0, «ref»->token);
            }
            '''
        } else {
            '''
            schedule_copy(«action.name», 0, &«ref»->value, 1);  // Length is 1.
            '''
        }
    }
    
    /**
     * Generate code for the body of a reaction that is triggered by the
     * given action and writes its value to the given port. This realizes
     * the receiving end of a logical delay specified with the 'after'
     * keyword.
     * @param action The action that triggers the reaction
     * @param port The port to write to.
     */
    override generateForwardBody(Action action, VarRef port) {
        val outputName = generateVarRef(port)
        if (action.inferredType.isTokenType) {
            // Forward the entire token and prevent freeing.
            // Increment the ref_count because it will be decremented
            // by both the action handling code and the input handling code.
            '''
            «DISABLE_REACTION_INITIALIZATION_MARKER»
            self->__«outputName».value = («action.inferredType.targetType»)self->___«action.name».token->value;
            self->__«outputName».token = (lf_token_t*)self->___«action.name».token;
            ((lf_token_t*)self->___«action.name».token)->ref_count++;
            self->«getStackPortMember('''__«outputName»''', "is_present")» = true;
            '''
        } else {
            '''
            SET(«outputName», «action.name»->value);
            '''
        }
    }

    /**
     * Generate code for the body of a reaction that handles the
     * action that is triggered by receiving a message from a remote
     * federate.
     * @param action The action.
     * @param sendingPort The output port providing the data to send.
     * @param receivingPort The ID of the destination port.
     * @param receivingPortID The ID of the destination port.
     * @param sendingFed The sending federate.
     * @param receivingFed The destination federate.
     * @param receivingBankIndex The receiving federate's bank index, if it is in a bank.
     * @param receivingChannelIndex The receiving federate's channel index, if it is a multiport.
     * @param type The type.
     * @param isPhysical Indicates whether or not the connection is physical
     */
    override generateNetworkReceiverBody(
        Action action,
        VarRef sendingPort,
        VarRef receivingPort,
        int receivingPortID, 
        FederateInstance sendingFed,
        FederateInstance receivingFed,
        int receivingBankIndex,
        int receivingChannelIndex,
        InferredType type,
        boolean isPhysical
    ) {
        // FIXME: Notify a special type of notification once this reaction is done
        // FIXME: The receiver logic for the ABSENT message should also notify using this
        // special message.
        
        // Adjust the type of the action and the receivingPort.
        // If it is "string", then change it to "char*".
        // This string is dynamically allocated, and type 'string' is to be
        // used only for statically allocated strings.
        if (action.type.targetType == "string") {
            action.type.code = null
            action.type.id = "char*"
        }
        if ((receivingPort.variable as Port).type.targetType == "string") {
            (receivingPort.variable as Port).type.code = null
            (receivingPort.variable as Port).type.id = "char*"
        }

        val sendRef = generateVarRef(sendingPort)
        var receiveRef = generateVarRef(receivingPort)
        // If the receiving port is a multiport, index it.
        if ((receivingPort.variable as Port).widthSpec !== null && receivingChannelIndex >= 0) {
            receiveRef = receiveRef + '[' + receivingChannelIndex + ']'
        }
        val result = new StringBuilder()
        if (isFederatedAndDecentralized) {
            result.append('''
                // Receiving from «sendRef» in federate «sendingFed.name» to «receiveRef» in federate «receivingFed.name»
                // Transfer the intended tag from the action to the port
                «receiveRef»->intended_tag = «action.name»->trigger->intended_tag;
                LOG_PRINT("Received a message with intended tag of (%lld, %u).",
                    «receiveRef»->intended_tag.time - start_time,
                    «receiveRef»->intended_tag.microstep);
            ''')
        }
        if (isTokenType(type)) {
            result.append('''
                SET_TOKEN(«receiveRef», «action.name»->token);
            ''')
        } else {
            // NOTE: Docs say that malloc'd char* is freed on conclusion of the time step.
            // So passing it downstream should be OK.
            result.append('''
                SET(«receiveRef», «action.name»->value);
            ''')
        }
        
        // Don't need to update the status for physical connections
        if (!isPhysical) {
            result.append('''
                    _fed.network_input_port_triggers[«receivingPortID»]->status = present;        
                    // Port is now present. Therfore, notify the network input
                    // control reactions to stop waiting and re-check the port
                    // status.
                    lf_cond_broadcast(&port_status_changed);
            ''')        
        }
        
        return result.toString
    }

    /**
     * Generate code for the body of a reaction that handles an output
     * that is to be sent over the network.
     * @param sendingPort The output port providing the data to send.
     * @param receivingPort The ID of the destination port.
     * @param receivingPortID The ID of the destination port.
     * @param sendingFed The sending federate.
     * @param sendingBankIndex The bank index of the sending federate, if it is a bank.
     * @param sendingChannelIndex The channel index of the sending port, if it is a multiport.
     * @param receivingFed The destination federate.
     * @param type The type.
     * @param isPhysical Indicates whether the connection is physical or not
     * @param delay The delay value imposed on the connection using after
     */
    override generateNetworkSenderBody(
        VarRef sendingPort,
        VarRef receivingPort,
        int receivingPortID, 
        FederateInstance sendingFed,
        int sendingBankIndex,
        int sendingChannelIndex,
        FederateInstance receivingFed,
        InferredType type,
        boolean isPhysical,
        Delay delay
    ) { 
        var sendRef = generateVarRef(sendingPort)
        // If the sending port is a multiport, index it.
        if ((sendingPort.variable as Port).getWidthSpec() !== null && sendingChannelIndex >= 0) {
            sendRef = sendRef + '[' + sendingChannelIndex + ']'
        }
        val receiveRef = generateVarRef(receivingPort)
        val result = new StringBuilder()
        result.append('''
            // Sending from «sendRef» in federate «sendingFed.name» to «receiveRef» in federate «receivingFed.name»
        ''')
        // If the connection is physical and the receiving federate is remote, send it directly on a socket.
        // If the connection is physical and the receiving federate is local, send it via shared memory. FIXME: not implemented yet
        // If the connection is logical and the coordination mode is centralized, send via RTI.
        // If the connection is logical and the coordination mode is decentralized, send directly
        var String socket;
        var String messageType;
        
        // The additional delay in absence of after
        // is  -1. This has a special meaning
        // in send_timed_message
        // (@see send_timed_message in lib/core/federate.c).
        // In this case, the sender will send
        // its current tag as the timestamp
        // of the outgoing message without adding a microstep delay.
        // If the user has assigned an after delay 
        // (that can be zero) either as a time
        // value (e.g., 200 msec) or as a literal
        // (e.g., a parameter), that delay in nsec
        // will be passed to send_timed_message and added to 
        // the current timestamp. If after delay is 0,
        // send_timed_message will use the current tag +
        // a microstep as the timestamp of the outgoing message.
        var String additionalDelayString = '-1';
        // Name of the next immediate destination of this message
        var String next_destination_name = '''"federate «receivingFed.id»"'''
        if (delay !== null) {
            if (delay.parameter !== null) {
                // The parameter has to be parameter of the main reactor.
                // And that value has to be a Time.
                val value = delay.parameter.init.get(0)
                if (value.time !== null) {
                    additionalDelayString = (new TimeValue(value.time.interval, value.time.unit))
                            .toNanoSeconds.toString;
                } else if (value.literal !== null) {
                    // If no units are given, e.g. "0", then use the literal.
                    additionalDelayString = value.literal;
                } else {
                    // This should have been caught by the validator.
                    reportError(delay.parameter, "Parameter is required to be a time to be used in an after clause.")
                }
            } else {
                additionalDelayString = (new TimeValue(delay.interval, delay.unit)).toNanoSeconds.toString;
            }
        }
        if (isPhysical) {
            socket = '''_fed.sockets_for_outbound_p2p_connections[«receivingFed.id»]'''
            messageType = "P2P_MESSAGE"
            // Check if the socket is still valid first
            result.append('''
                if (_fed.sockets_for_outbound_p2p_connections[«receivingFed.id»] == -1) {
                    return;
                }
            ''')
        } else if (targetConfig.coordination === CoordinationType.DECENTRALIZED) {
            socket = '''_fed.sockets_for_outbound_p2p_connections[«receivingFed.id»]'''
            messageType = "P2P_TIMED_MESSAGE"
            // Check if the socket is still valid first
            result.append('''
                if (_fed.sockets_for_outbound_p2p_connections[«receivingFed.id»] == -1) {
                    return;
                }
            ''')
        } else {
            // Logical connection
            // Send the message via rti
            socket = '''_fed.socket_TCP_RTI'''
            messageType = "TIMED_MESSAGE"
            next_destination_name = '''"the RTI"'''
        }
        
        
        var String sendingFunction = '''send_timed_message'''
        var String commonArgs = '''«additionalDelayString», 
                   «socket»,
                   «messageType»,
                   «receivingPortID»,
                   «receivingFed.id»,
                   «next_destination_name»,
                   message_length'''
        if (isPhysical) {
            // Messages going on a physical connection do not
            // carry a timestamp or require the delay;
            sendingFunction = '''send_message'''            
            commonArgs = '''«socket», «messageType», «receivingPortID», «receivingFed.id»,
                   «next_destination_name», message_length'''
        }
        
        if (isTokenType(type)) {
            // NOTE: Transporting token types this way is likely to only work if the sender and receiver
            // both have the same endianess. Otherwise, you have to use protobufs or some other serialization scheme.
            result.append('''
                size_t message_length = «sendRef»->token->length * «sendRef»->token->element_size;
                «sendingFunction»(«commonArgs», (unsigned char*) «sendRef»->value);
            ''')
        } else {
            // Handle native types.
            // string types need to be dealt with specially because they are hidden pointers.
            // void type is odd, but it avoids generating non-standard expression sizeof(void),
            // which some compilers reject.
            var lengthExpression = switch(type.targetType) {
                case 'string': '''strlen(«sendRef»->value) + 1'''
                case 'void': '0'
                default: '''sizeof(«type.targetType»)'''
            }
            var pointerExpression = switch(type.targetType) {
                case 'string': '''(unsigned char*) «sendRef»->value'''
                default: '''(unsigned char*)&«sendRef»->value'''
            }
            result.append('''
            size_t message_length = «lengthExpression»;
            «sendingFunction»(«commonArgs», «pointerExpression»);
            ''')
        }
        return result.toString
    }
    
    /**
     * Generate code for the body of a reaction that decides whether the trigger for the given
     * port is going to be present or absent for the current logical time.
     * This reaction is put just before the first reaction that is triggered by the network
     * input port "port" or has it in its sources. If there are only connections to contained 
     * reactors, in the top-level reactor.
     * 
     * @param port The port to generate the control reaction for
     * @param STPList The list of STP values/parameters that are assigned to reactions (if any)
     *  that have port as their trigger or source
     */
    override generateNetworkInputControlReactionBody(
        int receivingPortID,
        Set<Value> STPList
    ) {
        // Store the code
        val result = new StringBuilder()
        
        // Find the maximum STP for decentralized coordination
        if(isFederatedAndDecentralized) {
            result.append('''
                interval_t max_STP = 0LL;
            ''')
            
            // First find the maximum value
            // The maximum STP is found this way because
            // the STP offset could be a variable that could
            // possibly be overridden on the command line with
            // unknown values during code generation.
            for (stp : STPList ?: emptyList) {
                var String stpString = stp.targetValue
                if (stp.parameter !== null) {
                    stpString = '''self->«stp.targetValue»'''
                }
                result.append('''
                    if («stpString» > max_STP) {
                        max_STP = «stpString»;
                    }
                ''')
            }   
        }
        
        result.append('''            
                // Need to lock the mutex to prevent
                // a race condition with the network
                // receiver logic.
                lf_mutex_lock(&mutex);
        ''')
        
        result.append('''
            DEBUG_PRINT("Invoked network dependant reaction.");
            if (determine_port_status_if_possible(«receivingPortID») != unknown) {
                // The status of the trigger is known. No need to wait.
                LOG_PRINT("------ Not waiting for network input port «receivingPortID»: "
                           "Status of the port is known already.");
                lf_mutex_unlock(&mutex);
                return;
            }            
        ''')
        
        if(isFederatedAndDecentralized) {
            result.append('''
                    if(max_STP != 0LL) {
                        LOG_PRINT("------ Waiting for %lldns for network input port \"in\" at tag (%llu, %d).",
                                max_STP,
                                current_tag.time - start_time,
                                current_tag.microstep);
                        while(!wait_until(current_tag.time + max_STP, &port_status_changed)) {
                            // Interrupted
                            DEBUG_PRINT("------ Wait for network input port «receivingPortID» interrupted");
                            // Check if the status of the port is known
                            if (determine_port_status_if_possible(«receivingPortID») != unknown) {
                                // The status of the trigger is known. No need to wait.
                                LOG_PRINT("------ Done waiting for network input port «receivingPortID»: "
                                           "Status of the port has changed.");
                                lf_mutex_unlock(&mutex);
                                return;
                            }
                        }
                        // Done waiting
                    }
            ''')        
        } else {
            result.append('''                    
                    LOG_PRINT("------ Waiting for network input port \"in\" at tag (%llu, %d).",
                            current_tag.time - start_time,
                            current_tag.microstep);
                    while(!wait_until(FOREVER, &port_status_changed)) {
                        // Interrupted
                        DEBUG_PRINT("------ Wait for network input port «receivingPortID» interrupted");
                        // Check if the status of the port is known
                        if (determine_port_status_if_possible(«receivingPortID») != unknown) {
                            // The status of the trigger is known. No need to wait.
                            LOG_PRINT("------ Done waiting for network input port «receivingPortID»: "
                                       "Status of the port has changed.");
                            lf_mutex_unlock(&mutex);
                            return;
                        }
                    }
                    // Done waiting
            ''')        
        }
        
        result.append('''
                if (determine_port_status_if_possible(«receivingPortID») == unknown) {
                    // Port will not be triggered at the
                    // current logical time. Set the absent
                    // value of the trigger accordingly
                    // so that the receiving logic cannot
                    // insert any further reaction
                    _fed.network_input_port_triggers[«receivingPortID»]->status = absent;
                }
                lf_mutex_unlock(&mutex);
                LOG_PRINT("------ Done waiting for network input port «receivingPortID»: "
                          "Wait timed out without a port status change.");
        ''')
        
        return result.toString        
    }

    /**
     * Generate code for the body of a reaction that sends a port status message for the given
     * port if it is absent.
     * 
     * @param port The port to generate the control reaction for
     * @param portID The ID assigned to the port in the AST transformation
     * @param receivingFederateID The ID of the receiving federate
     * @param sendingChannelIndex The channel if a multiport
     */
    override generateNetworkOutputControlReactionBody(
        VarRef port,
        int portID,
        int receivingFederateID,
        int sendingChannelIndex
    ) {
        // Store the code
        val result = new StringBuilder();
        var sendRef = generateVarRef(port)
        // If the sending port is a multiport, index it.
        if ((port.variable as Port).getWidthSpec() !== null && sendingChannelIndex >= 0) {
            sendRef = sendRef + '[' + sendingChannelIndex + ']'
        }
        
        result.append('''
            // If the output port has not been SET for the current logical time,
            // send an ABSENT message to the receiving federate            
            LOG_PRINT("Contemplating whether to send port "
                       "absent for port %d to federate %d.", 
                       «portID», «receivingFederateID»);
            if (!«sendRef»->is_present) {
                send_port_absent_to_federate(«portID», «receivingFederateID»);
            }
        ''')
        
        
        return result.toString();
               
    }  

    /** Generate #include of pqueue.c and either reactor.c or reactor_threaded.c
     *  depending on whether threads are specified in target directive.
     *  As a side effect, this populates the runCommand and compileCommand
     *  private variables if such commands are specified in the target directive.
     */
    override generatePreamble() {
        pr(this.defineLogLevel)
        
        if (isFederated) {
            // FIXME: Instead of checking
            // #ifdef FEDERATED, we could
            // use #if (NUMBER_OF_FEDERATES > 1)
            // To me, the former is more accurate.
            pr('''
                #define FEDERATED
            ''')
            if (targetConfig.coordination === CoordinationType.CENTRALIZED) {
                // The coordination is centralized.
                pr('''
                    #define FEDERATED_CENTRALIZED
                ''')                
            } else if (targetConfig.coordination === CoordinationType.DECENTRALIZED) {
                // The coordination is decentralized
                pr('''
                    #define FEDERATED_DECENTRALIZED
                ''')
            }
        }
        
        includeTargetLanguageHeaders()

        pr('#define NUMBER_OF_FEDERATES ' + federates.length);
        
        if (targetConfig.coordinationOptions.advance_message_interval !== null) {
            pr('#define ADVANCE_MESSAGE_INTERVAL ' + targetConfig.coordinationOptions.advance_message_interval.timeInTargetLanguage)
        }
                        
        // Handle target parameters.
        // First, if there are federates, then ensure that threading is enabled.
        if (federates.length > 1) {
            for (federate : federates) {
                // The number of threads needs to be at least one larger than the input ports
                // to allow the federate to wait on all input ports while allowing an additional
                // worker thread to process incoming messages.
                if (targetConfig.threads < federate.networkInputPorts.size + 1) {
                    targetConfig.threads = federate.networkInputPorts.size + 1;
                }            
            }
        }
        
        includeTargetLanguageSourceFiles()
        
        // Do this after the above includes so that the preamble can
        // call built-in functions.
        super.generatePreamble()

        parseTargetParameters()
        
        // Make sure src-gen directory exists.
        fileConfig.getSrcGenPath.toFile.mkdirs
        
        // Handle .proto files.
        for (file : targetConfig.protoFiles) {
            this.processProtoFile(file)
            val dotIndex = file.lastIndexOf('.')
            var rootFilename = file
            if (dotIndex > 0) {
                rootFilename = file.substring(0, dotIndex)
            }
            pr('#include "' + rootFilename + '.pb-c.h"')
        }
    }
    
    /**
     * Parse the target parameters and set flags to the runCommand
     * accordingly.
     */
    def parseTargetParameters() {
        if (targetConfig.fastMode) {
            // The runCommand has a first entry that is ignored but needed.
            if (runCommand.length === 0) {
                runCommand.add(topLevelName)
            }
            runCommand.add("-f")
            runCommand.add("true")
        }
        if (targetConfig.keepalive) {
            // The runCommand has a first entry that is ignored but needed.
            if (runCommand.length === 0) {
                runCommand.add(topLevelName)
            }
            runCommand.add("-k")
            runCommand.add("true")
        }
        if (targetConfig.timeout !== null) {
            // The runCommand has a first entry that is ignored but needed.
            if (runCommand.length === 0) {
                runCommand.add(topLevelName)
            }
            runCommand.add("-o")
            runCommand.add(targetConfig.timeout.time.toString)
            runCommand.add(targetConfig.timeout.unit.toString)
        }
        
    }
    
    /** Add necessary header files specific to the target language.
     *  Note. The core files always need to be (and will be) copied 
     *  uniformly across all target languages.
     */
    protected def includeTargetLanguageHeaders() {
        if (targetConfig.tracing !== null) {
            var filename = "";
            if (targetConfig.tracing.traceFileName !== null) {
                filename = targetConfig.tracing.traceFileName;
            }
            pr('#define LINGUA_FRANCA_TRACE ' + filename)
        }
        
        pr('#include "ctarget.h"')
        if (targetConfig.tracing !== null) {
            pr('#include "core/trace.c"')            
        }
    }
    
    /** Add necessary source files specific to the target language.  */
    protected def includeTargetLanguageSourceFiles() {
        if (targetConfig.threads > 0) {
            // Set this as the default in the generated code,
            // but only if it has not been overridden on the command line.
            pr(startTimers, '''
                if (_lf_number_of_threads == 0) {
                   _lf_number_of_threads = «targetConfig.threads»;
                }
            ''')
            pr("#include \"core/reactor_threaded.c\"")
        } else {
            pr("#include \"core/reactor.c\"")
        }
        if (federates.length > 1) {
            pr("#include \"core/federate.c\"")
        }
    }

    // Regular expression pattern for compiler error messages with resource
    // and line number information. The first match will a resource URI in the
    // form of "file:/path/file.lf". The second match will be a line number.
    // The third match is a character position within the line.
    // The fourth match will be the error message.
    static final Pattern compileErrorPattern = Pattern.compile("^(file:/.*):([0-9]+):([0-9]+):(.*)$");
    
    /** Given a line of text from the output of a compiler, return
     *  an instance of ErrorFileAndLine if the line is recognized as
     *  the first line of an error message. Otherwise, return null.
     *  @param line A line of output from a compiler or other external
     *   tool that might generate errors.
     *  @return If the line is recognized as the start of an error message,
     *   then return a class containing the path to the file on which the
     *   error occurred (or null if there is none), the line number (or the
     *   string "1" if there is none), the character position (or the string
     *   "0" if there is none), and the message (or an empty string if there
     *   is none).
     */
    override parseCommandOutput(String line) {
        val matcher = compileErrorPattern.matcher(line)
        if (matcher.find()) {
            val result = new ErrorFileAndLine()
            result.filepath = matcher.group(1)
            result.line = matcher.group(2)
            result.character = matcher.group(3)
            result.message = matcher.group(4)
            
            if (result.message.toLowerCase.contains("warning:")) {
                result.isError = false
            }
            return result
        }
        return null as ErrorFileAndLine
    }
    
    
    /**
     * Strip all line directives from the given C code.
     * @param code The code to remove # line directives from.
     * @return The code without #line directives.
     */
     def removeLineDirectives(String code) {
        
        val separator = System.getProperty("line.separator")
        val lines = code.split(separator)
        
        val builder = new StringBuilder("")
        
        for(line : lines) {
            val trimmedLine = line.trim()
            if(!trimmedLine.startsWith("#line")) {
                builder.append(line).append(separator)
            }
        }
        return builder.toString()
     }
        
    // //////////////////////////////////////////
    // // Private methods.
    
    /** Perform deferred initializations in initialize_trigger_objects.
     *  @param federate The federate for which we are doing this.
     */
    private def doDeferredInitialize(FederateInstance federate) {
        // First, populate the trigger tables for each output.
        // The entries point to the trigger_t structs for the destination inputs.
        pr('// doDeferredInitialize')

        // For outputs that are not primitive types (of form type* or type[]),
        // create a default token on the self struct.
        createDefaultTokens(main, federate)

        // Next, for every input port, populate its "self" struct
        // fields with pointers to the output port that sends it data.
        connectInputsToOutputs(main, federate)
    }

    /** Generate assignments of pointers in the "self" struct of a destination
     *  port's reactor to the appropriate entries in the "self" struct of the
     *  source reactor.
     *  @param instance The reactor instance.
     *  @param federate The federate for which we are generating code or null
     *   if there is no federation.
     */
    private def void connectInputsToOutputs(ReactorInstance instance, FederateInstance federate) {
        if (!reactorBelongsToFederate(instance, federate)) {
            return;
        }
        pr('''// Connect inputs and outputs for reactor «instance.getFullName».''')
        // For destinations that are multiports, need to count channels
        // in case there is more than one connection.
        var destinationChannelCount = new LinkedHashMap<PortInstance,Integer>()
        for (source : instance.destinations.keySet) {
            // If the source is an input port, find the ultimate source,
            // which could be the input port if it is written to by a reaction
            // or it could be an upstream output port. 
            var eventualSource = sourcePort(source)
            
            // We assume here that all connections across federates have been
            // broken and replaced by reactions handling the communication.
            // Moreover, if the eventual source is an input and it is NOT
            // written to by a reaction, then it is dangling, so we skip it.
            if (reactorBelongsToFederate(eventualSource.parent, federate)
                && (eventualSource.isOutput
                || eventualSource.dependsOnReactions.size > 0)
            ) {
                val destinations = instance.destinations.get(source)
                // For multiports, need to count the channels in case there are multiple
                // destinations.
                var sourceChannelCount = 0
                for (destination : destinations) {
                    // Check to see if the destination reactor belongs to the federate.
                    if (reactorBelongsToFederate(destination.parent, federate)) {
                        // If the destination is an output, then skip this step.
                        // Outputs are handled by finding the transitive closure
                        // (finding the eventual inputs).
                        if (destination.isInput) {
                            var comment = ''
                            if (source !== eventualSource) {
                                comment = ''' (eventual source is «eventualSource.getFullName»)'''
                            }
                            val destStructType = variableStructType(
                                destination.definition as TypedVariable,
                                destination.parent.definition.reactorClass
                            )
                            // There are four cases, depending on whether the source or
                            // destination or both are multiports.
                            if (eventualSource instanceof MultiportInstance) {
                                // Source is a multiport. 
                                // Number of available channels:
                                var width = eventualSource.instances.size - sourceChannelCount
                                // If there are no more available channels, there is nothing to do.
                                if (width > 0) {
                                    if (destination instanceof MultiportInstance) {
                                        // Source and destination are both multiports.
                                        // First, get the first available destination channel.
                                        var destinationChannel = destinationChannelCount.get(destination)
                                        if (destinationChannel === null) {
                                            destinationChannel = 0
                                            destinationChannelCount.put(destination, 1)
                                        } else {
                                            // Add the width of the source to the index of the destination's
                                            // next available channel. This may be out of bounds for the
                                            // destination.
                                            destinationChannelCount.put(destination, destinationChannel + width)
                                        }
                                        // There will be nothing to do if the destination channel index
                                        // is out of bounds.
                                        if (destinationChannel < destination.instances.size) {
                                            // There is at least one available channel at the destination.
                                            // The number of connections now will be the minimum of the
                                            // source width and the number of remaining channels at the
                                            // destination.
                                            if (destination.instances.size - destinationChannel < width) {
                                                width = destination.instances.size - destinationChannel
                                            }
                                            // Finally, we can generate the code to make the connections.
                                            pr('''
                                                // Connect «source.getFullName»«comment» to input port «destination.getFullName»
                                                int j = «sourceChannelCount»;
                                                for (int i = «destinationChannel»; i < «destinationChannel» + «width»; i++) {
                                                    «destinationReference(destination)»[i]
                                                        = («destStructType»*)«sourceReference(eventualSource)»[j++];
                                                }
                                            ''')
                                            sourceChannelCount += width
                                        } else {
                                            pr('''
                                                // No destination channels available for connection from
                                                // «source.getFullName»«comment» to input port «destination.getFullName».
                                            ''')
                                        }
                                    } else {
                                        // Source is a multiport, destination is a single port.
                                        pr('''
                                            // Connect «source.getFullName»«comment» to input port «destination.getFullName»
                                            «destinationReference(destination)»
                                                    = («destStructType»*)«sourceReference(eventualSource)»[«sourceChannelCount»];
                                        ''')
                                        sourceChannelCount++
                                    }
                                } else {
                                    pr('''
                                        // No source channels available for connection from
                                        // «source.getFullName»«comment» to input port «destination.getFullName».
                                    ''')
                                }
                            } else if (destination instanceof MultiportInstance) {
                                // Source is a single port, Destination is a multiport.
                                // First, get the first available destination channel.
                                var destinationChannel = destinationChannelCount.get(destination)
                                if (destinationChannel === null) {
                                    destinationChannel = 0
                                    destinationChannelCount.put(destination, 1)
                                } else {
                                    // Add the width of the source to the index of the destination's
                                    // next available channel. This may be out of bounds for the
                                    // destination.
                                    destinationChannelCount.put(destination, destinationChannel + 1)
                                }
                                // There will be nothing to do if the destination channel index
                                // is out of bounds.
                                if (destinationChannel < destination.instances.size) {
                                    pr('''
                                        // Connect «source.getFullName»«comment» to input port «destination.getFullName»
                                        «destinationReference(destination)»[«destinationChannel»]
                                                = («destStructType»*)«sourceReference(eventualSource)»;
                                    ''')
                                } else {
                                    pr('''
                                        // No destination channels available for connection from
                                        // «source.getFullName»«comment» to input port «destination.getFullName».
                                    ''')
                                }
                            } else {
                                // Both ports are single ports.
                                pr('''
                                    // Connect «source.getFullName»«comment» to input port «destination.getFullName»
                                    «destinationReference(destination)» = («destStructType»*)«sourceReference(eventualSource)»;
                                ''')
                            }
                        }
                    }
                }
            }
        }

        for (child : instance.children) {
            // In case this is a composite, recurse.
            connectInputsToOutputs(child, federate)
        }

        // Handle inputs that get sent data from a reaction rather than from
        // another contained reactor and reactions that are triggered by an
        // output of a contained reactor.
        for (reaction : instance.reactions) {
            for (port : reaction.effects.filter(PortInstance)) {
                if (port.definition instanceof Input) {
                    // This reaction is sending to an input. Must be
                    // the input of a contained reactor.
                    // It may be deeply contained, however, in which case
                    // we have to trace back to where the data and is_present
                    // variables are.
                    var sourcePort = sourcePort(port)
                    if (reactorBelongsToFederate(sourcePort.parent, federate)) {
                        val destStructType = variableStructType(
                            port.definition as TypedVariable,
                            port.parent.definition.reactorClass
                        )
                        pr('''
                            // Connect «sourcePort», which gets data from reaction «reaction.reactionIndex»
                            // of «instance.getFullName», to «port.getFullName».
                            «destinationReference(port)» = («destStructType»*)«sourceReference(sourcePort)»;
                        ''')
                    }
                }
            }
            for (port : reaction.sources.filter(PortInstance)) {
                if (port.definition instanceof Output) {
                    // This reaction is receiving data from an output
                    // of a contained reactor. If the contained reactor is
                    // not in the federate, then we don't do anything here.
                    if (reactorBelongsToFederate(port.parent, federate)) {
                        val destStructType = variableStructType(
                            port.definition as TypedVariable,
                            port.parent.definition.reactorClass
                        )
                        if (!(port instanceof MultiportInstance)) {
                            pr('''
                                // Record output «port.getFullName», which triggers reaction «reaction.reactionIndex»
                                // of «instance.getFullName», on its self struct.
                                «reactionReference(port)» = («destStructType»*)«sourceReference(port)»;
                            ''')
                        } else {
                            pr('''
                                for (int i = 0; i < «reactionReference(port)»__width; i++) {
                                    «reactionReference(port)»[i] = («destStructType»*)«sourceReference(port)»[i];
                                }
                            ''')
                        }
                    }
                }
            }
        }
        pr('''// END Connect inputs and outputs for reactor «instance.getFullName».''')
    }
    
    /**
     * Given an input port instance, if it receives its data from a reaction somewhere up
     * in the hierarchy, return the port to which the reaction actually writes.
     * The returned port will be this same port if the parent's parent's reaction
     * writes directly to this port, but if this port is deeper in the hierarchy,
     * then this will be a port belonging to highest parent of this port where
     * the parent is contained by the same reactor whose reaction writes to this
     * port.  This method is useful to find the name of the items on the self
     * struct of the reaction's parent that contain the value being sent
     * and its is_present variable.
     * @param port The input port instance.
     */
    private static def PortInstance sourcePort(PortInstance port) {
        // If the port depends on reactions, then this is the port we are looking for.
        if (port.dependsOnReactions.size > 0) return port
        if (port.dependsOnPort === null) return port
        // If we get here, then this port is fed data from another port.
        // Find the source for that port.
        return sourcePort(port.dependsOnPort)
    }

    /** Generate action variables for a reaction.
     *  @param builder The string builder into which to write the code.
     *  @param action The action.
     *  @param reactor The reactor.
     */
    private def generateActionVariablesInReaction(
        StringBuilder builder,
        Action action,
        ReactorDecl decl
    ) {
        val structType = variableStructType(action, decl)
        // If the action has a type, create variables for accessing the value.
        val type = action.inferredType
        // Pointer to the lf_token_t sent as the payload in the trigger.
        val tokenPointer = '''(self->___«action.name».token)'''
        pr(action, builder, '''
            // Expose the action struct as a local variable whose name matches the action name.
            «structType»* «action.name» = &self->__«action.name»;
            // Set the fields of the action struct to match the current trigger.
            «action.name»->is_present = (bool)self->___«action.name».status;
            «action.name»->has_value = («tokenPointer» != NULL && «tokenPointer»->value != NULL);
            «action.name»->token = «tokenPointer»;
        ''')
        // Set the value field only if there is a type.
        if (!type.isUndefined) {
            // The value field will either be a copy (for primitive types)
            // or a pointer (for types ending in *).
            pr(action, builder, '''
                if («action.name»->has_value) {
                    «IF type.isTokenType»
                        «action.name»->value = («type.targetType»)«tokenPointer»->value;
                    «ELSE»
                        «action.name»->value = *(«type.targetType»*)«tokenPointer»->value;
                    «ENDIF»
                }
            ''')
        }
    }
    
    /** Generate into the specified string builder the code to
     *  initialize local variables for the specified input port
     *  in a reaction function from the "self" struct.
     *  @param builder The string builder.
     *  @param input The input statement from the AST.
     *  @param reactor The reactor.
     */
    private def generateInputVariablesInReaction(
        StringBuilder builder,
        Input input,
        ReactorDecl decl
    ) {
        val structType = variableStructType(input, decl)
        val inputType = input.inferredType
        
        // Create the local variable whose name matches the input name.
        // If the input has not been declared mutable, then this is a pointer
        // to the upstream output. Otherwise, it is a copy of the upstream output,
        // which nevertheless points to the same token and value (hence, as done
        // below, we have to use writable_copy()). There are 8 cases,
        // depending on whether the input is mutable, whether it is a multiport,
        // and whether it is a token type.
        // Easy case first.
        if (!input.isMutable && !inputType.isTokenType && !input.isMultiport) {
            // Non-mutable, non-multiport, primitive type.
            pr(builder, '''
                «structType»* «input.name» = self->__«input.name»;
            ''')
        } else if (input.isMutable && !inputType.isTokenType && !input.isMultiport) {
            // Mutable, non-multiport, primitive type.
            pr(builder, '''
                // Mutable input, so copy the input into a temporary variable.
                // The input value on the struct is a copy.
                «structType» __tmp_«input.name» = *(self->__«input.name»);
                «structType»* «input.name» = &__tmp_«input.name»;
            ''')
        } else if (!input.isMutable && inputType.isTokenType && !input.isMultiport) {
            // Non-mutable, non-multiport, token type.
            pr(builder, '''
                «structType»* «input.name» = self->__«input.name»;
                if («input.name»->is_present) {
                    «input.name»->length = «input.name»->token->length;
                    «input.name»->value = («inputType.targetType»)«input.name»->token->value;
                } else {
                    «input.name»->length = 0;
                }
            ''')
        } else if (input.isMutable && inputType.isTokenType && !input.isMultiport) {
            // Mutable, non-multiport, token type.
            pr(builder, '''
                // Mutable input, so copy the input struct into a temporary variable.
                «structType» __tmp_«input.name» = *(self->__«input.name»);
                «structType»* «input.name» = &__tmp_«input.name»;
                if («input.name»->is_present) {
                    «input.name»->length = «input.name»->token->length;
                    lf_token_t* _lf_input_token = «input.name»->token;
                    «input.name»->token = writable_copy(_lf_input_token);
                    if («input.name»->token != _lf_input_token) {
                        // A copy of the input token has been made.
                        // This needs to be reference counted.
                        «input.name»->token->ref_count = 1;
                        // Repurpose the next_free pointer on the token to add to the list.
                        «input.name»->token->next_free = _lf_more_tokens_with_ref_count;
                        _lf_more_tokens_with_ref_count = «input.name»->token;
                    }
                    «input.name»->value = («inputType.targetType»)«input.name»->token->value;
                } else {
                    «input.name»->length = 0;
                }
            ''')            
        } else if (!input.isMutable && input.isMultiport) {
            // Non-mutable, multiport, primitive or token type.
            pr(builder, '''
                «structType»** «input.name» = self->__«input.name»;
            ''')
        } else if (inputType.isTokenType) {
            // Mutable, multiport, token type
            pr(builder, '''
                // Mutable multiport input, so copy the input structs
                // into an array of temporary variables on the stack.
                «structType» __tmp_«input.name»[«input.multiportWidthExpression»];
                «structType»* «input.name»[«input.multiportWidthExpression»];
                for (int i = 0; i < «input.multiportWidthExpression»; i++) {
                    «input.name»[i] = &__tmp_«input.name»[i];
                    __tmp_«input.name»[i] = *(self->__«input.name»[i]);
                    // If necessary, copy the tokens.
                    if («input.name»[i]->is_present) {
                        «input.name»[i]->length = «input.name»[i]->token->length;
                        lf_token_t* _lf_input_token = «input.name»[i]->token;
                        «input.name»[i]->token = writable_copy(_lf_input_token);
                        if («input.name»[i]->token != _lf_input_token) {
                            // A copy of the input token has been made.
                            // This needs to be reference counted.
                            «input.name»[i]->token->ref_count = 1;
                            // Repurpose the next_free pointer on the token to add to the list.
                            «input.name»[i]->token->next_free = _lf_more_tokens_with_ref_count;
                            _lf_more_tokens_with_ref_count = «input.name»[i]->token;
                        }
                        «input.name»[i]->value = («inputType.targetType»)«input.name»[i]->token->value;
                    } else {
                        «input.name»[i]->length = 0;
                    }
                }
            ''')
        } else {
            // Mutable, multiport, primitive type
            pr(builder, '''
                // Mutable multiport input, so copy the input structs
                // into an array of temporary variables on the stack.
                «structType» __tmp_«input.name»[«input.multiportWidthExpression»];
                «structType»* «input.name»[«input.multiportWidthExpression»];
                for (int i = 0; i < «input.multiportWidthExpression»; i++) {
                    «input.name»[i]  = &__tmp_«input.name»[i];
                    // Copy the struct, which includes the value.
                    __tmp_«input.name»[i] = *(self->__«input.name»[i]);
                }
            ''')
        }
        // Set the _width variable for all cases. This will be -1
        // for a variable-width multiport, which is not currently supported.
        // It will be -2 if it is not multiport.
        pr(builder, '''
            int «input.name»_width = self->__«input.name»__width;
        ''')
    }
    
    /** Generate into the specified string builder the code to
     *  initialize local variables for ports in a reaction function
     *  from the "self" struct. The port may be an input of the
     *  reactor or an output of a contained reactor. The second
     *  argument provides, for each contained reactor, a place to
     *  write the declaration of the output of that reactor that
     *  is triggering reactions.
     *  @param builder The string builder into which to write the code.
     *  @param structs A map from reactor instantiations to a place to write
     *   struct fields.
     *  @param port The port.
     *  @param reactor The reactor.
     */
    private def generatePortVariablesInReaction(
        StringBuilder builder,
        LinkedHashMap<Instantiation,StringBuilder> structs,
        VarRef port,
        ReactorDecl decl
    ) {
        if (port.variable instanceof Input) {
            generateInputVariablesInReaction(builder, port.variable as Input, decl)
        } else {
            // port is an output of a contained reactor.
            val output = port.variable as Output
            val portName = output.name
            val portStructType = variableStructType(output, port.container.reactorClass)
            
            var structBuilder = structs.get(port.container)
            if (structBuilder === null) {
                structBuilder = new StringBuilder
                structs.put(port.container, structBuilder)
            }
            val reactorName = port.container.name
            // First define the struct containing the output value and indicator
            // of its presence.
            if (!output.isMultiport) {
                pr(structBuilder, '''
                    «portStructType»* «portName»;
                ''')
            } else {
                pr(structBuilder, '''
                    «portStructType»** «portName»;
                    int «portName»_width;
                ''')
                pr(builder, '''
                    «reactorName».«portName»_width = self->__«reactorName».«portName»__width;
                ''')
            }

            // Next, initialize the struct with the current values.
            pr(builder, '''
                «reactorName».«portName» = self->__«reactorName».«portName»;
            ''')
        }
    }

    /** Generate into the specified string builder the code to
     *  initialize local variables for outputs in a reaction function
     *  from the "self" struct.
     *  @param builder The string builder.
     *  @param output The output statement from the AST.
     */
    private def generateOutputVariablesInReaction(
        StringBuilder builder,
        Output output,
        ReactorDecl decl
    ) {
        if (output.type === null && target.requiresTypes === true) {
            reportError(output,
                "Output is required to have a type: " + output.name)
        } else {
            val outputStructType = variableStructType(output, decl)
            // Unfortunately, for the SET macros to work out-of-the-box for
            // multiports, we need an array of *pointers* to the output structs,
            // but what we have on the self struct is an array of output structs.
            // So we have to handle multiports specially here a construct that
            // array of pointers.
            if (!output.isMultiport) {
                pr(builder, '''
                    «outputStructType»* «output.name» = &self->__«output.name»;
                ''')
            } else {
                // Set the _width variable.
                pr(builder, '''
                    int «output.name»_width = self->__«output.name»__width;
                ''')
                pr(builder, '''
                    «outputStructType»* «output.name»[«output.name»_width];
                    for(int i=0; i < «output.name»_width; i++) {
                         «output.name»[i] = &(self->__«output.name»[i]);
                    }
                ''')
            }
        }
    }

    /** Generate into the specified string builder the code to
     *  initialize local variables for sending data to an input
     *  of a contained reactor (e.g. for a deadline violation).
     *  The code goes into two builders because some of it has to
     *  collected into a single struct definition.
     *  @param builder The string builder.
     *  @param structs A map from reactor instantiations to a place to write
     *   struct fields.
     *  @param definition AST node defining the reactor within which this occurs
     *  @param input Input of the contained reactor.
     */
    private def generateVariablesForSendingToContainedReactors(
        StringBuilder builder,
        LinkedHashMap<Instantiation,StringBuilder> structs,
        Instantiation definition,
        Input input
    ) {
        var structBuilder = structs.get(definition)
        if (structBuilder === null) {
            structBuilder = new StringBuilder
            structs.put(definition, structBuilder)
        }
        val inputStructType = variableStructType(input, definition.reactorClass)
        if (!input.isMultiport) {
            pr(structBuilder, '''
                «inputStructType»* «input.name»;
            ''')
            var bankIndex = "";
            if (definition.widthSpec !== null) {
                pr(builder, '''
                    for (int bankIndex = 0; bankIndex < self->__«definition.name»_width; bankIndex++) {
                ''')
                indent(builder);
                bankIndex = "[bankIndex]";
            }
            pr(builder, '''
                «definition.name»«bankIndex».«input.name» = &(self->__«definition.name»«bankIndex».«input.name»);
            ''')
            if (definition.widthSpec !== null) {
                unindent(builder);
                pr(builder, '''
                    }
                ''')
            }
        } else {
            // Contained reactor's input is a multiport.
            pr(structBuilder, '''
                «inputStructType»** «input.name»;
                int «input.name»_width;
            ''')
            pr(builder, '''
                «definition.name».«input.name» = self->__«definition.name».«input.name»;
                «definition.name».«input.name»_width = self->__«definition.name».«input.name»__width;
            ''')
        }
    }

    /**
     * Override the base class to replace a type of form type[] with type*.
     * @param type The type.
     */ 
    override String getTargetType(InferredType type) {
        var result = super.getTargetType(type)
        val matcher = arrayPatternVariable.matcher(result)
        if (matcher.find()) {
            return matcher.group(1) + '*'
        }
        return result
    }
       
    /** Given a type for an input or output, return true if it should be
     *  carried by a lf_token_t struct rather than the type itself.
     *  It should be carried by such a struct if the type ends with *
     *  (it is a pointer) or [] (it is a array with unspecified length).
     *  @param type The type specification.
     */
    protected def isTokenType(InferredType type) {
        if (type.isUndefined)
            return false
        val targetType = type.targetType
        if (targetType.trim.matches("^\\w*\\[\\s*\\]$") || targetType.trim.endsWith('*')) {
            true
        } else {
            false
        }
    }
    
    /** If the type specification of the form type[] or
     *  type*, return the type. Otherwise remove the code delimiter,
     *  if there is one, and otherwise just return the argument
     *  unmodified.
     *  @param type A string describing the type.
     */
    private def rootType(String type) {
        if (type.endsWith(']')) {
            val root = type.indexOf('[')
            type.substring(0, root).trim
        } else if (type.endsWith('*')) {
            type.substring(0, type.length - 1).trim
        } else {
            type.trim
        }
    }

    /** Print the #line compiler directive with the line number of
     *  the specified object.
     *  @param output Where to put the output.
     *  @param eObject The node.
     */
    protected def prSourceLineNumber(StringBuilder output, EObject eObject) {
        var node = NodeModelUtils.getNode(eObject)
        if (node !== null) {
            // For code blocks (delimited by {= ... =}, unfortunately,
            // we have to adjust the offset by the number of newlines before {=.
            // Unfortunately, this is complicated because the code has been
            // tokenized.
            var offset = 0
            if (eObject instanceof Code) {
                offset += 1
            }
            pr(output, "#line " + (node.getStartLine() + offset) + ' "' + FileConfig.toFileURI(fileConfig.srcFile) + '"')
        }
    }

    /**
     * Print the #line compiler directive with the line number of
     * the specified object.
     * @param eObject The node.
     */
    override prSourceLineNumber(EObject eObject) {
        prSourceLineNumber(code, eObject)
    }

    /**
     * Version of pr() that prints a source line number using a #line
     * prior to each line of the output. Use this when multiple lines of
     * output code are all due to the same source line in the .lf file.
     * @param eObject The AST node that this source line is based on.
     * @param builder The code buffer.
     * @param text The text to append.
     */
    protected def pr(EObject eObject, StringBuilder builder, Object text) {
        var split = text.toString.split("\n")
        for (line : split) {
            prSourceLineNumber(builder, eObject)
            pr(builder, line)
        }
    }

    /** For each output that has a token type (type* or type[]),
     *  create a default token and put it on the self struct.
     *  @param parent The container reactor.
     *  @param federate The federate, or null if there is no federation.
     */
    private def void createDefaultTokens(ReactorInstance parent, FederateInstance federate) {
        for (containedReactor : parent.children) {
            // Do this only for reactors in the federate.
            if (reactorBelongsToFederate(containedReactor, federate)) {
                var nameOfSelfStruct = selfStructName(containedReactor)
                for (output : containedReactor.outputs) {
                    val type = (output.definition as Output).inferredType
                    if (type.isTokenType) {
                        // Create the template token that goes in the trigger struct.
                        // Its reference count is zero, enabling it to be used immediately.
                        var rootType = type.targetType.rootType
                        // If the rootType is 'void', we need to avoid generating the code
                        // 'sizeof(void)', which some compilers reject.
                        val size = (rootType == 'void') ? '0' : '''sizeof(«rootType»)'''
                        if (output instanceof MultiportInstance) {
                            pr('''
                                for (int i = 0; i < «output.width»; i++) {
                                    «nameOfSelfStruct»->__«output.name»[i].token = __create_token(«size»);
                                }
                            ''')
                        } else {
                            pr('''
                                «nameOfSelfStruct»->__«output.name».token = __create_token(«size»);
                            ''')
                        }
                    }
                }
                // In case this is a composite, handle its contained reactors.
                createDefaultTokens(containedReactor, federate)
            }
        }
    }
    
    // Regular expression pattern for array types with specified length.
    // \s is whitespace, \w is a word character (letter, number, or underscore).
    // For example, for "foo[10]", the first match will be "foo" and the second "[10]".
    static final Pattern arrayPatternFixed = Pattern.compile("^\\s*+(\\w+)\\s*(\\[[0-9]+\\])\\s*$");
    
    // Regular expression pattern for array types with unspecified length.
    // \s is whitespace, \w is a word character (letter, number, or underscore).
    // For example, for "foo[]", the first match will be "foo".
    static final Pattern arrayPatternVariable = Pattern.compile("^\\s*+(\\w+)\\s*\\[\\]\\s*$");
    
    protected static var DISABLE_REACTION_INITIALIZATION_MARKER
        = '// **** Do not include initialization code in this reaction.'
        
    public static var UNDEFINED_MIN_SPACING = -1
    
       
    /** Returns the Target enum for this generator */
    override getTarget() {
        return Target.C
    }
        
    override getTargetTimeType() '''interval_t'''
    
    override getTargetTagType() '''tag_t'''
    
    override getTargetTagIntervalType() '''tag_interval_t'''

    override getTargetUndefinedType() '''/* «reportError("undefined type")» */'''

    override getTargetFixedSizeListType(String baseType,
        Integer size) '''«baseType»[«size»]'''
        
    override String getTargetVariableSizeListType(
        String baseType) '''«baseType»[]'''
    
    protected def String getInitializer(ParameterInstance p) {
        
            if (p.type.isList && p.init.size > 1) {
                return p.init.join('{', ', ', '}', [it.targetValue])
            } else {
                return p.init.get(0).targetValue
            }
        
    }
    
    override supportsGenerics() {
        return false
    }
    
    override generateDelayGeneric() {
        throw new UnsupportedOperationException("TODO: auto-generated method stub")
    }
    
    /**
     * Data structure that for each instantiation of a contained
     * reactor, provides a set of input and output ports that trigger
     * reactions of the container, are read by a reaction of the
     * container, or that receive data from a reaction of the container.
     * For each port, this provides a list of reaction indices that
     * are triggered by the port, or an empty list if there are no
     * reactions triggered by the port.
     * @param reactor The contianer.
     * @param federate The federate (used to determine whether a
     *  reaction belongs to the federate).
     */
    private static class InteractingContainedReactors {
        // This horrible data structure is a collection, indexed by instantiation
        // of a contained reactor, of lists, indexed by ports of the contained reactor
        // that are referenced by reactions of the container, of reactions that are
        // triggered by the port of the contained reactor. The list is empty if
        // the port does not trigger reactions but is read by the reaction or
        // is written to by the reaction.
        val portsByContainedReactor = new LinkedHashMap<
            Instantiation,
            LinkedHashMap<
                Port,
                LinkedList<Integer>
            >
        >
        
        /**
         * Scan the reactions of the specified reactor and record which ports are
         * referenced by reactions and which reactions are triggered by such ports.
         */
        new(Reactor reactor, FederateInstance federate) {
            var reactionCount = 0
            for (reaction : reactor.allReactions) {
                if (federate === null || federate.containsReaction(
                    reactor,
                    reaction
                )) {
                    // First, handle reactions that produce data sent to inputs
                    // of contained reactors.
                    for (effect : reaction.effects ?: emptyList) {
                        // If an effect is an input, then it must be an input
                        // of a contained reactor.
                        if (effect.variable instanceof Input) {
                            // This reaction is not triggered by the port, so
                            // we do not add it to the list returned by the following.
                            addPort(effect.container, effect.variable as Input)
                        }
                    }
                    // Second, handle reactions that are triggered by outputs
                    // of contained reactors.
                    for (TriggerRef trigger : reaction.triggers ?: emptyList) {
                        if (trigger instanceof VarRef) {
                            // If an trigger is an output, then it must be an output
                            // of a contained reactor.
                            if (trigger.variable instanceof Output) {
                                val list = addPort(trigger.container, trigger.variable as Output)
                                list.add(reactionCount)
                            }
                        }
                    }
                    // Third, handle reading (but not triggered by)
                    // outputs of contained reactors.
                    for (source : reaction.sources ?: emptyList) {
                        if (source.variable instanceof Output) {
                            // If an source is an output, then it must be an output
                            // of a contained reactor.
                            // This reaction is not triggered by the port, so
                            // we do not add it to the list returned by the following.
                            addPort(source.container, source.variable as Output)
                        }
                    }
                }
                // Increment the reaction count even if not in the federate for consistency.
                reactionCount++
            }
        }
        
        /**
         * Return or create the list to which reactions triggered by the specified port
         * are to be added. This also records that the port is referenced by the
         * container's reactions.
         * @param containedReactor The contained reactor.
         * @param port The port.
         */
        def addPort(Instantiation containedReactor, Port port) {
            // Get or create the entry for the containedReactor.
            var containedReactorEntry = portsByContainedReactor.get(containedReactor)
            if (containedReactorEntry === null) {
                containedReactorEntry = new LinkedHashMap<Port,LinkedList<Integer>>
                portsByContainedReactor.put(containedReactor, containedReactorEntry)
            }
            // Get or create the entry for the port.
            var portEntry = containedReactorEntry.get(port)
            if (portEntry === null) {
                portEntry = new LinkedList<Integer>
                containedReactorEntry.put(port, portEntry)
            }
            return portEntry
        }
        
        /**
         * Return the set of contained reactors that have ports that are referenced
         * by reactions of the container reactor.
         */
        def containedReactors() {
            return portsByContainedReactor.keySet()
        }
        
        /**
         * Return the set of ports of the specified contained reactor that are
         * referenced by reactions of the container reactor. Return an empty
         * set if there are none.
         * @param containedReactor The contained reactor.
         */
        def portsOfInstance(Instantiation containedReactor) {
            var result = null as Set<Port>
            val ports = portsByContainedReactor.get(containedReactor)
            if (ports === null) {
                result = new LinkedHashSet<Port>
            } else {
                result = ports.keySet
            }
            return result
        }
        
        /**
         * Return the indices of the reactions triggered by the specified port
         * of the specified contained reactor or an empty list if there are none.
         * @param containedReactor The contained reactor.
         * @param port The port.
         */
        def LinkedList<Integer> reactionsTriggered(Instantiation containedReactor, Port port) {
            val ports = portsByContainedReactor.get(containedReactor)
            if (ports !== null) {
                val list = ports.get(port)
                if (list !== null) {
                    return list
                }
            }
            return new LinkedList<Integer>
        }
    }
}<|MERGE_RESOLUTION|>--- conflicted
+++ resolved
@@ -67,11 +67,8 @@
 import org.icyphy.linguaFranca.Variable
 
 import static extension org.icyphy.ASTUtils.*
-<<<<<<< HEAD
 import org.icyphy.FileConfig
 import org.icyphy.linguaFranca.Value
-=======
->>>>>>> 57ef5693
 
 /** 
  * Generator for C target. This class generates C code definining each reactor
