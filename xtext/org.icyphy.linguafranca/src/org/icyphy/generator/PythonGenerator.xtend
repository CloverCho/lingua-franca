--- conflicted
+++ resolved
@@ -642,16 +642,10 @@
     def generatePythonSetupFile() '''
     from setuptools import setup, Extension
     
-<<<<<<< HEAD
-    linguafranca«filename»module = Extension("LinguaFranca«filename»",
-                                               sources = ["«filename».c", «FOR src : config.compileAdditionalSources SEPARATOR ", "» "«src»"«ENDFOR»],
-                                               define_macros=[('MODULE_NAME', 'LinguaFranca«filename»')«IF (config.threads !== 0 || config.tracing)», 
-                                                              ('NUMBER_OF_WORKERS', '«config.threads»')«ENDIF»])
-=======
     linguafranca«topLevelName»module = Extension("LinguaFranca«topLevelName»",
-                                               sources = ["«topLevelName».c"],
-                                               define_macros=[('MODULE_NAME', 'LinguaFranca«topLevelName»')])
->>>>>>> 08ea8f12
+                                               sources = ["«topLevelName».c"], «FOR src : targetConfig.compileAdditionalSources SEPARATOR ", "» "«src»"«ENDFOR»],
+                                               define_macros=[('MODULE_NAME', 'LinguaFranca«topLevelName»')«IF (targetConfig.threads !== 0 || targetConfig.tracing)», 
+                                                              ('NUMBER_OF_WORKERS', '«targetConfig.threads»')«ENDIF»])
     
     setup(name="LinguaFranca«topLevelName»", version="1.0",
             ext_modules = [linguafranca«topLevelName»module],
