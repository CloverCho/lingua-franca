--- conflicted
+++ resolved
@@ -23,14 +23,9 @@
 import org.icyphy.linguaFranca.LinguaFrancaFactory
 import org.icyphy.linguaFranca.Reaction
 import org.icyphy.linguaFranca.Reactor
-<<<<<<< HEAD
 import org.icyphy.linguaFranca.TimeOrValue
 import org.icyphy.linguaFranca.TimeUnit
-import java.util.LinkedList
-=======
-import org.icyphy.linguaFranca.Time
 import org.icyphy.linguaFranca.Timer
->>>>>>> 48264c88
 
 /**
  * Generator base class for shared code between code generators.
@@ -50,7 +45,6 @@
     // to have a suffix like 'LL' or 'L' appended to it, depending on the
     // target language, to ensure that the result is a 64-bit long.
     static public var timeUnitsToNs = #{
-<<<<<<< HEAD
             TimeUnit.NSEC->1L,
             TimeUnit.NSECS->1L,
             TimeUnit.USEC->1000L,
@@ -63,7 +57,7 @@
             TimeUnit.SECONDS->1000000000L,
             TimeUnit.MIN->60000000000L,
             TimeUnit.MINS->60000000000L,
-            TimeUnit.MINUTE->60000000000L, // FIXME: Why not have MIN? Why not have SECONDS? Etc...
+            TimeUnit.MINUTE->60000000000L,
             TimeUnit.MINUTES->60000000000L,
             TimeUnit.HOUR->3600000000000L,
             TimeUnit.HOURS->3600000000000L,
@@ -71,22 +65,7 @@
             TimeUnit.DAYS->86400000000000L,
             TimeUnit.WEEK->604800000000000L, 
             TimeUnit.WEEKS->604800000000000L}
-=======
-            'nsec' -> 1L,
-            'usec' -> 1000L,
-            'msec'->1000000L,
-            'sec'->1000000000L,
-            'secs'->1000000000L,
-            'minute'->60000000000L,
-            'minutes'->60000000000L,
-            'hour'->3600000000000L,
-            'hours'->3600000000000L,
-            'day'->86400000000000L,
-            'days'->86400000000000L,
-            'week'->604800000000000L, 
-            'weeks'->604800000000000L}
->>>>>>> 48264c88
-    
+                
     ////////////////////////////////////////////
     //// Code generation functions to override for a concrete code generator.
     
@@ -113,7 +92,7 @@
         // Figure out the file name for the target code from the source file name.
         filename = extractFilename(resource.getURI.toString)
 
-        var mainDef = null as Instantiation
+        var Instantiation mainDef = null
         
         // Recursively instantiate reactors from their definitions
         for (reactor : resource.allContents.toIterable.filter(Reactor)) {
@@ -157,8 +136,8 @@
         // Special Timer and Action for startup and shutdown, if they occur.
         // Only one of each of these should be created even if multiple
         // reactions are triggered by them.
-        var timer = null as Timer
-        var action = null as Action
+        var Timer timer = null
+        var Action action = null
         
         if (reactor.reactions !== null) {
             for (Reaction reaction : reactor.reactions) {
