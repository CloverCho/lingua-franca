/* Generator base class for shared code between code generators. */

/*************
 * Copyright (c) 2019-2020, The University of California at Berkeley.

 * Redistribution and use in source and binary forms, with or without modification,
 * are permitted provided that the following conditions are met:

 * 1. Redistributions of source code must retain the above copyright notice,
 *    this list of conditions and the following disclaimer.

 * 2. Redistributions in binary form must reproduce the above copyright notice,
 *    this list of conditions and the following disclaimer in the documentation
 *    and/or other materials provided with the distribution.

 * THIS SOFTWARE IS PROVIDED BY THE COPYRIGHT HOLDERS AND CONTRIBUTORS "AS IS" AND 
 * ANY EXPRESS OR IMPLIED WARRANTIES, INCLUDING, BUT NOT LIMITED TO, THE IMPLIED 
 * WARRANTIES OF MERCHANTABILITY AND FITNESS FOR A PARTICULAR PURPOSE ARE 
 * DISCLAIMED. IN NO EVENT SHALL THE COPYRIGHT HOLDER OR CONTRIBUTORS BE LIABLE FOR
 * ANY DIRECT, INDIRECT, INCIDENTAL, SPECIAL, EXEMPLARY, OR CONSEQUENTIAL DAMAGES 
 * (INCLUDING, BUT NOT LIMITED TO, PROCUREMENT OF SUBSTITUTE GOODS OR SERVICES; 
 * LOSS OF USE, DATA, OR PROFITS; OR BUSINESS INTERRUPTION) HOWEVER CAUSED AND ON 
 * ANY THEORY OF LIABILITY, WHETHER IN CONTRACT, STRICT LIABILITY, OR TORT 
 * (INCLUDING NEGLIGENCE OR OTHERWISE) ARISING IN ANY WAY OUT OF THE USE OF THIS 
 * SOFTWARE, EVEN IF ADVISED OF THE POSSIBILITY OF SUCH DAMAGE.
 ***************/
package org.icyphy.generator

import java.io.ByteArrayOutputStream
import java.io.File
import java.io.FileOutputStream
import java.io.IOException
import java.io.OutputStream
import java.net.URI
import java.nio.file.Files
import java.nio.file.Path
import java.nio.file.Paths
import java.nio.file.StandardCopyOption
import java.util.LinkedHashMap
import java.util.LinkedHashSet
import java.util.LinkedList
import java.util.List
import java.util.Map
import java.util.Set
import java.util.regex.Pattern
import org.eclipse.core.resources.IMarker
import org.eclipse.core.resources.IResource
import org.eclipse.core.resources.ResourcesPlugin
import org.eclipse.emf.ecore.EObject
import org.eclipse.emf.ecore.resource.Resource
import org.eclipse.xtext.generator.IFileSystemAccess2
import org.eclipse.xtext.generator.IGeneratorContext
import org.eclipse.xtext.nodemodel.util.NodeModelUtils
import org.eclipse.xtext.resource.XtextResource
import org.eclipse.xtext.validation.CheckMode
<<<<<<< HEAD
=======
import org.icyphy.ASTUtils
import org.icyphy.Configuration
>>>>>>> 847aa385
import org.icyphy.InferredType
import org.icyphy.Mode
import org.icyphy.Target
import org.icyphy.TargetProperty
import org.icyphy.TargetProperty.CoordinationType
import org.icyphy.TimeValue
import org.icyphy.graph.InstantiationGraph
import org.icyphy.linguaFranca.Action
import org.icyphy.linguaFranca.ActionOrigin
import org.icyphy.linguaFranca.Code
import org.icyphy.linguaFranca.Connection
import org.icyphy.linguaFranca.Delay
import org.icyphy.linguaFranca.Instantiation
import org.icyphy.linguaFranca.LinguaFrancaFactory
import org.icyphy.linguaFranca.Model
import org.icyphy.linguaFranca.Parameter
import org.icyphy.linguaFranca.Port
import org.icyphy.linguaFranca.Reaction
import org.icyphy.linguaFranca.Reactor
import org.icyphy.linguaFranca.StateVar
import org.icyphy.linguaFranca.TargetDecl
import org.icyphy.linguaFranca.Time
import org.icyphy.linguaFranca.TimeUnit
import org.icyphy.linguaFranca.Type
import org.icyphy.linguaFranca.Value
import org.icyphy.linguaFranca.VarRef
import org.icyphy.linguaFranca.Variable
import org.icyphy.validation.AbstractLinguaFrancaValidator

import static extension org.icyphy.ASTUtils.*
import org.icyphy.TargetConfig
import org.icyphy.FileConfig

/**
 * Generator base class for shared code between code generators.
 * This extends AbstractLinguaFrancaValidator so that errors can be highlighted
 * in the XText-based IDE.
 * 
 * @author{Edward A. Lee <eal@berkeley.edu>}
 * @author{Marten Lohstroh <marten@berkeley.edu>}
 * @author{Christian Menard <christian.menard@tu-dresden.de}
 * @author{Matt Weber <matt.weber@berkeley.edu>}
 */
abstract class GeneratorBase extends AbstractLinguaFrancaValidator {

    ////////////////////////////////////////////
    //// Public fields.
    
    /**
     * Constant that specifies how to name generated delay reactors.
     */
    public static val GEN_DELAY_CLASS_NAME = "__GenDelay"
    
    ////////////////////////////////////////////
    //// Protected fields.
        
    /**
     * All code goes into this string buffer.
     */
    protected var code = new StringBuilder

    /**
     * The current target configuration.
     */
    protected var TargetConfig targetConfig = new TargetConfig()
    
    /**
     * The current file configuration. NOTE: not initialized until the
     * invocation of doGenerate, which calls setFileConfig.
     */
    protected var FileConfig fileConfig
    
    /**
     * {@link #Mode.STANDALONE Mode.STANDALONE} if the code generator is being
     * called from the command line, {@link #Mode.INTEGRATED Mode.INTEGRATED}
     * if it is being called from the Eclipse IDE, and 
     * {@link #Mode.UNDEFINED Mode.UNDEFINED} otherwise.
     */
    public var Mode mode = Mode.UNDEFINED

    /**
     * Collection of generated delay classes.
     */
    val delayClasses = new LinkedHashSet<Reactor>()

    /**
     * The top-level AST node.
     */
    protected var Model model
    
    /**
     * The name of the top-level reactor.
     */
    protected var String topLevelName;
    
    def void setFileConfig(Resource resource, IFileSystemAccess2 fsa, IGeneratorContext context) {
        this.fileConfig = new FileConfig(resource, fsa, context);
    }

    /**
     * Indicator of whether generator errors occurred.
     * This is set to true by the report() method and returned by the
     * errorsOccurred() method.
     */
    var generatorErrorsOccurred = false

    /**
     * If running in an Eclipse IDE, the iResource refers to the
     * IFile representing the Lingua Franca program.
     * This is the XText view of the file, which is distinct
     * from the Eclipse eCore view of the file and the OS view of the file.
     */
    protected var iResource = null as IResource

    /** 
     * The main (top-level) reactor instance.
     */
    protected ReactorInstance main

    /**
     * Definition of the main (top-level) reactor.
     * This is an automatically generated AST node for the top-level
     * reactor.
     */
    protected Instantiation mainDef


    /**
     * A list of Reactor definitions in the main resource, including non-main 
     * reactors defined in imported resources.
     */
    protected var List<Reactor> reactors = newLinkedList // FIXME: derived from instantiationGraph 
    /**
     * The set of resources referenced reactor classes reside in.
     */
    protected var Set<Resource> resources = newLinkedHashSet // FIXME: derived from instantiationGraph
    /**
     * Graph that tracks dependencies between instantiations.
     */
    protected var InstantiationGraph instantiationGraph



    /**
     * The set of unordered reactions. An unordered reaction is one that does
     * not have any dependency on other reactions in the containing reactor, 
     * and where no other reaction in the containing reactor depends on it.
     * There is currently no way in the syntax of LF to make a reaction
     * unordered, deliberately, because it can introduce unexpected
     * nondeterminacy. However, certain automatically generated reactions are
     * known to be safe to be unordered because they do not interact with the
     * state of the containing reactor. To make a reaction unordered, when
     * the Reaction instance is created, add that instance to this set.
     */
    protected var Set<Reaction> unorderedReactions = null

    /**
     * Indicates whether or not the current Lingua Franca program
     * contains a federation.
     */
    protected var boolean isFederated = false

    // //////////////////////////////////////////
    // // Target properties, if they are included.
    /**
     * A list of federate instances or a list with a single empty string
     * if there are no federates specified. FIXME: Why put a single empty string there? It should be just empty...
     */
    protected var List<FederateInstance> federates = new LinkedList<FederateInstance>

    /**
     * A map from federate IDs to federate instances.
     */
    protected var Map<Integer, FederateInstance> federateByID = new LinkedHashMap<Integer, FederateInstance>()

    /**
     * A map from instantiations to the federate instances for that instantiation.
     * If the instantiation has a width, there may be more than one federate instance.
     */
    protected var Map<Instantiation, List<FederateInstance>> federatesByInstantiation

    /**
     * The federation RTI properties, which defaults to 'localhost: 15045'.
     */
    protected val federationRTIProperties = newLinkedHashMap(
        'host' -> 'localhost',
        'port' -> 0 // Indicator to use the default port, typically 15045.
    )

    /**
     * Contents of $LF_CLASSPATH, if it was set.
     */
    protected String classpathLF

    /**
     * The index available to user-generated reaction that delineates the index
     * of the reactor in a bank of reactors. The value must be set to zero
     * in generated code for reactors that are not in a bank
     */
    protected String targetBankIndex = "bank_index"

    /**
     * The type of the bank index, which must be an integer in the target language
     */
    protected String targetBankIndexType = "int"

    // //////////////////////////////////////////
    // // Private fields.
    /**
     * Map from builder to its current indentation.
     */
    var indentation = new LinkedHashMap<StringBuilder, String>()

    /**
     * Defines the execution environment that is used to execute binaries.
     * 
     * A given command may be directly executable on the host (NATIVE) 
     * or it may need to be executed within a bash shell (BASH). 
     * On Unix-like machines, this is typically determined by the PATH variable
     * which could be different in these two environments.
     */
    enum ExecutionEnvironment {
        NATIVE,
        BASH
    }

    // //////////////////////////////////////////
    // // Code generation functions to override for a concrete code generator.

    /**
     * Store the given reactor in the collection of generated delay classes
     * and insert it in the AST under the top-level reactors node.
     */
    def void addDelayClass(Reactor generatedDelay) {
        // Record this class, so it can be reused.
        this.delayClasses.add(generatedDelay)
        // And hook it into the AST.
        this.model.reactors.add(generatedDelay)
    }

    /**
     * Return the generated delay reactor that corresponds to the given class
     * name if it had been created already, `null` otherwise.
     */
    def Reactor findDelayClass(String className) {
        return this.delayClasses.findFirst[it|it.name.equals(className)]
    }

    /**
     * Analyze the model, setting target variables, filenames,
     * working directory, and federates. This also performs any
     * transformations that are needed on the AST of the model,
     * including handling delays on connections and communication
     * between federates.
     * @param resource The resource containing the source code.
     * @param fsa The file system access (used to write the result).
     * @param context Context relating to invocation of the code generator.
     * In stand alone mode, this object is also used to relay CLI arguments.
     */
    def void analyzeModel(Resource resource, IFileSystemAccess2 fsa, IGeneratorContext context) {

        this.model = (resource.allContents.findFirst[it|it instanceof Model] as Model)
        // Clear any markers that may have been created by a previous build.
        // Markers mark problems in the Eclipse IDE when running in integrated mode.
        clearMarkers()

        generatorErrorsOccurred = false // FIXME: do this in clearMarkers?
        // Figure out the file name for the target code from the source file name.
        resource.analyzeResource

        // If there are any physical actions, ensure the threaded engine is used.
        for (action : resource.allContents.toIterable.filter(Action)) {
            if (action.origin == ActionOrigin.PHYSICAL) {
                targetConfig.threads = 1
            }
        }

        var target = resource.findTarget
        if (target.config !== null) {
            // Update the configuration according to the set target properties.
            TargetProperty.update(this.targetConfig, target.config.pairs ?: emptyList)
        }

        // Override target properties if specified as command line arguments.
        if (context instanceof StandaloneContext) {
            if (context.args.containsKey("no-compile")) {
                targetConfig.noCompile = true
            }
            if (context.args.containsKey("threads")) {
                targetConfig.threads = Integer.parseInt(context.args.getProperty("threads"))
            }
            if (context.args.containsKey("target-compiler")) {
                targetConfig.compiler = context.args.getProperty("target-compiler")
            }
            if (context.args.containsKey("target-flags")) {
                targetConfig.compilerFlags.clear()
                if (!context.args.getProperty("target-flags").isEmpty) {
                    targetConfig.compilerFlags.addAll(context.args.getProperty("target-flags").split(' '))
                }
            }
        }

        println("Generating code for: " + resource.getURI.toString)

        // Find the main reactor and create an AST node for its instantiation.
        for (reactor : resource.allContents.toIterable.filter(Reactor)) {
            if (reactor.isMain || reactor.isFederated) {
                // Creating an definition for the main reactor because there isn't one.
                this.mainDef = LinguaFrancaFactory.eINSTANCE.createInstantiation()
                this.mainDef.setName(reactor.name)
                this.mainDef.setReactorClass(reactor)
            }
        }

        // If federates are specified in the target, create a mapping
        // from Instantiations in the main reactor to federate names.
        // Also create a list of federate names or a list with a single
        // empty name if there are no federates specified.
        // This must be done before desugaring delays below.
        resource.analyzeFederates
    }

    /**
     * Generate code from the Lingua Franca model contained by the specified resource.
     * 
     * This is the main entry point for code generation. This base class finds all
     * reactor class definitions, including any reactors defined in imported .lf files
     * (except any main reactors in those imported files), and adds them to the 
     * {@link #GeneratorBase.reactors reactors} list. If errors occur during
     * generation, then a subsequent call to errorsOccurred() will return true.
     * @param resource The resource containing the source code.
     * @param fsa The file system access (used to write the result).
     * @param context Context relating to invocation of the code generator.
     * In stand alone mode, this object is also used to relay CLI arguments.
     */
    def void doGenerate(Resource resource, IFileSystemAccess2 fsa, IGeneratorContext context) {
        
        setFileConfig(resource, fsa, context)
        
        // The following "analysis" has hidden in it AST transformations.
        // FIXME: We should factor them out and rename the following method
        // parseTargetProperties or something along those lines. 
        analyzeModel(resource, fsa, context)

        // Process target files. Copy each of them into the src-gen dir.
        copyUserFiles()

        // Collect the reactors defined in this resource and (non-main)
        // reactors defined in imported resources.
        val reactors = new InstantiationGraph(resource, false).nodes

        // Add to the known resources the resource that is the main file.
        this.resources.add(resource)
        // Add to the known resources all imported files.
        for (r : reactors) {
            this.resources.add(r.eResource)
        }

        for (r : this.resources) {
            // Replace connections in this resources that are annotated with the 
            // "after" keyword by ones that go through a delay reactor. 
            r.insertGeneratedDelays(this)

            if (r !== this.fileConfig.resource) {
                // FIXME: This is just a proof of concept. What to do instead:
                // - use reportError
                // - report at node that represents import through which this resource
                // was (transitively) reached; we need an ImportGraph for this resource
                // reached.
                // Alternatively: only validate the individual reactors that are imported
                // This would allow importing a reactor from a file that has issues.
                // Probably not the best idea.
                val issues = (r as XtextResource).resourceServiceProvider.resourceValidator.validate(r, CheckMode.ALL,
                    null)
                if (issues.size > 0) {
                    println('''Issues found in «r.URI.toFileString».''')
                    println(issues.join("\n"))
                    return
                }
            }
        }
        // Assuming all AST transformations have completed, build the instantiation graph.
        this.instantiationGraph = new InstantiationGraph(resource, false)

        // Topologically sort the reactors such that all of a reactor's
        // dependencies occur earlier in the sorted list or reactors.
        this.reactors = this.instantiationGraph.nodesInTopologicalOrder

        // First, produce any preamble code that the code generator needs
        // to produce before anything else goes into the code generated files.
        generatePreamble() // FIXME: Move this elsewhere.
    }

    /**
     * Copy all files listed in the target property `files` into the
     * specified directory.
     */
    protected def copyUserFiles() {
        // Make sure the target directory exists.
        val targetDir = this.fileConfig.getSrcGenPath.toFile
        targetDir.mkdirs

        for (filename : targetConfig.fileNames) {
            val file = FileConfig.findFile(filename, this.fileConfig.srcFile.parent)
            if (file !== null) {
                val target = new File(targetDir, file.name)
                if (target.exists) {
                    target.delete
                }
                Files.copy(file.toPath, target.toPath)
                targetConfig.filesNamesWithoutPath.add(file.name);
            } else {
                // Try to copy the file as a resource.
                // If this is missing, it should have been previously reported as an error.
                try {
                    var filenameWithoutPath = filename
                    val lastSeparator = filename.lastIndexOf(File.separator)
                    if (lastSeparator > 0) {
                        filenameWithoutPath = filename.substring(lastSeparator + 1) // FIXME: brittle. What if the file is in a subdirectory?
                    }
                    copyFileFromClassPath(filename, targetDir + File.separator + filenameWithoutPath)
                    targetConfig.filesNamesWithoutPath.add(filenameWithoutPath);
                } catch (IOException ex) {
                    // Ignore. Previously reported as a warning.
                    System.err.println('''WARNING: Failed to find file «filename».''')
                }
            }
        }
    }

    /**
     * Return true if errors occurred in the last call to doGenerate().
     * This will return true if any of the reportError methods was called.
     * @return True if errors occurred.
     */
    def errorsOccurred() {
        return generatorErrorsOccurred;
    }

    /**
     * Generate code for the body of a reaction that takes an input and
     * schedules an action with the value of that input.
     * @param the action to schedule
     * @param the port to read from
     */
    abstract def String generateDelayBody(Action action, VarRef port);

    /**
     * Generate code for the body of a reaction that is triggered by the
     * given action and writes its value to the given port.
     * @param the action that triggers the reaction
     * @param the port to write to
     */
    abstract def String generateForwardBody(Action action, VarRef port);

    /**
     * Generate code for the generic type to be used in the class definition
     * of a generated delay reactor.
     */
    abstract def String generateDelayGeneric();

    /**
     * Generate code for referencing a port, action, or timer.
     * @param reference The referenced variable.
     */
    def String generateVarRef(VarRef reference) {
        var prefix = "";
        if (reference.container !== null) {
            prefix = reference.container.name + "."
        }
        return prefix + reference.variable.name
    }

    /**
     * Return true if the reaction is unordered. An unordered reaction is one
     * that does not have any dependency on other reactions in the containing
     * reactor, and where no other reaction in the containing reactor depends
     * on it. There is currently no way in the syntax of LF to make a reaction
     * unordered, deliberately, because it can introduce unexpected 
     * nondeterminacy. However, certain automatically generated reactions are
     * known to be safe to be unordered because they do not interact with the
     * state of the containing reactor. To make a reaction unordered, when
     * the Reaction instance is created, add that instance to this set.
     * @return True if the reaction has been marked unordered.
     */
    def isUnordered(Reaction reaction) {
        if (unorderedReactions !== null) {
            unorderedReactions.contains(reaction)
        } else {
            false
        }
    }

    /**
     * Mark the reaction unordered. An unordered reaction is one that does not
     * have any dependency on other reactions in the containing reactor, and
     * where no other reaction in the containing reactor depends on it. There
     * is currently no way in the syntax of LF to make a reaction unordered,
     * deliberately, because it can introduce unexpected nondeterminacy. 
     * However, certain automatically generated reactions are known to be safe
     * to be unordered because they do not interact with the state of the 
     * containing reactor. To make a reaction unordered, when the Reaction
     * instance is created, add that instance to this set.
     * @param reaction The reaction to make unordered.
     */
    def makeUnordered(Reaction reaction) {
        if (unorderedReactions === null) {
            unorderedReactions = new LinkedHashSet<Reaction>()
        }
        unorderedReactions.add(reaction)
    }

    /**
     * Given a representation of time that may possibly include units, return
     * a string that the target language can recognize as a value. In this base
     * class, if units are given, e.g. "msec", then we convert the units to upper
     * case and return an expression of the form "MSEC(value)". Particular target
     * generators will need to either define functions or macros for each possible
     * time unit or override this method to return something acceptable to the
     * target language.
     * @param time A TimeValue that represents a time.
     * @return A string, such as "MSEC(100)" for 100 milliseconds.
     */
    def String timeInTargetLanguage(TimeValue time) {
        if (time !== null) {
            if (time.unit != TimeUnit.NONE) {
                return time.unit.name() + '(' + time.time + ')'
            } else {
                return time.time.toString()
            }
        }
        return "0" // FIXME: do this or throw exception?
    }

    // //////////////////////////////////////////
    // Protected methods for code generation
    // of the RTI.
    // FIXME: Allow target code generators to specify the directory
    // structure for the generated C RTI?
    /** Create the runtime infrastructure (RTI) source file.
     */
    def createFederateRTI() {
        // Derive target filename from the .lf filename.
        var cFilename = this.topLevelName + "_RTI.c"

        // Delete source previously produced by the LF compiler.
        // 
        var file = fileConfig.RTISrcPath.resolve(cFilename).toFile
        if (file.exists) {
            file.delete
        }
        
        // Also make sure the directory exists.
        if (!file.parentFile.exists || !file.parentFile.isDirectory) {
            file.mkdirs
        }

        // Delete binary previously produced by the C compiler.
        file = fileConfig.RTIBinPath.resolve(topLevelName).toFile
        if (file.exists) {
            file.delete
        }

        val rtiCode = new StringBuilder()
        pr(rtiCode, '''
            #ifdef NUMBER_OF_FEDERATES
            #undefine NUMBER_OF_FEDERATES
            #endif
            #define NUMBER_OF_FEDERATES «federates.length»
            #include "rti.c"
            int main(int argc, char* argv[]) {
        ''')
        indent(rtiCode)

        // Initialize the array of information that the RTI has about the
        // federates.
        // FIXME: No support below for some federates to be FAST and some REALTIME.
        pr(rtiCode, '''
            for (int i = 0; i < NUMBER_OF_FEDERATES; i++) {
                initialize_federate(i);
                «IF targetConfig.fastMode»
                    federates[i].mode = FAST;
                «ENDIF»
            }
        ''')
        // Initialize the arrays indicating connectivity to upstream and downstream federates.
        for (federate : federates) {
            if (!federate.dependsOn.keySet.isEmpty) {
                // Federate receives non-physical messages from other federates.
                // Initialize the upstream and upstream_delay arrays.
                val numUpstream = federate.dependsOn.keySet.size
                // Allocate memory for the arrays storing the connectivity information.
                pr(rtiCode, '''
                    federates[«federate.id»].upstream = (int*)malloc(sizeof(federate_t*) * «numUpstream»);
                    federates[«federate.id»].upstream_delay = (interval_t*)malloc(sizeof(interval_t*) * «numUpstream»);
                    federates[«federate.id»].num_upstream = «numUpstream»;
                ''')
                // Next, populate these arrays.
                // Find the minimum delay in the process.
                // FIXME: Zero delay is not really the same as a microstep delay.
                var count = 0;
                for (upstreamFederate : federate.dependsOn.keySet) {
                    pr(rtiCode, '''
                        federates[«federate.id»].upstream[«count»] = «upstreamFederate.id»;
                        federates[«federate.id»].upstream_delay[«count»] = 0LL;
                    ''')
                    // The minimum delay calculation needs to be made in the C code because it
                    // may depend on parameter values.
                    // FIXME: These would have to be top-level parameters, which don't really
                    // have any support yet. Ideally, they could be overridden on the command line.
                    // When that is done, they will need to be in scope here.
                    val delays = federate.dependsOn.get(upstreamFederate)
                    if (delays !== null) {
                        for (delay : delays) {
                            pr(rtiCode, '''
                                if (federates[«federate.id»].upstream_delay[«count»] < «delay.getRTITime») {
                                    federates[«federate.id»].upstream_delay[«count»] = «delay.getRTITime»;
                                }
                            ''')
                        }
                    }
                    count++;
                }
            }
            // Next, set up the downstream array.
            if (!federate.sendsTo.keySet.isEmpty) {
                // Federate sends non-physical messages to other federates.
                // Initialize the downstream array.
                val numDownstream = federate.sendsTo.keySet.size
                // Allocate memory for the array.
                pr(rtiCode, '''
                    federates[«federate.id»].downstream = (int*)malloc(sizeof(federate_t*) * «numDownstream»);
                    federates[«federate.id»].num_downstream = «numDownstream»;
                ''')
                // Next, populate the array.
                // Find the minimum delay in the process.
                // FIXME: Zero delay is not really the same as a microstep delay.
                var count = 0;
                for (downstreamFederate : federate.sendsTo.keySet) {
                    pr(rtiCode, '''
                        federates[«federate.id»].downstream[«count»] = «downstreamFederate.id»;
                    ''')
                    count++;
                }
            }
        }

        // Start the RTI server before launching the federates because if it
        // fails, e.g. because the port is not available, then we don't want to
        // launch the federates.
        // Also generate code that blocks until the federates resign.
        pr(rtiCode, '''
            int socket_descriptor = start_rti_server(«federationRTIProperties.get('port')»);
            wait_for_federates(socket_descriptor);
        ''')

        unindent(rtiCode)
        pr(rtiCode, "}")

        var fOut = new FileOutputStream(fileConfig.RTISrcPath.resolve(cFilename).toFile);
        fOut.write(rtiCode.toString().getBytes())
        fOut.close()
    }

    /** 
     * Invoke the C compiler on the generated RTI 
     * The C RTI is used across targets. Thus we need to be able to compile 
     * it from GeneratorBase. 
     */
    def compileRTI() {
        var fileToCompile = this.topLevelName + '_RTI'
        runCCompiler(fileToCompile, false)
    }

    /** 
     * Run the C compiler.
     * 
     * This is required here in order to allow any target to compile the RTI.
     * 
     * @param file The source file to compile without the .c extension.
     * @param doNotLinkIfNoMain If true, the compile command will have a
     *  `-c` flag when there is no main reactor. If false, the compile command
     *  will never have a `-c` flag.
     * 
     * @return true if compilation succeeds, false otherwise. 
     */
    def runCCompiler(String file, boolean doNotLinkIfNoMain) {
        val compile = compileCCommand(file, doNotLinkIfNoMain)
        if (compile === null) {
            return false
        }

        val stderr = new ByteArrayOutputStream()
        val returnCode = compile.executeCommand(stderr)

        if (returnCode != 0 && mode !== Mode.INTEGRATED) {
            reportError('''«targetConfig.compiler» returns error code «returnCode»''')
        }
        // For warnings (vs. errors), the return code is 0.
        // But we still want to mark the IDE.
        if (stderr.toString.length > 0 && mode === Mode.INTEGRATED) {
            reportCommandErrors(stderr.toString())
        }
        return (returnCode == 0)
    }

    /**
     * Run the custom build command specified with the "build" parameter.
     * This command is executed in the same directory as the source file.
     */
    protected def runBuildCommand() {
        var commands = newLinkedList
        for (cmd : targetConfig.buildCommands) {
            val tokens = newArrayList(cmd.split("\\s+"))
            if (tokens.size > 1) {
                val buildCommand = createCommand(tokens.head, tokens.tail.toList, this.fileConfig.srcPath)
                // If the build command could not be found, abort.
                // An error has already been reported in createCommand.
                if (buildCommand === null) {
                    return
                }
                commands.add(buildCommand)
            }
        }

        for (cmd : commands) {
            val stderr = new ByteArrayOutputStream()
            val returnCode = cmd.executeCommand(stderr)

            if (returnCode != 0 && mode !== Mode.INTEGRATED) {
                reportError('''Build command "«targetConfig.buildCommands»" returns error code «returnCode»''')
                return
            }
            // For warnings (vs. errors), the return code is 0.
            // But we still want to mark the IDE.
            if (stderr.toString.length > 0 && mode === Mode.INTEGRATED) {
                reportCommandErrors(stderr.toString())
                return
            }
        }
    }
    
    /**
     * Return a command to compile the specified C file.
     * This produces a C specific compile command. Since this command is
     * used across targets to build the RTI, it needs to be available in
     * GeneratorBase.
     * 
     * @param fileToCompile The C filename without the .c extension.
     * @param doNotLinkIfNoMain If true, the compile command will have a
     *  `-c` flag when there is no main reactor. If false, the compile command
     *  will never have a `-c` flag.
     */
    protected def compileCCommand(String fileToCompile, boolean doNotLinkIfNoMain) {
        val env = findCommandEnv(targetConfig.compiler)
        
        val cFilename = getTargetFileName(fileToCompile);

        var relativeSrcPath = fileConfig.outPath.relativize(
            fileConfig.getSrcGenPath.resolve(Paths.get(cFilename)))
        var relativeBinPath = fileConfig.outPath.relativize(
            fileConfig.binPath.resolve(Paths.get(fileToCompile)))

        // NOTE: we assume that any C compiler takes Unix paths as arguments.
        var relSrcPathString = FileConfig.toUnixPath(relativeSrcPath)
        var relBinPathString = FileConfig.toUnixPath(relativeBinPath)
        
        var compileArgs = newArrayList
        compileArgs.add(relSrcPathString)
        compileArgs.addAll(targetConfig.compileAdditionalSources)
        compileArgs.addAll(targetConfig.compileLibraries)

        // Only set the output file name if it hasn't already been set
        // using a target property or Args line flag.
        if (compileArgs.forall[it.trim != "-o"]) {
            compileArgs.addAll("-o", relBinPathString)
        }

        // If threaded computation is requested, add a -pthread option.
<<<<<<< HEAD
        if (targetConfig.threads !== 0 || targetConfig.tracing) {
=======
        if (config.threads !== 0 || config.tracing !== null) {
>>>>>>> 847aa385
            compileArgs.add("-pthread")
        }
        // Finally add the compiler flags in target parameters (if any)
        if (!targetConfig.compilerFlags.isEmpty()) {
            compileArgs.addAll(targetConfig.compilerFlags)
        }
        // If there is no main reactor, then use the -c flag to prevent linking from occurring.
        // FIXME: we could add a `-c` flag to `lfc` to make this explicit in stand-alone mode.
        // Then again, I think this only makes sense when we can do linking.
        // In any case, a warning is helpful to draw attention to the fact that no binary was produced.
        if (doNotLinkIfNoMain && main === null) {
            compileArgs.add("-c") // FIXME: revisit
            if (mode === Mode.STANDALONE) {
                reportError("ERROR: Did not output executable; no main reactor found.")
            }
        }
        return createCommand(targetConfig.compiler,compileArgs, fileConfig.outPath, env)
    }

    // //////////////////////////////////////////
    // // Protected methods.
    /** Produces the filename including the target-specific extension */
    protected def getTargetFileName(String fileName) {
        return fileName + ".c"; // FIXME: Does not belong in the base class.
    }

    /**
     * Clear the buffer of generated code.
     */
    protected def clearCode() {
        code = new StringBuilder
    }

    /**
     * Clear markers in the IDE if running in integrated mode.
     * This has the side effect of setting the iResource variable to point to
     * the IFile for the Lingua Franca program.
     */
    protected def clearMarkers() {
        if (mode == Mode.INTEGRATED) {
            try {
                iResource = ResourcesPlugin.getWorkspace().getRoot().getFile(
                FileConfig.toIPath(fileConfig.resource.URI))
                // First argument can be null to delete all markers.
                // But will that delete xtext markers too?
                iResource.deleteMarkers(IMarker.PROBLEM, true, IResource.DEPTH_INFINITE);
            } catch (Exception e) {
                // Ignore, but print a warning.
                println("Warning: Deleting markers in the IDE failed: " + e)
            }
        }
    }

    /**
     * Run a given command and record its output.
     * 
     * @param cmd the command to be executed
     * @param errStream a stream object to forward the commands error messages to
     * @param outStrram a stream object to forward the commands output messages to
     * @return the commands return code
     */
    protected def executeCommand(ProcessBuilder cmd, OutputStream errStream, OutputStream outStream) {
        println('''--- Current working directory: «FileConfig.toFileURI(cmd.directory)»''')
        println('''--- Executing command: «cmd.command.join(" ")»''')

        var List<OutputStream> outStreams = newArrayList
        var List<OutputStream> errStreams = newArrayList
        outStreams.add(System.out)
        errStreams.add(System.err)
        if (outStream !== null) {
            outStreams.add(outStream)
        }
        if (errStream !== null) {
            errStreams.add(errStream)
        }

        // Execute the command. Write output to the System output,
        // but also keep copies in outStream and errStream
        return cmd.runSubprocess(outStreams, errStreams)
    }

    /**
     * Run a given command and record its error messages.
     * 
     * @param cmd the command to be executed
     * @param errStream a stream object to forward the commands error messages to
     * @return the commands return code
     */
    protected def executeCommand(ProcessBuilder cmd) {
        return cmd.executeCommand(null, null)
    }

    /**
     * Run a given command.
     * 
     * @param cmd the command to be executed
     * @return the commands return code
     */
    protected def executeCommand(ProcessBuilder cmd, OutputStream errStream) {
        return cmd.executeCommand(errStream, null)
    }

    /**
     * Create a ProcessBuilder for a given command.
     * 
     * This method makes sure that the given command is executable,
     * It first tries to find the command with 'which cmake'. If that
     * fails, it tries again with bash. In case this fails again,
     * it returns null. Otherwise, a correctly constructed ProcessBuilder
     * object is returned. 
     * 
     * A bit more context:
     * If the command cannot be found directly, then a second attempt is made using a
     * Bash shell with the --login option, which sources the user's 
     * ~/.bash_profile, ~/.bash_login, or ~/.bashrc (whichever
     * is first found) before running the command. This helps to ensure that
     * the user's PATH variable is set according to their usual environment,
     * assuming that they use a bash shell.
     * 
     * More information: Unfortunately, at least on a Mac if you are running
     * within Eclipse, the PATH variable is extremely limited; supposedly, it
     * is given by the default provided in /etc/paths, but at least on my machine,
     * it does not even include directories in that file for some reason.
     * One way to add a directory like
     * /usr/local/bin to the path once-and-for-all is this:
     * 
     * sudo launchctl config user path /usr/bin:/bin:/usr/sbin:/sbin:/usr/local/bin
     * 
     * But asking users to do that is not ideal. Hence, we try a more hack-y
     * approach of just trying to execute using a bash shell.
     * Also note that while ProcessBuilder can configured to use custom
     * environment variables, these variables do not affect the command that is
     * to be executed but merely the environment in which the command executes.
     * 
     * @param cmd The command to be executed
     * @return A ProcessBuilder object if the command was found or null otherwise.
     */
    protected def createCommand(String cmd) {
        return createCommand(cmd, #[], fileConfig.outPath, findCommandEnv(cmd)) // FIXME: add argument to specify where to execute; there is no useful assumption that would work here
    }

    /** 
     * It tries to find the command with 'which <cmd>' (or 'where <cmd>' on Windows). 
     * If that fails, it tries again with bash. 
     * In case this fails again, raise an error.
     * 
     * Return ExecutionEnvironment.NATIVE 
     * if the specified command is directly executable on the current host
     * Returns ExecutionEnvironment.BASH 
     * if the command must be executed within a bash shell.
     * 
     * The latter occurs, for example, if the specified command 
     * is not in the native path but is in the path
     * specified by the user's bash configuration file.
     * If the specified command is not found in either the native environment 
     * nor the bash environment,
     * then this reports and error and returns null.
     * 
     * @param cmd The command to be find.
     * @return Returns an ExecutionEnvironment.
     */
    protected def findCommandEnv(String cmd) {
        // Make sure the command is found in the PATH.
        print('''--- Looking for command «cmd» ... ''')
        // Use 'where' on Windows, 'which' on other systems
        val which = System.getProperty("os.name").startsWith("Windows") ? "where" : "which"
        val whichBuilder = new ProcessBuilder(#[which, cmd])
        val whichReturn = whichBuilder.start().waitFor()
        if (whichReturn == 0) {
            println("SUCCESS")

            return ExecutionEnvironment.NATIVE
        }
        println("FAILED")
        // Try running with bash.
        // The --login option forces bash to look for and load the first of
        // ~/.bash_profile, ~/.bash_login, and ~/.bashrc that it finds.
        print('''--- Trying again with bash ... ''')
        val bashCommand = #["bash", "--login", "-c", '''which «cmd»''']
        val bashBuilder = new ProcessBuilder(bashCommand)
        val bashOut = new ByteArrayOutputStream()
        val bashReturn = bashBuilder.runSubprocess(#[bashOut], #[])
        if (bashReturn == 0) {
            println("SUCCESS")
            return ExecutionEnvironment.BASH
        }
        reportError(
            "The command " + cmd + " could not be found.\n" +
                "Make sure that your PATH variable includes the directory where " + cmd + " is installed.\n" +
                "You can set PATH in ~/.bash_profile on Linux or Mac.")
        return null as ExecutionEnvironment

    }

    /**
     * Creates a ProcessBuilder for a given command and its arguments.
     * 
     * This method returns correctly constructed ProcessBuilder object 
     * according to the Execution environment. Raise an error if the env is null.
     * 
     * @param cmd The command to be executed
     * @param args A list of arguments for the given command
     * @param dir the directory to change into before executing the command.
     * @param env is the type of the Execution Environment.
     * @return A ProcessBuilder object if the command was found or null otherwise.
     */
    protected def createCommand(String cmd, List<String> args, Path dir, ExecutionEnvironment env) {
        if (env == ExecutionEnvironment.NATIVE) {
            val builder = new ProcessBuilder(#[cmd] + args)
            builder.directory(dir.toFile)
            return builder
        } else if (env == ExecutionEnvironment.BASH) {

            val str_builder = new StringBuilder(cmd + " ")
            for (str : args) {
                str_builder.append(str + " ")
            }
            val bash_arg = str_builder.toString
            // val bash_arg = #[cmd + args]
            val newCmd = #["bash", "--login", "-c"]
            // use that command to build the process
            val builder = new ProcessBuilder(newCmd + #[bash_arg])
            builder.directory(dir.toFile)
            return builder
        }
        println("FAILED")
        reportError(
            "The command " + cmd + " could not be found.\n" +
                "Make sure that your PATH variable includes the directory where " + cmd + " is installed.\n" +
                "You can set PATH in ~/.bash_profile on Linux or Mac.")
        return null as ProcessBuilder
    }

    /**
     * Creates a ProcessBuilder for a given command and its arguments.
     * 
     * This method returns correctly constructed ProcessBuilder object 
     * according to the Execution environment. It finds the execution environment using findCommandEnv(). 
     * Raise an error if the env is null.
     * 
     * @param cmd The command to be executed
     * @param args A list of arguments for the given command
     * @return A ProcessBuilder object if the command was found or null otherwise.
     */
    protected def createCommand(String cmd, List<String> args, Path dir) {
        val env = findCommandEnv(cmd)
        return createCommand(cmd, args, dir, env)
    }

    /**
     * Return the target.
     */
    def findTarget(Resource resource) {
        var TargetDecl targetDecl
        for (t : resource.allContents.toIterable.filter(TargetDecl)) {
            if (targetDecl !== null) {
                throw new RuntimeException("There is more than one target!") // FIXME: check this in validator
            }
            targetDecl = t
        }
        if (targetDecl === null) {
            throw new RuntimeException("No target found!")
        }
        targetDecl
    }

    /**
     * Generate code for the body of a reaction that handles input from the network
     * that is handled by the specified action. This base class throws an exception.
     * @param action The action that has been created to handle incoming messages.
     * @param sendingPort The output port providing the data to send.
     * @param receivingPort The ID of the destination port.
     * @param receivingPortID The ID of the destination port.
     * @param sendingFed The sending federate.
     * @param receivingFed The destination federate.
     * @param receivingBankIndex The receiving federate's bank index, if it is in a bank.
     * @param receivingChannelIndex The receiving federate's channel index, if it is a multiport.
     * @param type The type.
     * @throws UnsupportedOperationException If the target does not support this operation.
     */
    def String generateNetworkReceiverBody(
        Action action,
        VarRef sendingPort,
        VarRef receivingPort,
        int receivingPortID,
        FederateInstance sendingFed,
        FederateInstance receivingFed,
        int receivingBankIndex,
        int receivingChannelIndex,
        InferredType type
    ) {
        throw new UnsupportedOperationException("This target does not support direct connections between federates.")
    }

    /**
     * Generate code for the body of a reaction that handles an output
     * that is to be sent over the network. This base class throws an exception.
     * @param sendingPort The output port providing the data to send.
     * @param receivingPort The ID of the destination port.
     * @param receivingPortID The ID of the destination port.
     * @param sendingFed The sending federate.
     * @param sendingBankIndex The bank index of the sending federate, if it is a bank.
     * @param sendingChannelIndex The channel index of the sending port, if it is a multiport.
     * @param receivingFed The destination federate.
     * @param type The type.
     * @param isPhysical Indicates whether the connection is physical or not
     * @param delay The delay value imposed on the connection using after
     * @throws UnsupportedOperationException If the target does not support this operation.
     */
    def String generateNetworkSenderBody(
        VarRef sendingPort,
        VarRef receivingPort,
        int receivingPortID,
        FederateInstance sendingFed,
        int sendingBankIndex,
        int sendingChannelIndex,
        FederateInstance receivingFed,
        InferredType type,
        boolean isPhysical,
        Delay delay
    ) {
        throw new UnsupportedOperationException("This target does not support direct connections between federates.")
    }

    /**
     * Generate any preamble code that appears in the code generated
     * file before anything else.
     */
    protected def void generatePreamble() {
        prComment("Code generated by the Lingua Franca compiler from:")
        prComment("file:/" +FileConfig.toUnixPath(fileConfig.srcFile.toPath))
        val models = new LinkedHashSet<Model>

        for (r : this.reactors ?: emptyList) {
            // The following assumes all reactors have a container.
            // This means that generated reactors **have** to be
            // added to a resource; not doing so will result in a NPE.
            models.add(r.toDefinition.eContainer as Model)
        }
        // Add the main reactor if it is defined
        if (this.mainDef !== null) {
            models.add(this.mainDef.reactorClass.toDefinition.eContainer as Model)
        }
        for (m : models) {
            for (p : m.preambles) {
                pr(p.code.toText)
            }
        }
    }

    /**
     * Get the code produced so far.
     * @return The code produced so far as a String.
     */
    protected def getCode() {
        code.toString()
    }

    /**
     * Increase the indentation of the output code produced.
     */
    protected def indent() {
        indent(code)
    }

    /**
     * Increase the indentation of the output code produced
     * on the specified builder.
     * @param The builder to indent.
     */
    protected def indent(StringBuilder builder) {
        var prefix = indentation.get(builder)
        if (prefix === null) {
            prefix = ""
        }
        val buffer = new StringBuffer(prefix)
        for (var i = 0; i < 4; i++) {
            buffer.append(' ');
        }
        indentation.put(builder, buffer.toString)
    }

    /**
     * Append the specified text plus a final newline to the current
     * code buffer.
     * @param format A format string to be used by String.format or
     * the text to append if no further arguments are given.
     * @param args Additional arguments to pass to the formatter.
     */
    protected def pr(String format, Object... args) {
        pr(code, if (args !== null && args.length > 0)
            String.format(format, args)
        else
            format)
    }

    /**
     * Append the specified text plus a final newline to the specified
     * code buffer.
     * @param builder The code buffer.
     * @param text The text to append.
     */
    protected def pr(StringBuilder builder, Object text) {
        // Handle multi-line text.
        var string = text.toString
        var indent = indentation.get(builder)
        if (indent === null) {
            indent = ""
        }
        if (string.contains("\n")) {
            // Replace all tabs with four spaces.
            string = string.replaceAll("\t", "    ")
            // Use two passes, first to find the minimum leading white space
            // in each line of the source text.
            var split = string.split("\n")
            var offset = Integer.MAX_VALUE
            var firstLine = true
            for (line : split) {
                // Skip the first line, which has white space stripped.
                if (firstLine) {
                    firstLine = false
                } else {
                    var numLeadingSpaces = line.indexOf(line.trim());
                    if (numLeadingSpaces < offset) {
                        offset = numLeadingSpaces
                    }
                }
            }
            // Now make a pass for each line, replacing the offset leading
            // spaces with the current indentation.
            firstLine = true
            for (line : split) {
                builder.append(indent)
                // Do not trim the first line
                if (firstLine) {
                    builder.append(line)
                    firstLine = false
                } else {
                    builder.append(line.substring(offset))
                }
                builder.append("\n")
            }
        } else {
            builder.append(indent)
            builder.append(text)
            builder.append("\n")
        }
    }

    /**
     * Prints an indented block of text with the given begin and end markers,
     * but only if the actions print any text at all.
     * This is helpful to avoid the production of empty blocks.
     * @param begin The prologue of the block.
     * @param end The epilogue of the block.
     * @param actions Actions that print the interior of the block. 
     */
    protected def prBlock(String begin, String end, Runnable... actions) {
        val i = code.length
        indent()
        for (action : actions) {
            action.run()
        }
        unindent()
        if (i < code.length) {
            val inserted = code.substring(i, code.length)
            code.delete(i, code.length)
            pr(begin)
            code.append(inserted)
            pr(end)
        }
    }

    /**
     * Leave a marker in the generated code that indicates the original line
     * number in the LF source.
     * @param eObject The node.
     */
    protected def prSourceLineNumber(EObject eObject) {
        if (eObject instanceof Code) {
            pr(code, '''// «NodeModelUtils.getNode(eObject).startLine +1»''')
        } else {
            pr(code, '''// «NodeModelUtils.getNode(eObject).startLine»''')
        }
    }

    /**
     * Print a comment to the generated file.
     * Particular targets will need to override this if comments
     * start with something other than '//'.
     * @param comment The comment.
     */
    protected def prComment(String comment) {
        pr(code, '// ' + comment);
    }

    /**
     * Parsed error message from a compiler is returned here.
     */
    protected static class ErrorFileAndLine {
        public var filepath = null as String
        public var line = "1"
        public var character = "0"
        public var message = ""
        public var isError = true // false for a warning.
    }

    /**
     * Given a line of text from the output of a compiler, return
     * an instance of ErrorFileAndLine if the line is recognized as
     * the first line of an error message. Otherwise, return null.
     * This base class simply returns null.
     * @param line A line of output from a compiler or other external
     * tool that might generate errors.
     * @return If the line is recognized as the start of an error message,
     * then return a class containing the path to the file on which the
     * error occurred (or null if there is none), the line number (or the
     * string "1" if there is none), the character position (or the string
     * "0" if there is none), and the message (or an empty string if there
     * is none).
     */
    protected def parseCommandOutput(String line) {
        return null as ErrorFileAndLine
    }

    /**
     * Parse the specified string for command errors that can be reported
     * using marks in the Eclipse IDE. In this class, we attempt to parse
     * the messages to look for file and line information, thereby generating
     * marks on the appropriate lines.
     * @param stderr The output on standard error of executing a command.
     */
    protected def reportCommandErrors(String stderr) {
        // First, split the message into lines.
        val lines = stderr.split("\\r?\\n")
        var message = new StringBuilder()
        var lineNumber = null as Integer
        var resource = iResource // Default resource.
        var severity = IMarker.SEVERITY_ERROR
        for (line : lines) {
            val parsed = parseCommandOutput(line)
            if (parsed !== null) {
                // Found a new line number designator.
                // If there is a previously accumulated message, report it.
                if (message.length > 0) {
                    report(message.toString(), severity, lineNumber, resource)
                    if (iResource != resource) {
                        // Report an error also in the top-level resource.
                        // FIXME: It should be possible to descend through the import
                        // statements to find which one matches and mark all the
                        // import statements down the chain. But what a pain!
                        report(
                            "Error in imported file: " + resource.fullPath,
                            IMarker.SEVERITY_ERROR,
                            null,
                            iResource
                        )
                    }
                }
                if (parsed.isError) {
                    severity = IMarker.SEVERITY_ERROR
                } else {
                    severity = IMarker.SEVERITY_WARNING
                }

                // Start accumulating a new message.
                message = new StringBuilder()
                // Append the message on the line number designator line.
                message.append(parsed.message)

                // Set the new line number.
                try {
                    lineNumber = Integer.decode(parsed.line)
                } catch (Exception ex) {
                    // Set the line number unknown.
                    lineNumber = null
                }
                // FIXME: Ignoring the position within the line.
                // Determine the resource within which the error occurred.
                val workspaceRoot = ResourcesPlugin.getWorkspace().getRoot()
                // Sadly, Eclipse defines an interface called "URI" that conflicts with the
                // Java one, so we have to give the full class name here.
                val uri = new URI(parsed.filepath)
                val files = workspaceRoot.findFilesForLocationURI(uri)
                // No idea why there might be more than one file matching the URI,
                // but Eclipse seems to think there might be. We will just use the
                // first one. If there is no such file, then reset the line to
                // unknown and keep the resource as before.
                if (files === null || files.length === 0 || files.get(0) === null) {
                    lineNumber = null
                } else if (files.get(0) != resource) {
                    // The resource has changed, which means that the error
                    // occurred in imported code.
                    resource = files.get(0)
                }
            } else {
                // No line designator.
                if (message.length > 0) {
                    message.append("\n")
                } else {
                    if (line.toLowerCase.contains('warning:')) {
                        severity = IMarker.SEVERITY_WARNING
                    }
                }
                message.append(line)
            }
        }
        if (message.length > 0) {
            report(message.toString, severity, lineNumber, resource)
            if (iResource != resource) {
                // Report an error also in the top-level resource.
                // FIXME: It should be possible to descend through the import
                // statements to find which one matches and mark all the
                // import statements down the chain. But what a pain!
                report(
                    "Error in imported file: " + resource.fullPath,
                    IMarker.SEVERITY_ERROR,
                    null,
                    iResource
                )
            }
        }
    }

    /**
     *  Lookup a file in the classpath and copy its contents to a destination path 
     *  in the filesystem.
     * 
     *  This also creates new directories for any directories on the destination
     *  path that do not yet exist.
     * 
     *  @param source The source file as a path relative to the classpath.
     *  @param destination The file system path that the source file is copied to.
     */
    protected def copyFileFromClassPath(String source, String destination) {
        val sourceStream = this.class.getResourceAsStream(source)

        if (sourceStream === null) {
            throw new IOException(
                "A required target resource could not be found: " + source + "\n" +
                    "Perhaps a git submodule is missing or not up to date.\n" +
                    "See https://github.com/icyphy/lingua-franca/wiki/downloading-and-building#clone-the-lingua-franca-repository.\n" +
                    "Also try to refresh and clean the project explorer if working from eclipse.")
        }

        // Copy the file.
        try {
            // Make sure the directory exists
            val destFile = new File(destination);
            destFile.getParentFile().mkdirs();

            Files.copy(sourceStream, Paths.get(destination), StandardCopyOption.REPLACE_EXISTING);
        } catch (IOException ex) {
            throw new IOException(
                "A required target resource could not be copied: " + source + "\n" +
                    "Perhaps a git submodule is missing or not up to date.\n" +
                    "See https://github.com/icyphy/lingua-franca/wiki/downloading-and-building#clone-the-lingua-franca-repository.",
                ex)
        } finally {
            sourceStream.close()
        }
    }

    /**
     * Copy a list of files from a given source directory to a given destination directory.
     * @param srcDir The directory to copy files from.
     * @param dstDir The directory to copy files to.
     * @param files The files to copy.
     */
    protected def copyFilesFromClassPath(String srcDir, String dstDir, List<String> files) {
        for (file : files) {
            copyFileFromClassPath(srcDir + '/' + file, dstDir + File.separator + file)
        }
    }

    /** If the mode is INTEGRATED (the code generator is running in an
     *  an Eclipse IDE), then refresh the project. This will ensure that
     *  any generated files become visible in the project.
     */
    protected def refreshProject() {
        if (mode == Mode.INTEGRATED) {
            // Find name of current project
            val id = "((:?[a-z]|[A-Z]|_\\w)*)";
            var pattern = if (File.separator.equals("/")) { // Linux/Mac file separator
                    Pattern.compile("platform:" + File.separator + "resource" + File.separator + id + File.separator);
                } else { // Windows file separator
                    Pattern.compile(
                        "platform:" + File.separator + File.separator + "resource" + File.separator + File.separator +
                            id + File.separator + File.separator);
                }
            val matcher = pattern.matcher(code);
            var projName = ""
            if (matcher.find()) {
                projName = matcher.group(1)
            }
            try {
                val members = ResourcesPlugin.getWorkspace().root.members
                for (member : members) {
                    // Refresh current project, or simply entire workspace if project name was not found
                    if (projName == "" || projName.equals(member.fullPath.toString.substring(1))) {
                        member.refreshLocal(IResource.DEPTH_INFINITE, null)
                        println("Refreshed " + member.fullPath.toString)
                    }
                }
            } catch (IllegalStateException e) {
                println("Unable to refresh workspace: " + e)
            }
        }
    }

    /** Report a warning or error on the specified line of the specified resource.
     *  The caller should not throw an exception so execution can continue.
     *  This will print the error message to stderr.
     *  If running in INTEGRATED mode (within the Eclipse IDE), then this also
     *  adds a marker to the editor.
     *  @param message The error message.
     *  @param severity One of IMarker.SEVERITY_ERROR or IMarker.SEVERITY_WARNING
     *  @param line The line number or null if it is not known.
     *  @param object The Ecore object, or null if it is not known.
     *  @param resource The resource, or null if it is not known.
     */
    protected def report(String message, int severity, Integer line, EObject object, IResource resource) {
        if (severity === IMarker.SEVERITY_ERROR) {
            generatorErrorsOccurred = true;
        }
        val header = (severity === IMarker.SEVERITY_ERROR) ? "ERROR: " : "WARNING: "
        val lineAsString = (line === null) ? "" : "Line " + line
        var fullPath = resource?.fullPath?.toString
        if (fullPath === null) {
            if (object !== null && object.eResource !== null) {
                fullPath = FileConfig.toPathString(object.eResource)
            } 
        }
        if (fullPath === null) {
            if (line === null) {
                fullPath = ""
            } else {
                fullPath = "path unknown"
            }
        }
        val toPrint = header + fullPath + " " + lineAsString + "\n" + message
        System.err.println(toPrint)

        // If running in INTEGRATED mode, create a marker in the IDE for the error.
        // See: https://help.eclipse.org/2020-03/index.jsp?topic=%2Forg.eclipse.platform.doc.isv%2Fguide%2FresAdv_markers.htm
        if (mode === Mode.INTEGRATED) {
            var myResource = resource
            if (myResource === null && object !== null) {
                // Attempt to identify the IResource from the object.
                val eResource = object.eResource
                if (eResource !== null) {
                    val uri = new URI("file:/" + FileConfig.toPathString(eResource))
                    val workspaceRoot = ResourcesPlugin.getWorkspace().getRoot()
                    val files = workspaceRoot.findFilesForLocationURI(uri)
                    if (files !== null && files.length > 0 && files.get(0) !== null) {
                        myResource = files.get(0)
                    }
                }
            }
            // If the resource is still null, use the resource associated with
            // the top-level file.
            if (myResource === null) {
                myResource = iResource
            }
            if (myResource !== null) {
                val marker = myResource.createMarker(IMarker.PROBLEM)
                marker.setAttribute(IMarker.MESSAGE, toPrint);
                if (line !== null) {
                    marker.setAttribute(IMarker.LINE_NUMBER, line);
                } else {
                    marker.setAttribute(IMarker.LINE_NUMBER, 1);
                }
                // Human-readable line number information.
                marker.setAttribute(IMarker.LOCATION, lineAsString);
                // Mark as an error or warning.
                marker.setAttribute(IMarker.SEVERITY, severity);
                marker.setAttribute(IMarker.PRIORITY, IMarker.PRIORITY_HIGH);

                marker.setAttribute(IMarker.USER_EDITABLE, false);

            // NOTE: It might be useful to set a start and end.
            // marker.setAttribute(IMarker.CHAR_START, 0);
            // marker.setAttribute(IMarker.CHAR_END, 5);
            }
        }

        // Return a string that can be inserted into the generated code.
        if (severity === IMarker.SEVERITY_ERROR) {
            return "[[ERROR: " + message + "]]"
        }
        return ""
    }

    /** Report a warning or error on the specified parse tree object in the
     *  current resource.
     *  The caller should not throw an exception so execution can continue.
     *  If running in INTEGRATED mode (within the Eclipse IDE), then this also
     *  adds a marker to the editor.
     *  @param message The error message.
     *  @param severity One of IMarker.SEVERITY_ERROR or IMarker.SEVERITY_WARNING
     *  @param object The parse tree object or null if not known.
     */
    protected def report(String message, int severity, EObject object) {
        var line = null as Integer
        if (object !== null) {
            val node = NodeModelUtils.getNode(object)
            if (node !== null) {
                line = node.getStartLine
            }
        }
        return report(message, severity, line, object, null)
    }

    /** Report a warning or error on the specified parse tree object in the
     *  current resource.
     *  The caller should not throw an exception so execution can continue.
     *  If running in INTEGRATED mode (within the Eclipse IDE), then this also
     *  adds a marker to the editor.
     *  @param message The error message.
     *  @param severity One of IMarker.SEVERITY_ERROR or IMarker.SEVERITY_WARNING
     *  @param resource The resource.
     */
    protected def report(String message, int severity, Integer line, IResource resource) {
        return report(message, severity, line, null, resource)
    }

    /** Report an error.
     *  @param message The error message.
     */
    protected def reportError(String message) {
        return report(message, IMarker.SEVERITY_ERROR, null)
    }

    /** Report an error on the specified parse tree object.
     *  @param object The parse tree object.
     *  @param message The error message.
     */
    protected def reportError(EObject object, String message) {
        return report(message, IMarker.SEVERITY_ERROR, object)
    }

    /** Report a warning on the specified parse tree object.
     *  @param object The parse tree object.
     *  @param message The error message.
     */
    protected def reportWarning(EObject object, String message) {
        return report(message, IMarker.SEVERITY_WARNING, object)
    }

    /** Reduce the indentation by one level for generated code
     *  in the default code buffer.
     */
    protected def unindent() {
        unindent(code)
    }

    /** Reduce the indentation by one level for generated code
     *  in the specified code buffer.
     */
    protected def unindent(StringBuilder builder) {
        var indent = indentation.get(builder)
        if (indent !== null) {
            val end = indent.length - 4;
            if (end < 0) {
                indent = ""
            } else {
                indent = indent.substring(0, end)
            }
            indentation.put(builder, indent)
        }
    }

    /**
     * Create a list of default parameter initializers in target code.
     * 
     * @param param The parameter to create initializers for
     * @return A list of initializers in target code
     */
    protected def getInitializerList(Parameter param) {
        var list = new LinkedList<String>();

        for (i : param?.init) {
            if (param.isOfTimeType) {
                list.add(i.targetTime)
            } else {
                list.add(i.targetValue)
            }
        }
        return list
    }

    /**
     * Create a list of state initializers in target code.
     * 
     * @param state The state variable to create initializers for
     * @return A list of initializers in target code
     */
    protected def List<String> getInitializerList(StateVar state) {
        if (!state.isInitialized) {
            return null
        }

        var list = new LinkedList<String>();

        for (i : state?.init) {
            if (i.parameter !== null) {
                list.add(i.parameter.targetReference)
            } else if (state.isOfTimeType) {
                list.add(i.targetTime)
            } else {
                list.add(i.targetValue)
            }
        }
        return list
    }

    /**
     * Create a list of parameter initializers in target code in the context
     * of an reactor instantiation.
     * 
     * This respects the parameter assignments given in the reactor
     * instantiation and falls back to the reactors default initializers
     * if no value is assigned to it. 
     * 
     * @param param The parameter to create initializers for
     * @return A list of initializers in target code
     */
    protected def getInitializerList(Parameter param, Instantiation i) {
        if (i === null || param === null) {
            return null
        }

        val assignments = i.parameters.filter[p|p.lhs === param]

        if (assignments.size == 0) {
            // the parameter was not overwritten in the instantiation
            return param.initializerList
        } else {
            // the parameter was overwritten in the instantiation
            var list = new LinkedList<String>();
            for (init : assignments.get(0)?.rhs) {
                if (param.isOfTimeType) {
                    list.add(init.targetTime)
                } else {
                    list.add(init.targetValue)
                }
            }
            return list
        }
    }

    /**
     * Generate target code for a parameter reference.
     * 
     * @param param The parameter to generate code for
     * @return Parameter reference in target code
     */
    protected def String getTargetReference(Parameter param) {
        return param.name
    }

    // // Utility functions supporting multiports.
    /**
     * If the argument is a multiport, return a list of strings
     * describing the width of the port, and otherwise, return null.
     * If the list is empty, then the width is variable (specified
     * as '[]'). Otherwise, it is a list of integers and/or parameter
     * references obtained by getTargetReference().
     * @param variable The port.
     * @return The width specification for a multiport or null if it is
     *  not a multiport.
     */
    protected def List<String> multiportWidthSpec(Variable variable) {
        var result = null as LinkedList<String>
        if (variable instanceof Port) {
            if (variable.widthSpec !== null) {
                result = new LinkedList<String>()
                if (!variable.widthSpec.ofVariableLength) {
                    for (term : variable.widthSpec.terms) {
                        if (term.parameter !== null) {
                            result.add(getTargetReference(term.parameter))
                        } else {
                            result.add('' + term.width)
                        }
                    }
                }
            }
        }
        return result
    }

    /**
     * If the argument is a multiport, then return a string that
     * gives the width as an expression, and otherwise, return null.
     * The string will be empty if the width is variable (specified
     * as '[]'). Otherwise, if is a single term or a sum of terms
     * (separated by '+'), where each term is either an integer
     * or a parameter reference in the target language.
     */
    protected def String multiportWidthExpression(Variable variable) {
        val spec = multiportWidthSpec(variable)
        if (spec !== null) {
            return spec.join(' + ')
        }
        return null
    }

    /**
     * Return true if the specified port is a multiport.
     * @param port The port.
     * @return True if the port is a multiport.
     */
    protected def boolean isMultiport(Port port) {
        port.widthSpec !== null
    }

    // //////////////////////////////////////////////////
    // // Private functions
    /**
     * Get textual representation of a time in the target language.
     * This is a separate function from 
     * getTargetTime to avoid producing invalid RTI
     * code for targets that override timeInTargetLanguage
     * to return a C-incompatible time type.
     * 
     * @param v A time AST node
     * @return An RTI-compatible (ie. C target) time string
     */
    protected def getRTITime(Delay d) {
        var TimeValue time
        if (d.parameter !== null) {
            return d.toText
        }

        time = new TimeValue(d.interval, d.unit)

        if (time.unit != TimeUnit.NONE) {
            return time.unit.name() + '(' + time.time + ')'
        } else {
            return time.time.toString()
        }
    }

    /** Analyze the resource (the .lf file) that is being parsed
     *  to determine whether code is being mapped to single or to
     *  multiple target machines. If it is being mapped to multiple
     *  machines, then set the 'federates' list, the 'federateIDs'
     *  map, and the 'federationRTIHost' and 'federationRTIPort'
     *  variables.
     * 
     *  In addition, analyze the connections between federates.
     *  Ensure that every cycle has a non-zero delay (microstep
     *  delays will not be sufficient). Construct the dependency
     *  graph between federates. And replace connections between
     *  federates with a pair of reactions, one triggered by
     *  the sender's output port, and the other triggered by
     *  an action.
     * 
     *  This class is target independent, so the target code
     *  generator still has quite a bit of work to do.
     *  It needs to provide the body of the sending and
     *  receiving reactions. It also needs to provide the
     *  runtime infrastructure that uses the dependency
     *  information between federates. See the C target
     *  for a reference implementation.
     */
    private def analyzeFederates(Resource resource) {
        // Next, if there actually are federates, analyze the topology
        // interconnecting them and replace the connections between them
        // with an action and two reactions.
        val mainDefn = this.mainDef?.reactorClass.toDefinition

        if (this.mainDef === null || !mainDefn.isFederated) {
            // Ensure federates is never empty.
            var federateInstance = new FederateInstance(null, 0, 0, this)
            federates.add(federateInstance)
            federateByID.put(0, federateInstance)
        } else {
            // The Lingua Franca program is federated
            isFederated = true
            if (mainDefn.host !== null) {
                // Get the host information, if specified.
                // If not specified, this defaults to 'localhost'
                if (mainDefn.host.addr !== null) {
                    federationRTIProperties.put('host', mainDefn.host.addr)
                }
                // Get the port information, if specified.
                // If not specified, this defaults to 14045
                if (mainDefn.host.port !== 0) {
                    federationRTIProperties.put('port', mainDefn.host.port)
                }
                // Get the user information, if specified.
                if (mainDefn.host.user !== null) {
                    federationRTIProperties.put('user', mainDefn.host.user)
                }
            // Get the directory information, if specified.
            /* FIXME
             * if (mainDef.reactorClass.host.dir !== null) {
             *     federationRTIProperties.put('dir', mainDef.reactorClass.host.dir)                
             * }
             */
            }

            // Create a FederateInstance for each top-level reactor.
            for (instantiation : mainDefn.allInstantiations) {
                var bankWidth = ASTUtils.width(instantiation.widthSpec);
                if (bankWidth < 0) {
                    reportError(instantiation, "Cannot determine bank width!");
                    // Continue with a bank width of 1.
                    bankWidth = 1;
                }
                // Create one federate instance for each reactor instance in the bank of reactors.
                val federateInstances = new LinkedList<FederateInstance>();
                for (var i = 0; i < bankWidth; i++) {
                    // Assign an integer ID to the federate.
                    var federateID = federates.length
                    var federateInstance = new FederateInstance(instantiation, federateID, i, this)
                    federateInstance.bankPosition = i;
                    federates.add(federateInstance)
                    federateInstances.add(federateInstance)
                    federateByID.put(federateID, federateInstance)

                    if (instantiation.host !== null) {
                        federateInstance.host = instantiation.host.addr
                        // The following could be 0.
                        federateInstance.port = instantiation.host.port
                        // The following could be null.
                        federateInstance.user = instantiation.host.user
                        /* FIXME: The at keyword should support a directory component.
                         * federateInstance.dir = instantiation.host.dir
                         */
                    }
                }
                if (federatesByInstantiation === null) {
                    federatesByInstantiation = new LinkedHashMap<Instantiation, List<FederateInstance>>();
                }
                federatesByInstantiation.put(instantiation, federateInstances);
            }

            // In a federated execution, we need keepalive to be true,
            // otherwise a federate could exit simply because it hasn't received
            // any messages.
            if (federates.size > 1) {
                targetConfig.keepalive = true
            }

            // Analyze the connection topology of federates.
            // First, find all the connections between federates.
            // For each connection between federates, replace it in the
            // AST with an action (which inherits the delay) and two reactions.
            // The action will be physical for physical connections and logical
            // for logical connections.
            var connectionsToRemove = new LinkedList<Connection>()
            for (connection : mainDefn.connections) {
<<<<<<< HEAD
                // FIXME: Connections between federates do not support parallel connections.
                if (connection.leftPorts.length !== 1 || connection.rightPorts.length !== 1) {
                    val message = "FIXME: Parallel connections between federates are not supported yet."
                    reportError(connection, message)
                }
                var leftFederate = federateByReactor.get(connection.leftPorts.get(0).container.name)
                var rightFederate = federateByReactor.get(connection.rightPorts.get(0).container.name)
                if (leftFederate !== rightFederate) {
                    // Connection spans federates.
                    // First, update the dependencies in the FederateInstances.
                    // Exclude physical connections because these do not create real dependencies.
                    if (leftFederate !== rightFederate && !connection.physical && (targetConfig.coordination !==
                        CoordinationType.DECENTRALIZED)) {
                        var dependsOn = rightFederate.dependsOn.get(leftFederate)
                        if (dependsOn === null) {
                            dependsOn = new LinkedHashSet<Delay>()
                            rightFederate.dependsOn.put(leftFederate, dependsOn)
                        }
                        if (connection.delay !== null) {
                            dependsOn.add(connection.delay)
                        }
                        var sendsTo = leftFederate.sendsTo.get(rightFederate)
                        if (sendsTo === null) {
                            sendsTo = new LinkedHashSet<Delay>()
                            leftFederate.sendsTo.put(rightFederate, sendsTo)
                        }
                        if (connection.delay !== null) {
                            sendsTo.add(connection.delay)
                        }
                        // Check for causality loops between federates.
                        // FIXME: This does not detect cycles involving more than one federate.
                        var reverseDependency = leftFederate.dependsOn.get(rightFederate)
                        if (reverseDependency !== null) {
                            // Check that at least one direction has a delay.
                            if (reverseDependency.size === 0 && dependsOn.size === 0) {
                                // Found a causality loop.
                                val message = "Causality loop found between federates " + leftFederate.name + " and " +
                                    rightFederate.name
                                reportError(connection, message)
                                // This is a fatal error, so throw an exception.
                                throw new Exception(message)
                            }
                        }
                    }

                    // Next, replace the connection in the AST with an action
                    // (which inherits the delay) and two reactions.
                    // The action will be physical if the connection physical and
                    // otherwise will be logical.
                    connection.makeCommunication(leftFederate, rightFederate, this, targetConfig.coordination)

                    // To avoid concurrent modification exception, collect a list
                    // of connections to remove.
                    connectionsToRemove.add(connection)
=======
                // Each connection object may represent more than one physical connection between
                // federates because of banks and multiports. We need to generate communciation
                // for each of these. This iteration assumes the balance of the connection has been
                // checked.
                var rightIndex = 0;
                var rightPort = connection.rightPorts.get(rightIndex++);
                var rightBankIndex = 0;
                var rightChannelIndex = 0;
                var rightPortWidth = width((rightPort.variable as Port).widthSpec);
                for (leftPort: connection.leftPorts) {
                    var leftPortWidth = width((leftPort.variable as Port).widthSpec);
                    for (var leftBankIndex = 0; leftBankIndex < width(leftPort.container.widthSpec); leftBankIndex++) {
                        var leftChannelIndex = 0;
                        while (rightPort !== null) {
                            var minWidth = (leftPortWidth - leftChannelIndex < rightPortWidth - rightChannelIndex)
                                    ? leftPortWidth - leftChannelIndex
                                    : rightPortWidth - rightChannelIndex;
                            for (var j = 0; j < minWidth; j++) {
                            
                                // Finally, we have a specific connection.
                                // Replace the connection in the AST with an action
                                // (which inherits the delay) and two reactions.
                                // The action will be physical if the connection physical and
                                // otherwise will be logical.
                                val leftFederate = federatesByInstantiation.get(leftPort.container).get(leftBankIndex);
                                val rightFederate = federatesByInstantiation.get(rightPort.container).get(rightBankIndex);

                                // Set up dependency information.
                                // FIXME: Maybe we don't need this any more?
                                if (
                                    leftFederate !== rightFederate
                                    && !connection.physical
                                    && config.coordination !== CoordinationType.DECENTRALIZED
                                ) {
                                    var dependsOn = rightFederate.dependsOn.get(leftFederate)
                                    if (dependsOn === null) {
                                        dependsOn = new LinkedHashSet<Delay>()
                                        rightFederate.dependsOn.put(leftFederate, dependsOn)
                                    }
                                    if (connection.delay !== null) {
                                        dependsOn.add(connection.delay)
                                    }
                                    var sendsTo = leftFederate.sendsTo.get(rightFederate)
                                    if (sendsTo === null) {
                                        sendsTo = new LinkedHashSet<Delay>()
                                        leftFederate.sendsTo.put(rightFederate, sendsTo)
                                    }
                                    if (connection.delay !== null) {
                                        sendsTo.add(connection.delay)
                                    }
                                    // Check for causality loops between federates.
                                    // FIXME: This does not detect cycles involving more than one federate.
                                    var reverseDependency = leftFederate.dependsOn.get(rightFederate)
                                    if (reverseDependency !== null) {
                                        // Check that at least one direction has a delay.
                                        if (reverseDependency.size === 0 && dependsOn.size === 0) {
                                            // Found a causality loop.
                                            val message = "Causality loop found between federates " +
                                                leftFederate.name + " and " + rightFederate.name
                                            reportError(connection, message)
                                            // This is a fatal error, so throw an exception.
                                            throw new Exception(message)
                                        }
                                    }
                                }
                                                                
                                ASTUtils.makeCommunication(
                                    connection, 
                                    leftFederate, leftBankIndex, leftChannelIndex,
                                    rightFederate, rightBankIndex, rightChannelIndex,
                                    this, config.coordination
                                )
                            
                                leftChannelIndex++;
                                rightChannelIndex++;
                                if (rightChannelIndex >= rightPortWidth) {
                                    // Ran out of channels on the right.
                                    // First, check whether there is another bank reactor.
                                    if (rightBankIndex < width(rightPort.container.widthSpec) - 1) {
                                        rightBankIndex++;
                                        rightChannelIndex = 0;
                                    } else if (rightIndex >= connection.rightPorts.size()) {
                                        // We are done.
                                        rightPort = null;
                                        rightBankIndex = 0;
                                        rightChannelIndex = 0;
                                    } else {
                                        rightBankIndex = 0;
                                        rightPort = connection.rightPorts.get(rightIndex++);
                                        rightChannelIndex = 0;
                                        rightPortWidth = width((rightPort.variable as Port).widthSpec);
                                    }
                                }
                            }
                        }
                    }
>>>>>>> 847aa385
                }
                // To avoid concurrent modification exception, collect a list
                // of connections to remove.
                connectionsToRemove.add(connection)
            }
            for (connection : connectionsToRemove) {
                // Remove the original connection for the parent.
                mainDefn.connections.remove(connection)
            }
        }
    }

    /**
     * Analyze the resource (the .lf file) that is being parsed
     * to generate code to set the following variables:
     * directory, filename, mode, sourceFile.
     */
    private def analyzeResource(Resource resource) {
        
        if (resource.URI.isPlatform) {
            mode = Mode.INTEGRATED
        } else if (resource.URI.isFile) {
            mode = Mode.STANDALONE
        } else {
            mode = Mode.UNDEFINED
            System.err.println("ERROR: Source file protocol is not recognized: " + resource.URI);
        }
        
        this.topLevelName = FileConfig.nameWithoutExtension(fileConfig.srcFile)
        
        printInfo()
    }

    def printInfo() {
        println('******** mode: ' + mode)
        println('******** source file: ' + fileConfig.srcFile) // FIXME: redundant
        println('******** generated sources: ' + fileConfig.getSrcGenPath)
    }

    /**
     * Execute a process while forwarding output and error streams.
     * 
     * Executing a process directly with `processBuiler.start()` could
     * lead to a deadlock as the subprocess blocks when output or error
     * buffers are full. This method ensures that output and error messages
     * are continuously read and forwards them to the given streams.
     * 
     * @param processBuilder The process to be executed.
     * @param outStream The stream to forward the process' output to.
     * @param errStream The stream to forward the process' error messages to.
     * @author{Christian Menard <christian.menard@tu-dresden.de}
     */
    private def runSubprocess(ProcessBuilder processBuilder, List<OutputStream> outStream,
        List<OutputStream> errStream) {
        val process = processBuilder.start()

        var outThread = new Thread([|
            var buffer = newByteArrayOfSize(64)
            var len = process.getInputStream().read(buffer)
            while (len != -1) {
                for (os : outStream) {
                    os.write(buffer, 0, len)
                }
                len = process.getInputStream().read(buffer)
            }
        ])
        outThread.start()

        var errThread = new Thread([|
            var buffer = newByteArrayOfSize(64)
            var len = process.getErrorStream().read(buffer)
            while (len != -1) {
                for (es : errStream) {
                    es.write(buffer, 0, len)
                }
                len = process.getErrorStream().read(buffer)
            }
        ])
        errThread.start()

        val returnCode = process.waitFor()
        outThread.join()
        errThread.join()

        return returnCode
    }

    /**
     * Return true if the target supports generics (i.e., parametric
     * polymorphism), false otherwise.
     */
    abstract def boolean supportsGenerics()

    abstract def String getTargetTimeType()

    abstract def String getTargetTagType()

    abstract def String getTargetTagIntervalType()

    abstract def String getTargetUndefinedType()

    abstract def String getTargetFixedSizeListType(String baseType, Integer size)

    abstract def String getTargetVariableSizeListType(String baseType);

    /**
     * Return the Targets enum for the current target
     */
    abstract def Target getTarget()

    /**
     * Return a string representing the specified type in the target language.
     * @param type The type.
     */
    def String getTargetType(InferredType type) {
        if (type.isUndefined) {
            return targetUndefinedType
        } else if (type.isTime) {
            if (type.isFixedSizeList) {
                return targetTimeType.getTargetFixedSizeListType(type.listSize)
            } else if (type.isVariableSizeList) {
                return targetTimeType.targetVariableSizeListType
            } else {
                return targetTimeType
            }
        } else if (type.isFixedSizeList) {
            return type.baseType.getTargetFixedSizeListType(type.listSize)
        } else if (type.isVariableSizeList) {
            return type.baseType.targetVariableSizeListType
        }
        return type.toText
    }

    protected def getTargetType(Parameter p) {
        return p.inferredType.targetType
    }

    protected def getTargetType(StateVar s) {
        return s.inferredType.targetType
    }

    protected def getTargetType(Action a) {
        return a.inferredType.targetType
    }

    protected def getTargetType(Port p) {
        return p.inferredType.targetType
    }

    protected def getTargetType(Type t) {
        InferredType.fromAST(t).targetType
    }

    /**
     * Get textual representation of a time in the target language.
     * 
     * @param t A time AST node
     * @return A time string in the target language
     */
    protected def getTargetTime(Time t) {
        val value = new TimeValue(t.interval, t.unit)
        return value.timeInTargetLanguage
    }

    /**
     * Get textual representation of a value in the target language.
     * 
     * If the value evaluates to 0, it is interpreted as a normal value.
     * 
     * @param v A time AST node
     * @return A time string in the target language
     */
    protected def getTargetValue(Value v) {
        if (v.time !== null) {
            return v.time.targetTime
        }
        return v.toText
    }

    /**
     * Get textual representation of a value in the target language.
     * 
     * If the value evaluates to 0, it is interpreted as a time.
     * 
     * @param v A time AST node
     * @return A time string in the target language
     */
    protected def getTargetTime(Value v) {
        if (v.time !== null) {
            return v.time.targetTime
        } else if (v.isZero) {
            val value = new TimeValue(0, TimeUnit.NONE)
            return value.timeInTargetLanguage
        }
        return v.toText
    }

    protected def getTargetTime(Delay d) {
        if (d.parameter !== null) {
            return d.toText
        } else {
            return new TimeValue(d.interval, d.unit).timeInTargetLanguage
        }
    }

    /**
     * Write the source code to file.
     * @param code The code to be written.
     * @param path The file to write the code to.
     */
    protected def writeSourceCodeToFile(byte[] code, String path) {
        // Write the generated code to the output file.
        var fOut = new FileOutputStream(new File(path), false);
        fOut.write(code)
        fOut.close()
    }
}<|MERGE_RESOLUTION|>--- conflicted
+++ resolved
@@ -53,14 +53,12 @@
 import org.eclipse.xtext.nodemodel.util.NodeModelUtils
 import org.eclipse.xtext.resource.XtextResource
 import org.eclipse.xtext.validation.CheckMode
-<<<<<<< HEAD
-=======
 import org.icyphy.ASTUtils
-import org.icyphy.Configuration
->>>>>>> 847aa385
+import org.icyphy.FileConfig
 import org.icyphy.InferredType
 import org.icyphy.Mode
 import org.icyphy.Target
+import org.icyphy.TargetConfig
 import org.icyphy.TargetProperty
 import org.icyphy.TargetProperty.CoordinationType
 import org.icyphy.TimeValue
@@ -88,8 +86,6 @@
 import org.icyphy.validation.AbstractLinguaFrancaValidator
 
 import static extension org.icyphy.ASTUtils.*
-import org.icyphy.TargetConfig
-import org.icyphy.FileConfig
 
 /**
  * Generator base class for shared code between code generators.
@@ -837,11 +833,8 @@
         }
 
         // If threaded computation is requested, add a -pthread option.
-<<<<<<< HEAD
-        if (targetConfig.threads !== 0 || targetConfig.tracing) {
-=======
-        if (config.threads !== 0 || config.tracing !== null) {
->>>>>>> 847aa385
+
+        if (targetConfig.threads !== 0 || targetConfig.tracing !== null) {
             compileArgs.add("-pthread")
         }
         // Finally add the compiler flags in target parameters (if any)
@@ -1996,62 +1989,62 @@
             // for logical connections.
             var connectionsToRemove = new LinkedList<Connection>()
             for (connection : mainDefn.connections) {
-<<<<<<< HEAD
-                // FIXME: Connections between federates do not support parallel connections.
-                if (connection.leftPorts.length !== 1 || connection.rightPorts.length !== 1) {
-                    val message = "FIXME: Parallel connections between federates are not supported yet."
-                    reportError(connection, message)
-                }
-                var leftFederate = federateByReactor.get(connection.leftPorts.get(0).container.name)
-                var rightFederate = federateByReactor.get(connection.rightPorts.get(0).container.name)
-                if (leftFederate !== rightFederate) {
-                    // Connection spans federates.
-                    // First, update the dependencies in the FederateInstances.
-                    // Exclude physical connections because these do not create real dependencies.
-                    if (leftFederate !== rightFederate && !connection.physical && (targetConfig.coordination !==
-                        CoordinationType.DECENTRALIZED)) {
-                        var dependsOn = rightFederate.dependsOn.get(leftFederate)
-                        if (dependsOn === null) {
-                            dependsOn = new LinkedHashSet<Delay>()
-                            rightFederate.dependsOn.put(leftFederate, dependsOn)
-                        }
-                        if (connection.delay !== null) {
-                            dependsOn.add(connection.delay)
-                        }
-                        var sendsTo = leftFederate.sendsTo.get(rightFederate)
-                        if (sendsTo === null) {
-                            sendsTo = new LinkedHashSet<Delay>()
-                            leftFederate.sendsTo.put(rightFederate, sendsTo)
-                        }
-                        if (connection.delay !== null) {
-                            sendsTo.add(connection.delay)
-                        }
-                        // Check for causality loops between federates.
-                        // FIXME: This does not detect cycles involving more than one federate.
-                        var reverseDependency = leftFederate.dependsOn.get(rightFederate)
-                        if (reverseDependency !== null) {
-                            // Check that at least one direction has a delay.
-                            if (reverseDependency.size === 0 && dependsOn.size === 0) {
-                                // Found a causality loop.
-                                val message = "Causality loop found between federates " + leftFederate.name + " and " +
-                                    rightFederate.name
-                                reportError(connection, message)
-                                // This is a fatal error, so throw an exception.
-                                throw new Exception(message)
-                            }
-                        }
-                    }
-
-                    // Next, replace the connection in the AST with an action
-                    // (which inherits the delay) and two reactions.
-                    // The action will be physical if the connection physical and
-                    // otherwise will be logical.
-                    connection.makeCommunication(leftFederate, rightFederate, this, targetConfig.coordination)
-
-                    // To avoid concurrent modification exception, collect a list
-                    // of connections to remove.
-                    connectionsToRemove.add(connection)
-=======
+//<<<<<<< HEAD
+//                // FIXME: Connections between federates do not support parallel connections.
+//                if (connection.leftPorts.length !== 1 || connection.rightPorts.length !== 1) {
+//                    val message = "FIXME: Parallel connections between federates are not supported yet."
+//                    reportError(connection, message)
+//                }
+//                var leftFederate = federateByReactor.get(connection.leftPorts.get(0).container.name)
+//                var rightFederate = federateByReactor.get(connection.rightPorts.get(0).container.name)
+//                if (leftFederate !== rightFederate) {
+//                    // Connection spans federates.
+//                    // First, update the dependencies in the FederateInstances.
+//                    // Exclude physical connections because these do not create real dependencies.
+//                    if (leftFederate !== rightFederate && !connection.physical && (targetConfig.coordination !==
+//                        CoordinationType.DECENTRALIZED)) {
+//                        var dependsOn = rightFederate.dependsOn.get(leftFederate)
+//                        if (dependsOn === null) {
+//                            dependsOn = new LinkedHashSet<Delay>()
+//                            rightFederate.dependsOn.put(leftFederate, dependsOn)
+//                        }
+//                        if (connection.delay !== null) {
+//                            dependsOn.add(connection.delay)
+//                        }
+//                        var sendsTo = leftFederate.sendsTo.get(rightFederate)
+//                        if (sendsTo === null) {
+//                            sendsTo = new LinkedHashSet<Delay>()
+//                            leftFederate.sendsTo.put(rightFederate, sendsTo)
+//                        }
+//                        if (connection.delay !== null) {
+//                            sendsTo.add(connection.delay)
+//                        }
+//                        // Check for causality loops between federates.
+//                        // FIXME: This does not detect cycles involving more than one federate.
+//                        var reverseDependency = leftFederate.dependsOn.get(rightFederate)
+//                        if (reverseDependency !== null) {
+//                            // Check that at least one direction has a delay.
+//                            if (reverseDependency.size === 0 && dependsOn.size === 0) {
+//                                // Found a causality loop.
+//                                val message = "Causality loop found between federates " + leftFederate.name + " and " +
+//                                    rightFederate.name
+//                                reportError(connection, message)
+//                                // This is a fatal error, so throw an exception.
+//                                throw new Exception(message)
+//                            }
+//                        }
+//                    }
+//
+//                    // Next, replace the connection in the AST with an action
+//                    // (which inherits the delay) and two reactions.
+//                    // The action will be physical if the connection physical and
+//                    // otherwise will be logical.
+//                    connection.makeCommunication(leftFederate, rightFederate, this, targetConfig.coordination)
+//
+//                    // To avoid concurrent modification exception, collect a list
+//                    // of connections to remove.
+//                    connectionsToRemove.add(connection)
+//=======
                 // Each connection object may represent more than one physical connection between
                 // federates because of banks and multiports. We need to generate communciation
                 // for each of these. This iteration assumes the balance of the connection has been
@@ -2084,7 +2077,7 @@
                                 if (
                                     leftFederate !== rightFederate
                                     && !connection.physical
-                                    && config.coordination !== CoordinationType.DECENTRALIZED
+                                    && targetConfig.coordination !== CoordinationType.DECENTRALIZED
                                 ) {
                                     var dependsOn = rightFederate.dependsOn.get(leftFederate)
                                     if (dependsOn === null) {
@@ -2122,7 +2115,7 @@
                                     connection, 
                                     leftFederate, leftBankIndex, leftChannelIndex,
                                     rightFederate, rightBankIndex, rightChannelIndex,
-                                    this, config.coordination
+                                    this, targetConfig.coordination
                                 )
                             
                                 leftChannelIndex++;
@@ -2148,7 +2141,7 @@
                             }
                         }
                     }
->>>>>>> 847aa385
+//>>>>>>> master
                 }
                 // To avoid concurrent modification exception, collect a list
                 // of connections to remove.
