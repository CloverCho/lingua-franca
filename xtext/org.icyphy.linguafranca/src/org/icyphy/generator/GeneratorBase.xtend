/* Generator base class for shared code between code generators. */

/*************
Copyright (c) 2019-2020, The University of California at Berkeley.

Redistribution and use in source and binary forms, with or without modification,
are permitted provided that the following conditions are met:

1. Redistributions of source code must retain the above copyright notice,
   this list of conditions and the following disclaimer.

2. Redistributions in binary form must reproduce the above copyright notice,
   this list of conditions and the following disclaimer in the documentation
   and/or other materials provided with the distribution.

THIS SOFTWARE IS PROVIDED BY THE COPYRIGHT HOLDERS AND CONTRIBUTORS "AS IS" AND 
ANY EXPRESS OR IMPLIED WARRANTIES, INCLUDING, BUT NOT LIMITED TO, THE IMPLIED 
WARRANTIES OF MERCHANTABILITY AND FITNESS FOR A PARTICULAR PURPOSE ARE 
DISCLAIMED. IN NO EVENT SHALL THE COPYRIGHT HOLDER OR CONTRIBUTORS BE LIABLE FOR
ANY DIRECT, INDIRECT, INCIDENTAL, SPECIAL, EXEMPLARY, OR CONSEQUENTIAL DAMAGES 
(INCLUDING, BUT NOT LIMITED TO, PROCUREMENT OF SUBSTITUTE GOODS OR SERVICES; 
LOSS OF USE, DATA, OR PROFITS; OR BUSINESS INTERRUPTION) HOWEVER CAUSED AND ON 
ANY THEORY OF LIABILITY, WHETHER IN CONTRACT, STRICT LIABILITY, OR TORT 
(INCLUDING NEGLIGENCE OR OTHERWISE) ARISING IN ANY WAY OUT OF THE USE OF THIS 
SOFTWARE, EVEN IF ADVISED OF THE POSSIBILITY OF SUCH DAMAGE.
***************/

package org.icyphy.generator

import java.io.ByteArrayOutputStream
import java.io.File
import java.io.FileOutputStream
import java.io.IOException
import java.io.OutputStream
import java.nio.file.Files
import java.nio.file.Paths
import java.nio.file.StandardCopyOption
import java.util.LinkedHashMap
import java.util.LinkedHashSet
import java.util.LinkedList
import java.util.List
import java.util.Map
import java.util.Set
import java.util.regex.Pattern
import org.eclipse.core.resources.IMarker
import org.eclipse.core.resources.IResource
import org.eclipse.core.resources.ResourcesPlugin
import org.eclipse.core.runtime.Path
import org.eclipse.emf.common.util.URI
import org.eclipse.emf.ecore.EObject
import org.eclipse.emf.ecore.resource.Resource
import org.eclipse.xtext.generator.IFileSystemAccess2
import org.eclipse.xtext.generator.IGeneratorContext
import org.eclipse.xtext.nodemodel.util.NodeModelUtils
import org.eclipse.xtext.resource.XtextResource
import org.eclipse.xtext.validation.CheckMode
import org.icyphy.InferredType
import org.icyphy.Targets
import org.icyphy.Targets.TargetProperties
import org.icyphy.TimeValue
import org.icyphy.graph.InstantiationGraph
import org.icyphy.linguaFranca.Action
import org.icyphy.linguaFranca.ActionOrigin
import org.icyphy.linguaFranca.Code
import org.icyphy.linguaFranca.Connection
import org.icyphy.linguaFranca.Delay
import org.icyphy.linguaFranca.Element
import org.icyphy.linguaFranca.Instantiation
import org.icyphy.linguaFranca.LinguaFrancaFactory
import org.icyphy.linguaFranca.Model
import org.icyphy.linguaFranca.Parameter
import org.icyphy.linguaFranca.Port
import org.icyphy.linguaFranca.Reaction
import org.icyphy.linguaFranca.Reactor
import org.icyphy.linguaFranca.StateVar
import org.icyphy.linguaFranca.Target
import org.icyphy.linguaFranca.Time
import org.icyphy.linguaFranca.TimeUnit
import org.icyphy.linguaFranca.Type
import org.icyphy.linguaFranca.Value
import org.icyphy.linguaFranca.VarRef
import org.icyphy.linguaFranca.Variable
import org.icyphy.validation.AbstractLinguaFrancaValidator

import static extension org.icyphy.ASTUtils.*

/**
 * Generator base class for shared code between code generators.
 * This extends AbstractLinguaFrancaValidator so that errors can be highlighted
 * in the XText-based IDE.
 * 
 * @author{Edward A. Lee <eal@berkeley.edu>}
 * @author{Marten Lohstroh <marten@berkeley.edu>}
 * @author{Christian Menard <christian.menard@tu-dresden.de}
 * @author{Matt Weber <matt.weber@berkeley.edu>}
 */
abstract class GeneratorBase extends AbstractLinguaFrancaValidator {

    ////////////////////////////////////////////
    //// Public fields.

    // Map from time units to an expression that can convert a number in
    // the specified time unit into nanoseconds. This expression may need
    // to have a suffix like 'LL' or 'L' appended to it, depending on the
    // target language, to ensure that the result is a 64-bit long.            
    public static var timeUnitsToNs = #{TimeUnit.NSEC -> 1L,
        TimeUnit.NSECS -> 1L, TimeUnit.USEC -> 1000L, TimeUnit.USECS -> 1000L,
        TimeUnit.MSEC -> 1000000L, TimeUnit.MSECS -> 1000000L,
        TimeUnit.SEC -> 1000000000L, TimeUnit.SECS -> 1000000000L,
        TimeUnit.SECOND -> 1000000000L, TimeUnit.SECONDS -> 1000000000L,
        TimeUnit.MIN -> 60000000000L, TimeUnit.MINS -> 60000000000L,
        TimeUnit.MINUTE -> 60000000000L, TimeUnit.MINUTES -> 60000000000L,
        TimeUnit.HOUR -> 3600000000000L, TimeUnit.HOURS -> 3600000000000L,
        TimeUnit.DAY -> 86400000000000L, TimeUnit.DAYS -> 86400000000000L,
        TimeUnit.WEEK -> 604800000000000L, TimeUnit.WEEKS -> 604800000000000L}
    
    public static var GEN_DELAY_CLASS_NAME = "__GenDelay"
        
    ////////////////////////////////////////////
    //// Protected fields.
        
    /**
     * All code goes into this string buffer.
     */
    protected var code = new StringBuilder
    
    /** Additional sources to add to the compile command if appropriate. */
    protected var List<String> compileAdditionalSources = newArrayList
    
    /** Additional libraries to add to the compile command using the "-l" command-line option. */
    protected var List<String> compileLibraries = newArrayList

    /**
     * Collection of generated delay classes.
     */
    val delayClasses = new LinkedHashSet<Reactor>()
    
    /**
     * The top-level AST node.
     */
    protected var Model model

    /**
     * Path to the directory containing the .lf file.
     */
    protected var String directory
    
    /**
     * The root filename for the main file containing the source code,
     * without the .lf extension.
     */
    protected var String filename

    /**
     * Indicator of whether generator errors occurred.
     * This is set to true by the report() method and returned by the
     * errorsOccurred() method.
     */
    var generatorErrorsOccurred = false
    
    /**
     * If running in an Eclipse IDE, the iResource refers to the
     * IFile representing the Lingua Franca program.
     * This is the XText view of the file, which is distinct
     * from the Eclipse eCore view of the file and the OS view of the file.
     */
    protected var iResource = null as IResource
    
    /** 
     * The main (top-level) reactor instance.
     */
    protected ReactorInstance main
    
    /**
     * Definition of the main (top-level) reactor.
     * This is an automatically generated AST node for the top-level
     * reactor.
     */
    protected Instantiation mainDef
    
    /**
     * {@link #Mode.STANDALONE Mode.STANDALONE} if the code generator is being
     * called from the command line, {@link #Mode.INTEGRATED Mode.INTEGRATED}
     * if it is being called from the Eclipse IDE, and 
     * {@link #Mode.UNDEFINED Mode.UNDEFINED} otherwise.
     */
    protected var mode = Mode.UNDEFINED
    
    /**
     * A list of Reactor definitions in the main resource, including non-main 
     * reactors defined in imported resources.
     */
    protected var List<Reactor> reactors = newLinkedList // FIXME: derived from instantiationGraph 
    
    /**
     * The set of resources referenced reactor classes reside in.
     */
    protected var Set<Resource> resources = newLinkedHashSet // FIXME: derived from instantiationGraph
    
    /**
     * Graph that tracks dependencies between instantiations.
     */
    protected var InstantiationGraph instantiationGraph
    
    /**
     * The file containing the main source code.
     * This is the Eclipse eCore view of the file, which is distinct
     * from the XText view of the file and the OS view of the file.
     */
    protected var Resource resource
    
    /** 
     * The path from the LF file directory 
     * to the directory containing generated
     * RTI C code. This can be overridden in a target
     * generator to change the directory.
     */
    protected var rtiSrcPath = File.separator + "src-gen";
    
    /** 
     * The path from the LF file directory
     * to the directory containing the compiled
     * RTI binary. This can be overridden in a target
     * generator to change the directory.
     */
    protected var rtiBinPath = File.separator + "bin"
    
    /**
     * The full path to the file containing the .lf file including the
     * full filename with the .lf extension. This starts out as the
     * main .lf file, but while a file is being imported, it temporarily
     * changes to the full path of the imported file.
     */
    protected var String sourceFile
    
    /**
     * Variant of {@link #GeneratorBase.sourceFile GeneratorBase.sourceFile}
     * used on the Windows platform.
     */
    protected var String windowsSourceFile
    
    /**
     * The set of unordered reactions. An unordered reaction is one that does
     * not have any dependency on other reactions in the containing reactor, 
     * and where no other reaction in the containing reactor depends on it.
     * There is currently no way in the syntax of LF to make a reaction
     * unordered, deliberately, because it can introduce unexpected
     * nondeterminacy. However, certain automatically generated reactions are
     * known to be safe to be unordered because they do not interact with the
     * state of the containing reactor. To make a reaction unordered, when
     * the Reaction instance is created, add that instance to this set.
     */
    protected var Set<Reaction> unorderedReactions = null
    
    
    /**
     * Indicates whether or not the current Lingua Franca program
     * contains a federation.
     */
     protected var boolean isFederated = false
    
    ////////////////////////////////////////////
    //// Target properties, if they are included.
    
    /**
     * A list of federate instances or a list with a single empty string
     * if there are no federates specified.
     */
    protected var List<FederateInstance> federates = new LinkedList<FederateInstance>
    
    /**
     * A map from federate names to federate instances.
     */
    protected var Map<String,FederateInstance> federateByName
            = new LinkedHashMap<String,FederateInstance>()

    /**
     * A map from federate IDs to federate instances.
     */
    protected var Map<Integer,FederateInstance> federateByID
            = new LinkedHashMap<Integer,FederateInstance>()

    /**
     * A map from reactor names to the federate instance that contains the
     * reactor.
     */
    protected var Map<String,FederateInstance> federateByReactor

    /**
     * The federation RTI properties, which defaults to 'localhost: 15045'.
     */
    protected val federationRTIProperties = newLinkedHashMap(
        'host' -> 'localhost',
        'port' -> 0 // Indicator to use the default port, typically 15045.
    )
    
    /**
     * The build-type target parameter, or null if there is none.
     */
    protected String targetBuildType

    /**
     * The cmake-include target parameter, or null if there is none.
     */
    protected String targetCmakeInclude
    
    /**
     * The compiler target parameter, or null if there is none.
     */
    protected String targetCompiler

    /**
     * The compiler flags target parameter, or null if there is none.
     */
    protected String targetCompilerFlags
    
    /**
     * The linker flags target parameter, or null if there is none.
     */
    protected String targetLinkerFlags

    /**
     * The compiler target no-compile parameter, or false if there is none.
     */
    protected boolean targetNoCompile = false
    
    /**
     * The compiler target no-runtime-validation parameter, or false if there is none.
     */
    protected boolean targetNoRuntimeValidation = false
        
    /**
     * The fast target parameter, or false if there is none.
     */
    protected boolean targetFast = false
    
    /**
     * The coordination target parameter. Default is
     * centralized.
     */
    protected String targetCoordination = "centralized"
    
    /**
     * List of files to be copied to src-gen.
     */
    protected List<String> targetFiles = newLinkedList
    
    /**
     * List of file names from the files target property with no path info.
     * Useful for copying them to remote machines. This is needed because
     * target files can be resources with resource paths.
     */
    protected List<String> targetFilesNamesWithoutPath = newLinkedList
    
    /**
     * List of proto files to be processed by the code generator.
     */
    protected List<String> protoFiles = newLinkedList
    
    /**
     * Contents of $LF_CLASSPATH, if it was set.
     */
    protected String classpathLF
    
    /**
     * The value of the keepalive target parameter, or false if there is none.
     */
    protected boolean targetKeepalive
    
    /**
     * The target name.
     */
    protected String targetName
    
    /**
     * The level of logging or null if not given.
     */
    protected String targetLoggingLevel

    /**
     * The threads target parameter, or the default 0 if there is none.
     */
    protected int targetThreads = 0

    /**
     * The timeout parameter, or the default -1 if there is none.
     */
    protected int targetTimeout = -1

    /**
     * The threads timeout unit parameter, or the default null if there is none.
     */
    protected TimeUnit targetTimeoutUnit
    
    /**
     * The tracing target parameter, or false if there is none.
     */
    protected boolean targetTracing = false
    
    /**
     * The index available to user-generated reaction that delineates the index
     * of the reactor in a bank of reactors. The value must be set to zero
     * in generated code for reactors that are not in a bank
     */
    protected String targetBankIndex = "bank_index"
     
    /**
     * The type of the bank index, which must be an integer in the target language
     */
    protected String targetBankIndexType = "int"
     
<<<<<<< HEAD
    /**
     * The clock sync target parameter for federated programs.
     */
    protected clockSyncMethod targetClockSync = clockSyncMethod.INITIAL
    
    /**
     * The custom build command, which replaces the default build process of
     * invoking GCC. A common usage of this target property is to set the command
     * to "make", provide a Makefile, and include it using the "files" parameter. 
     */
    protected List<String> targetBuildCommands = newLinkedList

=======
     /**
      * The clock sync target parameter for federated programs.
      */
     protected clockSyncMethod targetClockSync = clockSyncMethod.INITIAL

    /**
     * Clock sync options.
     */
    protected LinkedHashMap<String,Element> targetClockSyncOptions
    
>>>>>>> c6264a4f
    /**
     * The clock synchronization technique that is used.
     * OFF: The clock synchronization is universally off.
     * STARTUP: Clock synchronization occurs at startup only.
     * ON: Clock synchronization occurs at startup and at runtime.
     */
    protected enum clockSyncMethod {
        OFF, INITIAL, ON;
    }
    
    ////////////////////////////////////////////
    //// Private fields.

    /**
     * Map from builder to its current indentation.
     */
    var indentation = new LinkedHashMap<StringBuilder, String>()
    

    ////////////////////////////////////////////
    //// Code generation functions to override for a concrete code generator.

    /**
     * Returns the desired source gen. path
     */
    def getSrcGenPath() {
          directory + File.separator + "src-gen"
    }
     
    /**
     * Returns the desired output path
     */
    def getBinGenPath() {
          directory + File.separator + "bin"
    }
    
    def String getTargetCoordination() {
        return targetCoordination
    }
    
    /**
     * Store the given reactor in the collection of generated delay classes
     * and insert it in the AST under the top-level reactors node.
     */
    def void addDelayClass(Reactor generatedDelay) {
        // Record this class, so it can be reused.
        this.delayClasses.add(generatedDelay)
        // And hook it into the AST.
        this.model.reactors.add(generatedDelay)
    }
    
    /**
     * Return the generated delay reactor that corresponds to the given class
     * name if it had been created already, `null` otherwise.
     */
    def Reactor findDelayClass(String className) {
        return this.delayClasses.findFirst[it|it.name.equals(className)]
    }
    
    /**
     * Analyze the model, setting target variables, filenames,
     * working directory, and federates. This also performs any
     * transformations that are needed on the AST of the model,
     * including handling delays on connections and communication
     * between federates.
     * @param resource The resource containing the source code.
     * @param fsa The file system access (used to write the result).
     * @param context Context relating to invocation of the code generator.
     * In stand alone mode, this object is also used to relay CLI arguments.
     */
    def void analyzeModel(Resource resource, IFileSystemAccess2 fsa,
            IGeneratorContext context) {
        
        this.resource = resource
        this.model = (this.resource.allContents.findFirst[it|it instanceof Model] as Model)
        // Clear any markers that may have been created by a previous build.
        // Markers mark problems in the Eclipse IDE when running in integrated mode.
        clearMarkers()
        
        generatorErrorsOccurred = false // FIXME: do this in clearMarkers?
        
        // Figure out the file name for the target code from the source file name.
        resource.analyzeResource
        
        // If there are any physical actions, ensure the threaded engine is used.
        for (action : resource.allContents.toIterable.filter(Action)) {
            if (action.origin == ActionOrigin.PHYSICAL) {
                targetThreads = 1
            }
        }
        
        var target = resource.findTarget
        targetName = target.name
        if (target.config !== null) {
            for (param: target.config.pairs ?: emptyList) {
                switch param.name {
                    case "build-type":
                        targetBuildType = param.value.id
                    case "clock-sync": {
                        if (param.value.id.equalsIgnoreCase('off')) {
                            targetClockSync = clockSyncMethod.OFF
                        } else if (param.value.id.equalsIgnoreCase('initial')) {
                            targetClockSync = clockSyncMethod.INITIAL
                        } else if (param.value.id.equalsIgnoreCase('on')) {
                            targetClockSync = clockSyncMethod.ON
                        }
                    }
                    case "clock-sync-options": {
                        if (targetClockSyncOptions === null) {
                            targetClockSyncOptions = new LinkedHashMap<String,Element>()
                        }
                        for (entry: param.value.keyvalue.pairs) {
                            targetClockSyncOptions.put(entry.name, entry.value)
                        }
                    }
                    case "cmake-include":
                        targetCmakeInclude = param.value.literal.withoutQuotes
                    case "compiler":
                        targetCompiler = param.value.literal.withoutQuotes
                    case "fast":
                        if (param.value.literal == 'true') {
                            targetFast = true
                        }
                    case TargetProperties.COORDINATION.name:
                        // Set the target coordination if assigned
                        // by the user. Values can only be
                        // 'centralized' or 'decentralized'.
                        this.targetCoordination = param.value.id
                    case TargetProperties.FILES.name:
                        this.targetFiles.addAll(this.collectFiles(param.value))
                    case TargetProperties.PROTOBUFS.name: 
                        this.protoFiles.addAll(this.collectFiles(param.value))
                    case "flags":
                        targetCompilerFlags = param.value.literal.withoutQuotes
                    case "no-compile":
                        if (param.value.literal == 'true') {
                            targetNoCompile = true
                        }
                    case "no-runtime-validation":
                        if (param.value.literal == 'true') {
                            targetNoRuntimeValidation = true
                        }
                    case "keepalive":
                        if (param.value.literal == 'true') {
                            targetKeepalive = true
                        }
                    case "logging":
                        targetLoggingLevel = param.value.id.toUpperCase
                    case "threads":
                        targetThreads = Integer.decode(param.value.literal)
                    case "timeout": {
                        targetTimeout = param.value.time
                        targetTimeoutUnit = param.value.unit
                    }
                    case "tracing":
                        if (param.value.literal == 'true') {
                            targetTracing = true
                        }
<<<<<<< HEAD
                    case "clock-sync": {
                        if (param.value.id.equalsIgnoreCase('off')) {
                            targetClockSync = clockSyncMethod.OFF
                        } else if (param.value.id.equalsIgnoreCase('initial')) {
                            targetClockSync = clockSyncMethod.INITIAL
                        } else if (param.value.id.equalsIgnoreCase('on')) {
                            targetClockSync = clockSyncMethod.ON
                        }
                    }
                    case "build": {
                        if (param.value.literal !== null) {
                            targetBuildCommands.add(param.value.literal.withoutQuotes)
                        }
                        else if (param.value.array !== null) {
                            for (cmd : param.value.array.elements) {
                                targetBuildCommands.add(cmd.literal.withoutQuotes)
                            }
                        }
                    }
=======
>>>>>>> c6264a4f
                }
            }
        }
        
        // Override target properties if specified as command line arguments.
        if (context instanceof StandaloneContext) {
            if (context.args.containsKey("no-compile")) {
                targetNoCompile = true
            }
            if (context.args.containsKey("target-compiler")) {
                targetCompiler = context.args.getProperty("target-compiler")
            }
            if (context.args.containsKey("target-flags")) {
                targetCompilerFlags = context.args.getProperty("target-flags")
            }
        }

        println("Generating code for: " + resource.getURI.toString)
        
        // Find the main reactor and create an AST node for its instantiation.
        for (reactor : resource.allContents.toIterable.filter(Reactor)) {
            if (reactor.isMain || reactor.isFederated) {
                // Creating an definition for the main reactor because there isn't one.
                this.mainDef = LinguaFrancaFactory.eINSTANCE.createInstantiation()
                this.mainDef.setName(reactor.name)
                this.mainDef.setReactorClass(reactor)
            }
        }
        
        
        // If federates are specified in the target, create a mapping
        // from Instantiations in the main reactor to federate names.
        // Also create a list of federate names or a list with a single
        // empty name if there are no federates specified.
        // This must be done before desugaring delays below.
        resource.analyzeFederates            
    }

    /**
     * Generate code from the Lingua Franca model contained by the specified resource.
     * 
     * This is the main entry point for code generation. This base class finds all
     * reactor class definitions, including any reactors defined in imported .lf files
     * (except any main reactors in those imported files), and adds them to the 
     * {@link #GeneratorBase.reactors reactors} list. If errors occur during
     * generation, then a subsequent call to errorsOccurred() will return true.
     * @param resource The resource containing the source code.
     * @param fsa The file system access (used to write the result).
     * @param context Context relating to invocation of the code generator.
     * In stand alone mode, this object is also used to relay CLI arguments.
     */
    def void doGenerate(Resource resource, IFileSystemAccess2 fsa,
            IGeneratorContext context) {
        
        // The following "analysis" has hidden in it AST transformations.
        // FIXME: We should factor them out and rename the following method
        // parseTargetProperties or something along those lines. 
        analyzeModel(resource, fsa, context)
        
        // Process target files. Copy each of them into the src-gen dir.
        copyUserFiles(getSrcGenPath())
        
        // Collect the reactors defined in this resource and (non-main)
        // reactors defined in imported resources.
        val reactors = new InstantiationGraph(resource, false).nodes
        
        // Add to the known resources the resource that is the main file.
        this.resources.add(resource)
        // Add to the known resources all imported files.
        for (r : reactors) {
            this.resources.add(r.eResource)
        }

        for (r : this.resources) {
            // Replace connections in this resources that are annotated with the 
            // "after" keyword by ones that go through a delay reactor. 
            r.insertGeneratedDelays(this)
            
            if (r !== this.resource) {
                // FIXME: This is just a proof of concept. What to do instead:
                // - use reportError
                // - report at node that represents import through which this resource
                // was (transitively) reached; we need an ImportGraph for this resource
                // reached.
                // Alternatively: only validate the individual reactors that are imported
                // This would allow importing a reactor from a file that has issues.
                // Probably not the best idea.
                
                val issues = (r as XtextResource).resourceServiceProvider.
                    resourceValidator.validate(r, CheckMode.ALL, null)
                if (issues.size > 0) {
                    println('''Issues found in «r.URI.toFileString».''')
                    println(issues.join("\n"))
                    return
                }
            }
        }
        // Assuming all AST transformations have completed, build the instantiation graph.
        this.instantiationGraph = new InstantiationGraph(resource, false)
        
        // Topologically sort the reactors such that all of a reactor's
        // dependencies occur earlier in the sorted list or reactors.
        this.reactors = this.instantiationGraph.nodesInTopologicalOrder
        
        // First, produce any preamble code that the code generator needs
        // to produce before anything else goes into the code generated files.
        generatePreamble() // FIXME: Move this elsewhere.
        
    }
    
    /**
     * Copy all files listed in the target property `files` into the
     * specified directory.
     */
    protected def copyUserFiles(String targetDirectory) {
        // Make sure the target directory exists.
        val srcGenDir = new File(targetDirectory + File.separator)
        srcGenDir.mkdirs
        
        for (filename : this.targetFiles) {
            val file = filename.findFile
            if (file !== null) {
                val target = new File(targetDirectory + File.separator + file.name)
                if (target.exists) {
                    target.delete
                }
                Files.copy(file.toPath, target.toPath)
                targetFilesNamesWithoutPath.add(file.name);
            } else {
                // Try to copy the file as a resource.
                // If this is missing, it should have been previously reported as an error.
                try {
                    var filenameWithoutPath = filename
                    val lastSeparator = filename.lastIndexOf(File.separator)
                    if (lastSeparator > 0) {
                        filenameWithoutPath = filename.substring(lastSeparator + 1)
                    }
                    copyFileFromClassPath(filename, targetDirectory + File.separator + filenameWithoutPath)
                    targetFilesNamesWithoutPath.add(filenameWithoutPath);
                } catch (IOException ex) {
                    // Ignore. Previously reported as a warning.
                    System.err.println('''WARNING: Failed to find file «filename».''')
                }
            }
        }
    }
    
    /**
     * Return true if errors occurred in the last call to doGenerate().
     * This will return true if any of the reportError methods was called.
     * @return True if errors occurred.
     */
    def errorsOccurred() {
        return generatorErrorsOccurred;
    }

    /**
     * Generate code for the body of a reaction that takes an input and
     * schedules an action with the value of that input.
     * @param the action to schedule
     * @param the port to read from
     */
    abstract def String generateDelayBody(Action action, VarRef port);

    /**
     * Generate code for the body of a reaction that is triggered by the
     * given action and writes its value to the given port.
     * @param the action that triggers the reaction
     * @param the port to write to
     */
    abstract def String generateForwardBody(Action action, VarRef port);
    
    /**
     * Generate code for the generic type to be used in the class definition
     * of a generated delay reactor.
     */
    abstract def String generateDelayGeneric();
    
    /**
     * Generate code for referencing a port, action, or timer.
     * @param reference The referenced variable.
     */
    def String generateVarRef(VarRef reference) {
        var prefix = "";
        if (reference.container !== null) {
            prefix = reference.container.name + "." 
        }
        return prefix + reference.variable.name
    }

    /**
     * Return true if the reaction is unordered. An unordered reaction is one
     * that does not have any dependency on other reactions in the containing
     * reactor, and where no other reaction in the containing reactor depends
     * on it. There is currently no way in the syntax of LF to make a reaction
     * unordered, deliberately, because it can introduce unexpected 
     * nondeterminacy. However, certain automatically generated reactions are
     * known to be safe to be unordered because they do not interact with the
     * state of the containing reactor. To make a reaction unordered, when
     * the Reaction instance is created, add that instance to this set.
     * @return True if the reaction has been marked unordered.
     */
    def isUnordered(Reaction reaction) {
        if (unorderedReactions !== null) {
            unorderedReactions.contains(reaction)
        } else {
            false
        }
    }
    
    /**
     * Mark the reaction unordered. An unordered reaction is one that does not
     * have any dependency on other reactions in the containing reactor, and
     * where no other reaction in the containing reactor depends on it. There
     * is currently no way in the syntax of LF to make a reaction unordered,
     * deliberately, because it can introduce unexpected nondeterminacy. 
     * However, certain automatically generated reactions are known to be safe
     * to be unordered because they do not interact with the state of the 
     * containing reactor. To make a reaction unordered, when the Reaction
     * instance is created, add that instance to this set.
     * @param reaction The reaction to make unordered.
     */
    def makeUnordered(Reaction reaction) {
        if (unorderedReactions === null) {
            unorderedReactions = new LinkedHashSet<Reaction>()
        }
        unorderedReactions.add(reaction)
    }
    
    /**
     * Given a representation of time that may possibly include units, return
     * a string that the target language can recognize as a value. In this base
     * class, if units are given, e.g. "msec", then we convert the units to upper
     * case and return an expression of the form "MSEC(value)". Particular target
     * generators will need to either define functions or macros for each possible
     * time unit or override this method to return something acceptable to the
     * target language.
     * @param time A TimeValue that represents a time.
     * @return A string, such as "MSEC(100)" for 100 milliseconds.
     */
    def String timeInTargetLanguage(TimeValue time) {
        if (time !== null) {
            if (time.unit != TimeUnit.NONE) {
                return time.unit.name() + '(' + time.time + ')'
            } else {
                return time.time.toString()
            }    
        }
        return "0" // FIXME: do this or throw exception?
    }
    
    
    // //////////////////////////////////////////
    // Protected methods for code generation
    // of the RTI.
    
    // FIXME: Allow target code generators to specify the directory
    // structure for the generated C RTI?
    /** Create the runtime infrastructure (RTI) source file.
     */
    def createFederateRTI() {
        // Derive target filename from the .lf filename.
        var cFilename = filename + "_RTI.c"

        // Delete source previously produced by the LF compiler.
        var file = new File(directory + rtiSrcPath + File.separator + cFilename)
        if (file.exists) {
            file.delete
        }

        // Delete binary previously produced by the C compiler.
        file = new File(directory + rtiBinPath + File.separator + filename)
        if (file.exists) {
            file.delete
        }
        
        val rtiCode = new StringBuilder()
        pr(rtiCode, '''
            #ifdef NUMBER_OF_FEDERATES
            #undefine NUMBER_OF_FEDERATES
            #endif
            #define NUMBER_OF_FEDERATES «federates.length»
            #include "rti.c"
            int main(int argc, char* argv[]) {
        ''')
        indent(rtiCode)
        
        // Initialize the array of information that the RTI has about the
        // federates.
        // FIXME: No support below for some federates to be FAST and some REALTIME.
        pr(rtiCode, '''
            for (int i = 0; i < NUMBER_OF_FEDERATES; i++) {
                initialize_federate(i);
                «IF targetFast»
                    federates[i].mode = FAST;
                «ENDIF»
            }
        ''')
        // Initialize the arrays indicating connectivity to upstream and downstream federates.
        for(federate : federates) {
            if (!federate.dependsOn.keySet.isEmpty) {
                // Federate receives non-physical messages from other federates.
                // Initialize the upstream and upstream_delay arrays.
                val numUpstream = federate.dependsOn.keySet.size
                // Allocate memory for the arrays storing the connectivity information.
                pr(rtiCode, '''
                    federates[«federate.id»].upstream = (int*)malloc(sizeof(federate_t*) * «numUpstream»);
                    federates[«federate.id»].upstream_delay = (interval_t*)malloc(sizeof(interval_t*) * «numUpstream»);
                    federates[«federate.id»].num_upstream = «numUpstream»;
                ''')
                // Next, populate these arrays.
                // Find the minimum delay in the process.
                // FIXME: Zero delay is not really the same as a microstep delay.
                var count = 0;
                for (upstreamFederate : federate.dependsOn.keySet) {
                    pr(rtiCode, '''
                        federates[«federate.id»].upstream[«count»] = «upstreamFederate.id»;
                        federates[«federate.id»].upstream_delay[«count»] = 0LL;
                    ''')
                    // The minimum delay calculation needs to be made in the C code because it
                    // may depend on parameter values.
                    // FIXME: These would have to be top-level parameters, which don't really
                    // have any support yet. Ideally, they could be overridden on the command line.
                    // When that is done, they will need to be in scope here.
                    val delays = federate.dependsOn.get(upstreamFederate)
                    if (delays !== null) {
                        for (delay : delays) {
                            pr(rtiCode, '''
                                if (federates[«federate.id»].upstream_delay[«count»] < «delay.getRTITime») {
                                    federates[«federate.id»].upstream_delay[«count»] = «delay.getRTITime»;
                                }
                            ''')
                        }
                    }
                    count++;
                }
            }
            // Next, set up the downstream array.
            if (!federate.sendsTo.keySet.isEmpty) {
                // Federate sends non-physical messages to other federates.
                // Initialize the downstream array.
                val numDownstream = federate.sendsTo.keySet.size
                // Allocate memory for the array.
                pr(rtiCode, '''
                    federates[«federate.id»].downstream = (int*)malloc(sizeof(federate_t*) * «numDownstream»);
                    federates[«federate.id»].num_downstream = «numDownstream»;
                ''')
                // Next, populate the array.
                // Find the minimum delay in the process.
                // FIXME: Zero delay is not really the same as a microstep delay.
                var count = 0;
                for (downstreamFederate : federate.sendsTo.keySet) {
                    pr(rtiCode, '''
                        federates[«federate.id»].downstream[«count»] = «downstreamFederate.id»;
                    ''')
                    count++;
                }
            }
        }
        
        // Start the RTI server before launching the federates because if it
        // fails, e.g. because the port is not available, then we don't want to
        // launch the federates.
        pr(rtiCode, '''
            int socket_descriptor = start_rti_server(«federationRTIProperties.get('port')»);
        ''')
        
        // Generate code that blocks until the federates resign.
        pr(rtiCode, "wait_for_federates(socket_descriptor);")
        
        unindent(rtiCode)
        pr(rtiCode, "}")
        
        var fOut = new FileOutputStream(
                new File(directory + rtiSrcPath + File.separator + cFilename));
        fOut.write(rtiCode.toString().getBytes())
        fOut.close()
    }
    
    /** Invoke the C compiler on the generated RTI 
     * 
     * The C RTI is used across targets. Thus we need to be able to compile 
     * it from GeneratorBase. 
     */
    def compileRTI() {
        var fileToCompile = filename + '_RTI'
        runCCompiler(directory, fileToCompile, false)
    }
    
    /** 
     * Run the C compiler.
     * 
     * This is required here in order to allow any target to compile the RTI.
     * 
     * @param directory the directory to run the compiler in
     * @param the source file to compile
     * param doNotLinkIfNoMain If true, the compile command will have a
     *  `-c` flag when there is no main reactor. If false, the compile command
     *  will never have a `-c` flag.
     */
    def runCCompiler(String directory, String file, boolean doNotLinkIfNoMain) {
        val compile = compileCCommand(file, doNotLinkIfNoMain)
        if (compile === null) {
            return
        }

        val stderr = new ByteArrayOutputStream()
        val returnCode = compile.executeCommand(stderr)

        if (returnCode != 0 && mode !== Mode.INTEGRATED) {
            reportError('''«targetCompiler»r returns error code «returnCode»''')
        }
        // For warnings (vs. errors), the return code is 0.
        // But we still want to mark the IDE.
        if (stderr.toString.length > 0 && mode === Mode.INTEGRATED) {
            reportCommandErrors(stderr.toString())
        }
    }
    
    /**
     * Run the custom build command specified with the "build" parameter.
     */
    protected def runBuildCommand() {
        var commands = newLinkedList
        for (cmd : this.targetBuildCommands) {
            val tokens = newArrayList(cmd.split("\\s+"))
            if (tokens.size > 1) {
                val buildCommand = createCommand(tokens.head,
                    tokens.tail.toList)

                if (buildCommand === null) {
                    reportError('''The build command "«cmd»" is invalid. Please provide a valid build command.''')
                    return
                }
                commands.add(buildCommand)
            }
        }
        
        for (cmd : commands) {
            val stderr = new ByteArrayOutputStream()
            val returnCode = cmd.executeCommand(stderr)
    
            if (returnCode != 0 && mode !== Mode.INTEGRATED) {
                reportError('''Build command "«targetBuildCommands»" returns error code «returnCode»''')
                return
            }
            // For warnings (vs. errors), the return code is 0.
            // But we still want to mark the IDE.
            if (stderr.toString.length > 0 && mode === Mode.INTEGRATED) {
                reportCommandErrors(stderr.toString())
                return
            }   
        }
    }
    
    /** Return a command to compile the specified C file.
     * 
     * This produces a C specific compile command. Since this command is
     * used across targets to build the RTI, it needs to be available in
     * GeneratorBase.
     * 
     *  @param fileToCompile The C filename without the .c extension.
     *  @param doNotLinkIfNoMain If true, the compile command will have a
     *  `-c` flag when there is no main reactor. If false, the compile command
     *  will never have a `-c` flag.
     */
    protected def compileCCommand(String fileToCompile, boolean doNotLinkIfNoMain) {
        val cFilename = getTargetFileName(fileToCompile);            
        val relativeSrcFilename = "src-gen" + File.separator + cFilename;
        val relativeBinFilename = "bin" + File.separator + fileToCompile;

        var compileArgs = newArrayList
        compileArgs.add(relativeSrcFilename)
        compileArgs.addAll(compileAdditionalSources)
        compileArgs.addAll(compileLibraries)
        
        // Only set the output file name if it hasn't already been set
        // using a target property or Args line flag.
        if (compileArgs.forall[it.trim != "-o"]) {
            compileArgs.addAll("-o", relativeBinFilename)
        }

        // If threaded computation is requested, add a -pthread option.
        if (targetThreads !== 0 || targetTracing) {
            compileArgs.add("-pthread")
        }
        // Finally add the compiler flags in target parameters (if any)
        if (!targetCompilerFlags.isEmpty()) {
            val flags = targetCompilerFlags.split(' ')
            compileArgs.addAll(flags)
        }
        // If there is no main reactor, then use the -c flag to prevent linking from occurring.
        // FIXME: we could add a `-c` flag to `lfc` to make this explicit in stand-alone mode.
        // Then again, I think this only makes sense when we can do linking.
        // In any case, a warning is helpful to draw attention to the fact that no binary was produced.
        if (doNotLinkIfNoMain && main === null) {
            compileArgs.add("-c") // FIXME: revisit
            if (mode === Mode.STANDALONE) {
                reportError("ERROR: Did not output executable; no main reactor found.")
            }
        }
        return createCommand(targetCompiler, compileArgs)
    }

    ////////////////////////////////////////////
    //// Protected methods.
    
    /** Produces the filename including the target-specific extension */
    protected def getTargetFileName(String fileName)
    {
    	return fileName + ".c";
    }

    /**
     * Return a set of targets that are acceptable to this generator.
     * Imported files that are Lingua Franca files must specify targets in this
     * set or an error message will be reported and the import will be ignored.
     * The returned set is a set of case-insensitive strings specifying target
     * names. If any target is acceptable, return null.
     */
    protected abstract def Set<String> acceptableTargets()
    
    /**
     * Clear the buffer of generated code.
     */
    protected def clearCode() {
        code = new StringBuilder
    }
    
    /**
     * Clear markers in the IDE if running in integrated mode.
     * This has the side effect of setting the iResource variable to point to
     * the IFile for the Lingua Franca program.
     */
    protected def clearMarkers() {
        if (mode == Mode.INTEGRATED) {
            val uri = resource.getURI()
            val platformResourceString = uri.toPlatformString(true);
            iResource = ResourcesPlugin.getWorkspace().getRoot().getFile(
                new Path(platformResourceString))
            try {
                // First argument can be null to delete all markers.
                // But will that delete xtext markers too?
                iResource.deleteMarkers(IMarker.PROBLEM, true,
                    IResource.DEPTH_INFINITE);
            } catch (Exception e) {
                // Ignore, but print a warning.
                println("Warning: Deleting markers in the IDE failed: " + e)
            }
        }
    } 
    
    /**
     * Run a given command and record its output.
     * 
     * @param cmd the command to be executed
     * @param errStream a stream object to forward the commands error messages to
     * @param outStrram a stream object to forward the commands output messages to
     * @return the commands return code
     */
    protected def executeCommand(ProcessBuilder cmd, OutputStream errStream, OutputStream outStream) {
        println('''--- In directory: «cmd.directory.absolutePath»''')
        println('''--- Executing command: «cmd.command.join(" ")»''')

        var List<OutputStream> outStreams = newArrayList
        var List<OutputStream> errStreams = newArrayList
        outStreams.add(System.out)
        errStreams.add(System.err)
        if (outStream !== null) { outStreams.add(outStream) } 
        if (errStream !== null) { errStreams.add(errStream) }

        // Execute the command. Write output to the System output,
        // but also keep copies in outStream and errStream
        return cmd.runSubprocess(outStreams, errStreams)
    }

    /**
     * Run a given command and record its error messages.
     * 
     * @param cmd the command to be executed
     * @param errStream a stream object to forward the commands error messages to
     * @return the commands return code
     */
    protected def executeCommand(ProcessBuilder cmd) {
        return cmd.executeCommand(null, null)
    }
    
    /**
     * Run a given command.
     * 
     * @param cmd the command to be executed
     * @return the commands return code
     */
    protected def executeCommand(ProcessBuilder cmd, OutputStream errStream) {
        return cmd.executeCommand(errStream, null)
    }
    
    /**
     * Create a ProcessBuilder for a given command.
     * 
     * This method makes sure that the given command is executable,
     * It first tries to find the command with 'which cmake'. If that
     * fails, it tries again with bash. In case this fails again,
     * it returns null. Otherwise, a correctly constructed ProcessBuilder
     * object is returned. 
     * 
     * A bit more context:
     * If the command cannot be found directly, then a second attempt is made using a
     * Bash shell with the --login option, which sources the user's 
     * ~/.bash_profile, ~/.bash_login, or ~/.bashrc (whichever
     * is first found) before running the command. This helps to ensure that
     * the user's PATH variable is set according to their usual environment,
     * assuming that they use a bash shell.
     * 
     * More information: Unfortunately, at least on a Mac if you are running
     * within Eclipse, the PATH variable is extremely limited; supposedly, it
     * is given by the default provided in /etc/paths, but at least on my machine,
     * it does not even include directories in that file for some reason.
     * One way to add a directory like
     * /usr/local/bin to the path once-and-for-all is this:
     * 
     * sudo launchctl config user path /usr/bin:/bin:/usr/sbin:/sbin:/usr/local/bin
     * 
     * But asking users to do that is not ideal. Hence, we try a more hack-y
     * approach of just trying to execute using a bash shell.
     * Also note that while ProcessBuilder can configured to use custom
     * environment variables, these variables do not affect the command that is
     * to be executed but merely the environment in which the command executes.
     * 
     * @param cmd The command to be executed
     * @return A ProcessBuilder object if the command was found or null otherwise.
     */
    protected def createCommand(String cmd) {
        return createCommand(cmd, #[])
    }
    
    /**
     * Creates a ProcessBuilder for a given command and its arguments.
     * 
     * This method ensures that the given command is executable. It first tries 
     * to find the command with 'which <cmd>' (or 'where <cmd>' on Windows). If 
     * that fails, it tries again with bash. In case this fails again, this
     * method returns null. Otherwise, it returns correctly constructed 
     * ProcessBuilder object. 
     * 
     * @param cmd The command to be executed
     * @param args A list of arguments for the given command
     * @return A ProcessBuilder object if the command was found or null otherwise.
     */
    protected def createCommand(String cmd, List<String> args) {
        // Make sure the command is found in the PATH.
        print('''--- Looking for command «cmd» ... ''')
        // Use 'where' on Windows, 'which' on other systems
        val which = System.getProperty("os.name").startsWith("Windows") ? "where" : "which"
        val whichBuilder = new ProcessBuilder(#[which, cmd])
        val whichReturn = whichBuilder.start().waitFor()
        if (whichReturn == 0) {
            println("SUCCESS")
            val builder = new ProcessBuilder(#[cmd] + args)
            builder.directory(new File(directory))
            return builder
        }
        println("FAILED")
        // Try running with bash.
        // The --login option forces bash to look for and load the first of
        // ~/.bash_profile, ~/.bash_login, and ~/.bashrc that it finds.
        print('''--- Trying again with bash ... ''')
        val bashCommand = #["bash", "--login", "-c", '''which «cmd»''']
        val bashBuilder = new ProcessBuilder(bashCommand)
        val bashOut = new ByteArrayOutputStream()
        val bashReturn = bashBuilder.runSubprocess(#[bashOut], #[])
        if (bashReturn == 0) {
            println("SUCCESS")
            // extract the full command from the output of which
            val newCmd = bashOut.toString().trim()
            // use that command to build the process
            val builder = new ProcessBuilder(#[newCmd] + args)
            builder.directory(new File(directory))
            return builder
        }
        println("FAILED")
        reportError("The command " + cmd + " could not be found.\n" +
                    "Make sure that your PATH variable includes the directory where " + cmd + " is installed.\n" +
                    "You can set PATH in ~/.bash_profile on Linux or Mac.")
        return null as ProcessBuilder
    }
    
    /**
     * Return the target.
     */
    def findTarget(Resource resource) {
        var target = null as Target
        for (t : resource.allContents.toIterable.filter(Target)) {
            if (target !== null) {
                throw new RuntimeException("There is more than one target!")
            }
            target = t
        }
        if (target === null) {
            throw new RuntimeException("No target found!")
        }
        target
    }

    /**
     * Generate code for the body of a reaction that handles input from the network
     * that is handled by the specified action. This base class throws an exception.
     * @param action The action that has been created to handle incoming messages.
     * @param sendingPort The output port providing the data to send.
     * @param receivingPort The ID of the destination port.
     * @param receivingPortID The ID of the destination port.
     * @param sendingFed The sending federate.
     * @param receivingFed The destination federate.
     * @param type The type.
     * @throws UnsupportedOperationException If the target does not support this operation.
     */
    def String generateNetworkReceiverBody(
        Action action,
        VarRef sendingPort,
        VarRef receivingPort,
        int receivingPortID, 
        FederateInstance sendingFed,
        FederateInstance receivingFed,
        InferredType type
    ) {
        throw new UnsupportedOperationException("This target does not support direct connections between federates.")
    }
    
    /**
     * Generate code for the body of a reaction that handles an output
     * that is to be sent over the network. This base class throws an exception.
     * @param sendingPort The output port providing the data to send.
     * @param receivingPort The ID of the destination port.
     * @param receivingPortID The ID of the destination port.
     * @param sendingFed The sending federate.
     * @param receivingFed The destination federate.
     * @param type The type.
     * @param isPhysical Indicates whether the connection is physical or not
     * @param delay The delay value imposed on the connection using after
     * @throws UnsupportedOperationException If the target does not support this operation.
     */
    def String generateNetworkSenderBody(
        VarRef sendingPort,
        VarRef receivingPort,
        int receivingPortID, 
        FederateInstance sendingFed,
        FederateInstance receivingFed,
        InferredType type,
        boolean isPhysical,
        Delay delay
    ) {
        throw new UnsupportedOperationException("This target does not support direct connections between federates.")
    }
    
    /**
     * Generate any preamble code that appears in the code generated
     * file before anything else.
     */
    protected def void generatePreamble() {
        prComment("Code generated by the Lingua Franca compiler from file:")
        prComment(sourceFile)
        val models = new LinkedHashSet<Model>
        
        for (r : this.reactors ?: emptyList) {
            // The following assumes all reactors have a container.
            // This means that generated reactors **have** to be
            // added to a resource; not doing so will result in a NPE.
            models.add(r.toDefinition.eContainer as Model)
        }
        // Add the main reactor if it is defined
        if (this.mainDef !== null) {
            models.add(this.mainDef.reactorClass.toDefinition.eContainer as Model)
        }
        for (m : models) {
            for (p : m.preambles) {
                pr(p.code.toText)
            }
        }
    }

    /**
     * Get the code produced so far.
     * @return The code produced so far as a String.
     */
    protected def getCode() {
        code.toString()
    }

    /**
     * Increase the indentation of the output code produced.
     */
    protected def indent() {
        indent(code)
    }

    /**
     * Increase the indentation of the output code produced
     * on the specified builder.
     * @param The builder to indent.
     */
    protected def indent(StringBuilder builder) {
        var prefix = indentation.get(builder)
        if (prefix === null) {
            prefix = ""
        }
        val buffer = new StringBuffer(prefix)
        for (var i = 0; i < 4; i++) {
            buffer.append(' ');
        }
        indentation.put(builder, buffer.toString)
    }

    /**
     * Append the specified text plus a final newline to the current
     * code buffer.
     * @param format A format string to be used by String.format or
     * the text to append if no further arguments are given.
     * @param args Additional arguments to pass to the formatter.
     */
    protected def pr(String format, Object... args) {
        pr(code,
            if (args !== null && args.length > 0) String.format(format,
                args) else format)
    }

    /**
     * Append the specified text plus a final newline to the specified
     * code buffer.
     * @param builder The code buffer.
     * @param text The text to append.
     */
    protected def pr(StringBuilder builder, Object text) {
        // Handle multi-line text.
        var string = text.toString
        var indent = indentation.get(builder)
        if (indent === null) {
            indent = ""
        }
        if (string.contains("\n")) {
            // Replace all tabs with four spaces.
            string = string.replaceAll("\t", "    ")
            // Use two passes, first to find the minimum leading white space
            // in each line of the source text.
            var split = string.split("\n")
            var offset = Integer.MAX_VALUE
            var firstLine = true
            for (line : split) {
                // Skip the first line, which has white space stripped.
                if (firstLine) {
                    firstLine = false
                } else {
                    var numLeadingSpaces = line.indexOf(line.trim());
                    if (numLeadingSpaces < offset) {
                        offset = numLeadingSpaces
                    }
                }
            }
            // Now make a pass for each line, replacing the offset leading
            // spaces with the current indentation.
            firstLine = true
            for (line : split) {
                builder.append(indent)
                // Do not trim the first line
                if (firstLine) {
                    builder.append(line)
                    firstLine = false
                } else {
                    builder.append(line.substring(offset))
                }
                builder.append("\n")
            }
        } else {
            builder.append(indent)
            builder.append(text)
            builder.append("\n")
        }
    }

    /**
     * Prints an indented block of text with the given begin and end markers,
     * but only if the actions print any text at all.
     * This is helpful to avoid the production of empty blocks.
     * @param begin The prologue of the block.
     * @param end The epilogue of the block.
     * @param actions Actions that print the interior of the block. 
     */
    protected def prBlock(String begin, String end, Runnable... actions) {
        val i = code.length
        indent()
        for (action : actions) {
            action.run()
        }
        unindent()
        if (i < code.length) {
            val inserted = code.substring(i, code.length)
            code.delete(i, code.length)
            pr(begin)
            code.append(inserted)
            pr(end)
        }
    }

    /**
     * Leave a marker in the generated code that indicates the original line
     * number in the LF source.
     * @param eObject The node.
     */
    protected def prSourceLineNumber(EObject eObject) {
        if (eObject instanceof Code) {
            pr(code, '''// «NodeModelUtils.getNode(eObject).startLine +1»''')
        } else {
            pr(code, '''// «NodeModelUtils.getNode(eObject).startLine»''')
        }
    }

    /**
     * Print a comment to the generated file.
     * Particular targets will need to override this if comments
     * start with something other than '//'.
     * @param comment The comment.
     */
    protected def prComment(String comment) {
        pr(code, '// ' + comment);
    }

    /**
     * Parsed error message from a compiler is returned here.
     */
    protected static class ErrorFileAndLine {
        public var filepath = null as String
        public var line = "1"
        public var character = "0"
        public var message = ""
        public var isError = true // false for a warning.
    }
    
    /**
     * Given a line of text from the output of a compiler, return
     * an instance of ErrorFileAndLine if the line is recognized as
     * the first line of an error message. Otherwise, return null.
     * This base class simply returns null.
     * @param line A line of output from a compiler or other external
     * tool that might generate errors.
     * @return If the line is recognized as the start of an error message,
     * then return a class containing the path to the file on which the
     * error occurred (or null if there is none), the line number (or the
     * string "1" if there is none), the character position (or the string
     * "0" if there is none), and the message (or an empty string if there
     * is none).
     */
    protected def parseCommandOutput(String line) {
        return null as ErrorFileAndLine
    }

    /**
     * Parse the specified string for command errors that can be reported
     * using marks in the Eclipse IDE. In this class, we attempt to parse
     * the messages to look for file and line information, thereby generating
     * marks on the appropriate lines.
     * @param stderr The output on standard error of executing a command.
     */
    protected def reportCommandErrors(String stderr) {
        // First, split the message into lines.
        val lines = stderr.split("\\r?\\n")
        var message = new StringBuilder()
        var lineNumber = null as Integer
        var resource = iResource  // Default resource.
        var severity = IMarker.SEVERITY_ERROR
        for (line: lines) {
            val parsed = parseCommandOutput(line)
            if (parsed !== null) {
                // Found a new line number designator.
                // If there is a previously accumulated message, report it.
                if (message.length > 0) {
                    report(message.toString(), severity, lineNumber, resource)
                    if (iResource != resource) {
                        // Report an error also in the top-level resource.
                        // FIXME: It should be possible to descend through the import
                        // statements to find which one matches and mark all the
                        // import statements down the chain. But what a pain!
                        report("Error in imported file: " + resource.fullPath, IMarker.SEVERITY_ERROR,
                            null, iResource
                        )
                    }
                }
                if (parsed.isError) {
                    severity = IMarker.SEVERITY_ERROR
                } else {
                    severity = IMarker.SEVERITY_WARNING
                }
                
                // Start accumulating a new message.
                message = new StringBuilder()
                // Append the message on the line number designator line.
                message.append(parsed.message)
                
                // Set the new line number.
                try {
                    lineNumber = Integer.decode(parsed.line)
                } catch (Exception ex) {
                    // Set the line number unknown.
                    lineNumber = null
                }
                // FIXME: Ignoring the position within the line.
                
                // Determine the resource within which the error occurred.
                val workspaceRoot = ResourcesPlugin.getWorkspace().getRoot()
                // Sadly, Eclipse defines an interface called "URI" that conflicts with the
                // Java one, so we have to give the full class name here.
                val uri = new java.net.URI(parsed.filepath)
                val files = workspaceRoot.findFilesForLocationURI(uri)
                // No idea why there might be more than one file matching the URI,
                // but Eclipse seems to think there might be. We will just use the
                // first one. If there is no such file, then reset the line to
                // unknown and keep the resource as before.
                if (files === null || files.length === 0 || files.get(0) === null) {
                    lineNumber = null
                } else if (files.get(0) != resource) {
                    // The resource has changed, which means that the error
                    // occurred in imported code.
                    resource = files.get(0)
                }
            } else {
                // No line designator.
                if (message.length > 0) {
                    message.append("\n")
                } else {
                    if (line.toLowerCase.contains('warning:')) {
                        severity = IMarker.SEVERITY_WARNING
                    }
                }
                message.append(line)
            }
        }
        if (message.length > 0) {
            report(message.toString, severity, lineNumber, resource)
            if (iResource != resource) {
                // Report an error also in the top-level resource.
                // FIXME: It should be possible to descend through the import
                // statements to find which one matches and mark all the
                // import statements down the chain. But what a pain!
                report("Error in imported file: " + resource.fullPath, IMarker.SEVERITY_ERROR,
                    null, iResource
                )
            }
        }
    }

    /**
     * Given the right-hand side of a target property, return a list with all
     * the files that the property lists.
     * 
     * Arrays are traversed, so files are collected recursively. If elements
     * are found that do not denote files, warnings are reported.
     * @param value The right-hand side of a target property.
     */
    def List<String> collectFiles(Element value) {
        val files = newLinkedList
        var filename = ""
        if (value.array !== null) {
            for (element : value.array.elements) {
                files.addAll(element.collectFiles)
            }
            return files
        } else if (value.literal !== null) {
            filename = value.literal.withoutQuotes
            files.add(filename)
        } else if (value.id !== "") {
            filename = value.id
            files.add(filename)
        } else {
            this.
                reportWarning(
                    value, '''Expected a string, path, or array but found something else.''')
        }
        // Make sure the file exists and issue a warning if not.
        val file = filename.findFile
        if (file === null) {
            // See if it can be found as a resource.
            val stream = this.class.getResourceAsStream(filename)
            if (stream === null) {
                // Warn that file hasn't been found.
                this.reportWarning(value, 
                    '''Could not find «filename». Consider setting LF_CLASSPATH environment variable.''')
            } else {
                // Sadly, even with this not null, the file may not exist.
                try {
                    stream.read()
                } catch (IOException ex) {
                    // Warn that file hasn't been found.
                    this.
                        reportWarning(
                            value, '''Could not find «filename». Consider setting LF_CLASSPATH environment variable.''')
                }
                stream.close()
            }
        }
        return files
    }

    /**
     * Search for a given file name in the current directory.
     * If not found, search in directories in LF_CLASSPATH.
     * If not found there, search relative to the CLASSPATH.
     * The first file found will be returned.
     * 
     * @param fileName The file name or relative path + file name
     * in plain string format
     * @return A Java file or null if not found
     */
     def File findFile(String fileName) {

        var File foundFile;

        // Check in local directory
        foundFile = new File(this.directory + '/' + fileName);
        if (foundFile.exists && foundFile.isFile) {
            return foundFile;
        }

        // Check in LF_CLASSPATH
        // Load all the resources in LF_CLASSPATH if it is set.
        this.classpathLF = System.getenv("LF_CLASSPATH");
        if (this.classpathLF !== null) {
            var String[] paths = this.classpathLF.split(
                System.getProperty("path.separator"));
            for (String path : paths) {
                foundFile = new File(path + '/' + fileName);
                if (foundFile.exists && foundFile.isFile) {
                    return foundFile;
                }
            }
        }
        // Not found.
        return null;
    }

    /**
     *  Lookup a file in the classpath and copy its contents to a destination path 
     *  in the filesystem.
     * 
     *  This also creates new directories for any directories on the destination
     *  path that do not yet exist.
     * 
     *  @param source The source file as a path relative to the classpath.
     *  @param destination The file system path that the source file is copied to.
     */
    protected def copyFileFromClassPath(String source, String destination) {
        val sourceStream = this.class.getResourceAsStream(source)

        if (sourceStream === null) {
            throw new IOException("A required target resource could not be found: " + source + "\n"
                + "Perhaps a git submodule is missing or not up to date.\n"
                + "See https://github.com/icyphy/lingua-franca/wiki/downloading-and-building#clone-the-lingua-franca-repository.\n"
                + "Also try to refresh and clean the project explorer if working from eclipse.")
        }

        // Copy the file.
        try {
            // Make sure the directory exists.
            val destFile = new File(destination);
            destFile.getParentFile().mkdirs();

            Files.copy(sourceStream, Paths.get(destination), StandardCopyOption.REPLACE_EXISTING);
        } catch (IOException ex) {
             throw new IOException("A required target resource could not be copied: " + source + "\n"
                + "Perhaps a git submodule is missing or not up to date.\n"
                + "See https://github.com/icyphy/lingua-franca/wiki/downloading-and-building#clone-the-lingua-franca-repository.", ex)
        } finally {
            sourceStream.close()
        }
    }
    
    /**
     * Copy a list of files from a given source directory to a given destination directory.
     * @param srcDir The directory to copy files from.
     * @param dstDir The directory to copy files to.
     * @param files The files to copy.
     */
    protected def copyFilesFromClassPath(String srcDir, String dstDir, List<String> files) {
        for (file : files) {
            copyFileFromClassPath(srcDir + File.separator + file, dstDir + File.separator + file)
        }
    }
    
    /** If the mode is INTEGRATED (the code generator is running in an
     *  an Eclipse IDE), then refresh the project. This will ensure that
     *  any generated files become visible in the project.
     */
    protected def refreshProject() {
        if (mode == Mode.INTEGRATED) {
            // Find name of current project
            val id = "((:?[a-z]|[A-Z]|_\\w)*)";
            var pattern = if (File.separator.equals("/")) { // Linux/Mac file separator
                Pattern.compile(
                "platform:" + File.separator + "resource" + File.separator +
                    id + File.separator);
            } else { // Windows file separator
                Pattern.compile(
                "platform:" + File.separator + File.separator + "resource" + File.separator + File.separator +
                id + File.separator + File.separator );
            }
            val matcher = pattern.matcher(code);
            var projName = ""
            if (matcher.find()) {
                projName = matcher.group(1)
            }
            try {
                val members = ResourcesPlugin.getWorkspace().root.members
                for (member : members) {
                    // Refresh current project, or simply entire workspace if project name was not found
                    if (projName == "" ||
                        projName.equals(
                            member.fullPath.toString.substring(1))) {
                        member.refreshLocal(IResource.DEPTH_INFINITE, null)
                        println("Refreshed " + member.fullPath.toString)
                    }
                }
            } catch (IllegalStateException e) {
                println("Unable to refresh workspace: " + e)
            }
        }
    }

    /** Report a warning or error on the specified line of the specified resource.
     *  The caller should not throw an exception so execution can continue.
     *  This will print the error message to stderr.
     *  If running in INTEGRATED mode (within the Eclipse IDE), then this also
     *  adds a marker to the editor.
     *  @param message The error message.
     *  @param severity One of IMarker.SEVERITY_ERROR or IMarker.SEVERITY_WARNING
     *  @param line The line number or null if it is not known.
     *  @param object The Ecore object, or null if it is not known.
     *  @param resource The resource, or null if it is not known.
     */
    protected def report(String message, int severity, Integer line, EObject object, IResource resource) {        
        if (severity === IMarker.SEVERITY_ERROR) {
            generatorErrorsOccurred = true;
        }
        val header = (severity === IMarker.SEVERITY_ERROR)? "ERROR: " : "WARNING: "
        val lineAsString = (line === null)? "" : "Line " + line
        var fullPath = resource?.fullPath?.toString
        if (fullPath === null) {
            fullPath = object?.eResource?.toPath
        }
        if (fullPath === null) {
            if (line === null) {
                fullPath = ""
            } else {
                fullPath = "path unknown"
            }
        }
        val toPrint = header + fullPath + " " + lineAsString + "\n" + message
        System.err.println(toPrint)
        
        // If running in INTEGRATED mode, create a marker in the IDE for the error.
        // See: https://help.eclipse.org/2020-03/index.jsp?topic=%2Forg.eclipse.platform.doc.isv%2Fguide%2FresAdv_markers.htm
        if (mode === Mode.INTEGRATED) {
            var myResource = resource
            if (myResource === null && object !== null) {
                // Attempt to identify the IResource from the object.
                val eResource = object.eResource
                if (eResource !== null) {
                    val uri = new java.net.URI("file:/" + eResource.toPath)
                    val workspaceRoot = ResourcesPlugin.getWorkspace().getRoot()
                    val files = workspaceRoot.findFilesForLocationURI(uri)
                    if (files !== null && files.length > 0 && files.get(0) !== null) {
                        myResource = files.get(0)
                    }
                }
            }
            // If the resource is still null, use the resource associated with
            // the top-level file.
            if (myResource === null) {
                myResource = iResource
            }
            if (myResource !== null) {
                val marker = myResource.createMarker(IMarker.PROBLEM)
                marker.setAttribute(IMarker.MESSAGE, toPrint);
                if (line !== null) {
                    marker.setAttribute(IMarker.LINE_NUMBER, line);
                } else {
                    marker.setAttribute(IMarker.LINE_NUMBER, 1);
                }
                // Human-readable line number information.
                marker.setAttribute(IMarker.LOCATION, lineAsString);
                // Mark as an error or warning.
                marker.setAttribute(IMarker.SEVERITY, severity);
                marker.setAttribute(IMarker.PRIORITY, IMarker.PRIORITY_HIGH);
        
                marker.setAttribute(IMarker.USER_EDITABLE, false);
        
                // NOTE: It might be useful to set a start and end.
                // marker.setAttribute(IMarker.CHAR_START, 0);
                // marker.setAttribute(IMarker.CHAR_END, 5);
            }
        }
        
        // Return a string that can be inserted into the generated code.
        if (severity === IMarker.SEVERITY_ERROR) {
            return "[[ERROR: " + message + "]]"
        }
        return ""
    }
    
    /** Report a warning or error on the specified parse tree object in the
     *  current resource.
     *  The caller should not throw an exception so execution can continue.
     *  If running in INTEGRATED mode (within the Eclipse IDE), then this also
     *  adds a marker to the editor.
     *  @param message The error message.
     *  @param severity One of IMarker.SEVERITY_ERROR or IMarker.SEVERITY_WARNING
     *  @param object The parse tree object or null if not known.
     */
    protected def report(String message, int severity, EObject object) {        
        var line = null as Integer
        if (object !== null) {
            val node = NodeModelUtils.getNode(object)
            if (node !== null) {
                line = node.getStartLine
            }
        }
        return report(message, severity, line, object, null)
    }

    /** Report a warning or error on the specified parse tree object in the
     *  current resource.
     *  The caller should not throw an exception so execution can continue.
     *  If running in INTEGRATED mode (within the Eclipse IDE), then this also
     *  adds a marker to the editor.
     *  @param message The error message.
     *  @param severity One of IMarker.SEVERITY_ERROR or IMarker.SEVERITY_WARNING
     *  @param resource The resource.
     */
    protected def report(String message, int severity, Integer line, IResource resource) {        
        return report(message, severity, line, null, resource)
    }

    /** Report an error.
     *  @param message The error message.
     */
    protected def reportError(String message) {
        return report(message, IMarker.SEVERITY_ERROR, null)
    }

    /** Report an error on the specified parse tree object.
     *  @param object The parse tree object.
     *  @param message The error message.
     */
    protected def reportError(EObject object, String message) {
        return report(message, IMarker.SEVERITY_ERROR, object)
    }

    /** Report a warning on the specified parse tree object.
     *  @param object The parse tree object.
     *  @param message The error message.
     */
    protected def reportWarning(EObject object, String message) {
        return report(message, IMarker.SEVERITY_WARNING, object)
    }

    /** Reduce the indentation by one level for generated code
     *  in the default code buffer.
     */
    protected def unindent() {
        unindent(code)
    }

    /** Reduce the indentation by one level for generated code
     *  in the specified code buffer.
     */
    protected def unindent(StringBuilder builder) {
        var indent = indentation.get(builder)
        if (indent !== null) {
            val end = indent.length - 4;
            if (end < 0) {
                indent = ""
            } else {
                indent = indent.substring(0, end)
            }
            indentation.put(builder, indent)
        }
    }

    /**
     * Create a list of default parameter initializers in target code.
     * 
     * @param param The parameter to create initializers for
     * @return A list of initializers in target code
     */
    protected def getInitializerList(Parameter param) {
        var list = new LinkedList<String>();

        for (i : param?.init) {
            if (param.isOfTimeType) {
                list.add(i.targetTime)
            } else {
                list.add(i.targetValue)
            }
        }
        return list
    }
    
    /**
     * Create a list of state initializers in target code.
     * 
     * @param state The state variable to create initializers for
     * @return A list of initializers in target code
     */
    protected def List<String> getInitializerList(StateVar state) {
        if (!state.isInitialized) {
            return null
        }

        var list = new LinkedList<String>();

        for (i : state?.init) {
            if (i.parameter !== null) {
                list.add(i.parameter.targetReference)
            } else if (state.isOfTimeType) {
                list.add(i.targetTime)
            } else {
                list.add(i.targetValue)
            }
        }
        return list
    }
    
    /**
     * Create a list of parameter initializers in target code in the context
     * of an reactor instantiation.
     * 
     * This respects the parameter assignments given in the reactor
     * instantiation and falls back to the reactors default initializers
     * if no value is assigned to it. 
     * 
     * @param param The parameter to create initializers for
     * @return A list of initializers in target code
     */
    protected def getInitializerList(Parameter param, Instantiation i) {
        if (i === null || param === null) {
            return null
        }
        
        val assignments = i.parameters.filter[p | p.lhs === param]
        
        if (assignments.size == 0) {
            // the parameter was not overwritten in the instantiation
            return param.initializerList
        } else {
            // the parameter was overwritten in the instantiation
            var list = new LinkedList<String>();
            for (init : assignments.get(0)?.rhs) {
                if (param.isOfTimeType) {
                    list.add(init.targetTime)
                } else {
                    list.add(init.targetValue)
                }
            }
            return list
        }
    }

    /**
     * Generate target code for a parameter reference.
     * 
     * @param param The parameter to generate code for
     * @return Parameter reference in target code
     */
    protected def String getTargetReference(Parameter param) {
        return param.name
    }
    
    //// Utility functions supporting multiports.
        
    /**
     * If the argument is a multiport, return a list of strings
     * describing the width of the port, and otherwise, return null.
     * If the list is empty, then the width is variable (specified
     * as '[]'). Otherwise, it is a list of integers and/or parameter
     * references obtained by getTargetReference().
     * @param variable The port.
     * @return The width specification for a multiport or null if it is
     *  not a multiport.
     */
    protected def List<String> multiportWidthSpec(Variable variable) {
        var result = null as LinkedList<String>
        if (variable instanceof Port) {
            if (variable.widthSpec !== null) {
                result = new LinkedList<String>()
                if (!variable.widthSpec.ofVariableLength) {
                    for (term : variable.widthSpec.terms) {
                        if (term.parameter !== null) {
                            result.add(getTargetReference(term.parameter))
                        } else {
                            result.add('' + term.width)
                        }
                    }
                }
            }
        }
        return result
    }
            
    /**
     * If the argument is a multiport, then return a string that
     * gives the width as an expression, and otherwise, return null.
     * The string will be empty if the width is variable (specified
     * as '[]'). Otherwise, if is a single term or a sum of terms
     * (separated by '+'), where each term is either an integer
     * or a parameter reference in the target language.
     */
    protected def String multiportWidthExpression(Variable variable) {
        val spec = multiportWidthSpec(variable)
        if (spec !== null) {
            return spec.join(' + ')
        }
        return null
    }
    
    /**
     * Return true if the specified port is a multiport.
     * @param port The port.
     * @return True if the port is a multiport.
     */
    protected def boolean isMultiport(Port port) {
        port.widthSpec !== null
    }
    
    ////////////////////////////////////////////////////
    //// Private functions
    
    /**
     * Get textual representation of a time in the target language.
     * This is a separate function from 
     * getTargetTime to avoid producing invalid RTI
     * code for targets that override timeInTargetLanguage
     * to return a C-incompatible time type.
     *
     * @param v A time AST node
     * @return An RTI-compatible (ie. C target) time string
     */
    protected def getRTITime(Delay d) {  
        var TimeValue time 
        if (d.parameter !== null) {
            return d.toText
        }
        
        time = new TimeValue(d.interval, d.unit)
        
        if (time.unit != TimeUnit.NONE) {
            return time.unit.name() + '(' + time.time + ')'
        } else {
            return time.time.toString()
        }
    }
    
    /** Analyze the resource (the .lf file) that is being parsed
     *  to determine whether code is being mapped to single or to
     *  multiple target machines. If it is being mapped to multiple
     *  machines, then set the 'federates' list, the 'federateIDs'
     *  map, and the 'federationRTIHost' and 'federationRTIPort'
     *  variables.
     * 
     *  In addition, analyze the connections between federates.
     *  Ensure that every cycle has a non-zero delay (microstep
     *  delays will not be sufficient). Construct the dependency
     *  graph between federates. And replace connections between
     *  federates with a pair of reactions, one triggered by
     *  the sender's output port, and the other triggered by
     *  an action.
     * 
     *  This class is target independent, so the target code
     *  generator still has quite a bit of work to do.
     *  It needs to provide the body of the sending and
     *  receiving reactions. It also needs to provide the
     *  runtime infrastructure that uses the dependency
     *  information between federates. See the C target
     *  for a reference implementation.
     */
    private def analyzeFederates(Resource resource) {
        // Next, if there actually are federates, analyze the topology
        // interconnecting them and replace the connections between them
        // with an action and two reactions.
        val mainDefn = this.mainDef?.reactorClass.toDefinition
        
        if (this.mainDef === null || !mainDefn.isFederated) {
            // Ensure federates is never empty.
            var federateInstance = new FederateInstance(null, 0, this)
            federates.add(federateInstance)
            federateByName.put("", federateInstance)
            federateByID.put(0, federateInstance)
        } else {
            // The Lingua Franca program is federated
            isFederated = true            
            if (mainDefn.host !== null) {
                // Get the host information, if specified.
                // If not specified, this defaults to 'localhost'
                if (mainDefn.host.addr !== null) {
                    federationRTIProperties.put('host', mainDefn.host.addr)                
                }
                // Get the port information, if specified.
                // If not specified, this defaults to 14045
                if (mainDefn.host.port !== 0) {
                    federationRTIProperties.put('port', mainDefn.host.port)                
                }
                // Get the user information, if specified.
                if (mainDefn.host.user !== null) {
                    federationRTIProperties.put('user', mainDefn.host.user)                
                }
                // Get the directory information, if specified.
                /* FIXME
                if (mainDef.reactorClass.host.dir !== null) {
                    federationRTIProperties.put('dir', mainDef.reactorClass.host.dir)                
                }
                */
            }
            
            // Create a FederateInstance for each top-level reactor.
            for (instantiation : mainDefn.allInstantiations) {
                // Assign an integer ID to the federate.
                var federateID = federates.length
                // Add the federate name to the list of names.
                var federateInstance = new FederateInstance(instantiation, federateID, this)
                federates.add(federateInstance)
                federateByName.put(instantiation.name, federateInstance)
                federateByID.put(federateID, federateInstance)
                
                if (instantiation.host !== null) {
                    federateInstance.host = instantiation.host.addr
                    // The following could be 0.
                    federateInstance.port = instantiation.host.port
                    // The following could be null.
                    federateInstance.user = instantiation.host.user
                    /* FIXME
                    federateInstance.dir = instantiation.host.dir
                    */
                }

                if (federateByReactor === null) {
                    federateByReactor = new LinkedHashMap<String, FederateInstance>()
                }
                for (reactorName : federateInstance.containedReactorNames) {
                    federateByReactor.put(reactorName, federateInstance)
                }
            }
            
            // In a federated execution, we need keepalive to be true,
            // otherwise a federate could exit simply because it hasn't received
            // any messages.
            if (federates.size > 1) {
                targetKeepalive = true
            }
            
            // Analyze the connection topology of federates.
            // First, find all the connections between federates.
            // Those that are labeled "physical" create no dependency.
            // Otherwise, there is a dependency. This may have a delay
            // which corresponds to the "lookahead" of HLA.
            // FIXME: If there is no delay, we may have to transmit
            // the microstep, not just the timestamp.
            // FIXME: Now that each top-level reactor is a federate,
            // this is redundant with the connectivity information in
            // ReactorInstanace.
            
            // For each connection between federates, replace it in the
            // AST with an action (which inherits the delay) and two reactions.
            // The action will be physical for physical connections and logical
            // for logical connections.
            var connectionsToRemove = new LinkedList<Connection>()
            for (connection : mainDefn.connections) {
                // FIXME: Connections between federates do not support parallel connections.
                if (connection.leftPorts.length !== 1 || connection.rightPorts.length !== 1) {
                    val message = "FIXME: Parallel connections between federates are not supported yet."
                    reportError(connection, message)
                }
                var leftFederate = federateByReactor.get(connection.leftPorts.get(0).container.name)
                var rightFederate = federateByReactor.get(connection.rightPorts.get(0).container.name)
                if (leftFederate !== rightFederate) {
                    // Connection spans federates.
                    // First, update the dependencies in the FederateInstances.
                    // Exclude physical connections because these do not create real dependencies.
                    if (leftFederate !== rightFederate && !connection.physical && (!targetCoordination.equals("decentralized"))) {
                        var dependsOn = rightFederate.dependsOn.get(leftFederate)
                        if (dependsOn === null) {
                            dependsOn = new LinkedHashSet<Delay>()
                            rightFederate.dependsOn.put(leftFederate, dependsOn)
                        }
                        if (connection.delay !== null) {
                            dependsOn.add(connection.delay)
                        }
                        var sendsTo = leftFederate.sendsTo.get(rightFederate)
                        if (sendsTo === null) {
                            sendsTo = new LinkedHashSet<Delay>()
                            leftFederate.sendsTo.put(rightFederate, sendsTo)
                        }
                        if (connection.delay !== null) {
                            sendsTo.add(connection.delay)
                        }
                        // Check for causality loops between federates.
                        // FIXME: This does not detect cycles involving more than one federate.
                        var reverseDependency = leftFederate.dependsOn.get(rightFederate)
                        if (reverseDependency !== null) {
                            // Check that at least one direction has a delay.
                            if (reverseDependency.size === 0 && dependsOn.size === 0) {
                                // Found a causality loop.
                                val message = "Causality loop found between federates " + leftFederate.name + " and " +
                                    rightFederate.name
                                reportError(connection, message)
                                // This is a fatal error, so throw an exception.
                                throw new Exception(message)
                            }
                        }
                    }

                    // Next, replace the connection in the AST with an action
                    // (which inherits the delay) and two reactions.
                    // The action will be physical if the connection physical and
                    // otherwise will be logical.
                    connection.makeCommunication(leftFederate, rightFederate, this)

                    // To avoid concurrent modification exception, collect a list
                    // of connections to remove.
                    connectionsToRemove.add(connection)
                }
            }
            for (connection : connectionsToRemove) {
                // Remove the original connection for the parent.
                mainDefn.connections.remove(connection)
            }
        }
    }
    
    
    /**
     * Create a string representing the absolute file path of a resource.
     */
    protected def toPath(Resource resource) {
        return resource.getURI.toPath
    }

    /**
     * Create a string representing the absolute file path of a URI.
     */
    protected def toPath(URI uri) {
        if (uri.isPlatform) {
            val file = ResourcesPlugin.workspace.root.getFile(
                new Path(uri.toPlatformString(true)))
            return file.rawLocation.toFile.absolutePath
        } else if (uri.isFile) {
        	val file = new File(uri.toFileString)
            return file.absolutePath
        } else {
            throw new IOException("Unrecognized file protocol in URI " +
                uri.toString)
        }
    }

    /**
     * Create a string representing the absolute file path of a file relative to a file system access object.
     */
    protected def getAbsolutePath(IFileSystemAccess2 fsa, String file) {
        return fsa.getURI(file).toPath
    }
    
    /**
     * Extract the name of a file from a path represented as a string.
     * If the file ends with '.lf', the extension is removed.
     */
    protected def getFilename(String path) {
        var File f = new File(path)
        var name = f.getName()
        if (name.endsWith('.lf')) {
            name = name.substring(0, name.length - 3)
        }
        return name
    }
    
    /**
     * Extract the directory from a path represented as a string.
     */
    protected def getDirectory(String path) {
        var File f = new File(path)
        f.getParent()
    }
    
    /**
     * Analyze the resource (the .lf file) that is being parsed
     * to generate code to set the following variables:
     * directory, filename, mode, sourceFile.
     */
    private def analyzeResource(Resource resource) {
        sourceFile = resource.toPath;
        windowsSourceFile = sourceFile.replace("\\","\\\\");
        
        // Strip the filename of the extension.
        var File f = new File(sourceFile);
        filename = f.getName();
        directory = f.getParent();
       
        if (filename.endsWith('.lf')) {
            filename = filename.substring(0, filename.length - 3)
        }

        if (resource.URI.isPlatform) {
            mode = Mode.INTEGRATED
        } else if (resource.URI.isFile) {
            mode = Mode.STANDALONE
        } else {
            System.err.println(
                "ERROR: Source file protocol is not recognized: " +
                    resource.URI);
        }

        println('******** filename: ' + filename)
        println('******** sourceFile: ' + sourceFile)
        println('******** directory: ' + directory)
        println('******** mode: ' + mode)
    }

    /**
     * Execute a process while forwarding output and error streams.
     *
     * Executing a process directly with `processBuiler.start()` could
     * lead to a deadlock as the subprocess blocks when output or error
     * buffers are full. This method ensures that output and error messages
     * are continuously read and forwards them to the given streams.
     *
     * @param processBuilder The process to be executed.
     * @param outStream The stream to forward the process' output to.
     * @param errStream The stream to forward the process' error messages to.
     * @author{Christian Menard <christian.menard@tu-dresden.de}
     */
    private def runSubprocess(ProcessBuilder processBuilder,
                              List<OutputStream> outStream,
                              List<OutputStream> errStream) {
        val process = processBuilder.start()

        var outThread = new Thread([|
                var buffer = newByteArrayOfSize(64)
                var len = process.getInputStream().read(buffer)
                while(len != -1) {
                    for (os : outStream) {
                        os.write(buffer, 0, len)
                    }
                    len = process.getInputStream().read(buffer)
                }
            ])
        outThread.start()

        var errThread = new Thread([|
                var buffer = newByteArrayOfSize(64)
                var len = process.getErrorStream().read(buffer)
                while(len != -1) {
                    for (es : errStream) {
                        es.write(buffer, 0, len)
                    }
                    len = process.getErrorStream().read(buffer)
                }
            ])
        errThread.start()

        val returnCode = process.waitFor()
        outThread.join()
        errThread.join()

        return returnCode
    }
    
    /**
     * Return true if the target supports generics (i.e., parametric
     * polymorphism), false otherwise.
     */
    abstract def boolean supportsGenerics()
    
    abstract def String getTargetTimeType()

    abstract def String getTargetTagType()

    abstract def String getTargetTagIntervalType()

    abstract def String getTargetUndefinedType()
    
    abstract def String getTargetFixedSizeListType(String baseType, Integer size)

    abstract def String getTargetVariableSizeListType(String baseType);
    
    /**
     * Return the Targets enum for the current target
     */
    def Targets getTarget() {}
    
    /**
     * Return a string representing the specified type in the target language.
     * @param type The type.
     */ 
    def String getTargetType(InferredType type) {
        if (type.isUndefined) {
            return targetUndefinedType
        } else if (type.isTime) {
            if (type.isFixedSizeList) {
                return targetTimeType.getTargetFixedSizeListType(type.listSize)
            } else if (type.isVariableSizeList) {
                return targetTimeType.targetVariableSizeListType
            } else {
                return targetTimeType
            }
        } else if (type.isFixedSizeList) {
            return type.baseType.getTargetFixedSizeListType(type.listSize)
        } else if (type.isVariableSizeList) {
            return type.baseType.targetVariableSizeListType
        }
        return type.toText
    }
    
    protected def getTargetType(Parameter p) {
        return p.inferredType.targetType
    }
    
    protected def getTargetType(StateVar s) {
        return s.inferredType.targetType
    }
    
    protected def getTargetType(Action a) {
        return a.inferredType.targetType
    }
    
    protected def getTargetType(Port p) {
        return p.inferredType.targetType
    }
    
    protected def getTargetType(Type t) {
        InferredType.fromAST(t).targetType
    }

    /**
     * Get textual representation of a time in the target language.
     * 
     * @param t A time AST node
     * @return A time string in the target language
     */
    protected def getTargetTime(Time t) {
        val value = new TimeValue(t.interval, t.unit)
        return value.timeInTargetLanguage
    }

    /**
     * Get textual representation of a value in the target language.
     * 
     * If the value evaluates to 0, it is interpreted as a normal value.
     * 
     * @param v A time AST node
     * @return A time string in the target language
     */
    protected def getTargetValue(Value v) {
        if (v.time !== null) {
            return v.time.targetTime
        }
        return v.toText
    }
    
    /**
     * Get textual representation of a value in the target language.
     * 
     * If the value evaluates to 0, it is interpreted as a time.
     * 
     * @param v A time AST node
     * @return A time string in the target language
     */
    protected def getTargetTime(Value v) {   
        if (v.time !== null) {
            return v.time.targetTime
        } else if (v.isZero) {
            val value = new TimeValue(0, TimeUnit.NONE)
            return value.timeInTargetLanguage
        }
        return v.toText 
    }
    
    protected def getTargetTime(Delay d) {   
        if (d.parameter !== null) {
            return d.toText
        } else {
            return new TimeValue(0, d.unit).timeInTargetLanguage
        }
    }    
    
    /**
     * Write the source code to file.
     * @param code The code to be written.
     * @param path The file to write the code to.
     */
    protected def writeSourceCodeToFile(byte[] code, String path) {
        // Write the generated code to the output file.
        var fOut = new FileOutputStream(
            new File(path), false);
        fOut.write(code)
        fOut.close()
    }

    enum Mode {
        STANDALONE,
        INTEGRATED,
        UNDEFINED
    }

}<|MERGE_RESOLUTION|>--- conflicted
+++ resolved
@@ -83,6 +83,7 @@
 import org.icyphy.validation.AbstractLinguaFrancaValidator
 
 import static extension org.icyphy.ASTUtils.*
+import org.icyphy.Targets.ClockSyncModes
 
 /**
  * Generator base class for shared code between code generators.
@@ -408,13 +409,12 @@
      * The type of the bank index, which must be an integer in the target language
      */
     protected String targetBankIndexType = "int"
+
+     /**
+      * The clock sync target parameter for federated programs.
+      */
+     protected ClockSyncModes targetClockSync = ClockSyncModes.INITIAL
      
-<<<<<<< HEAD
-    /**
-     * The clock sync target parameter for federated programs.
-     */
-    protected clockSyncMethod targetClockSync = clockSyncMethod.INITIAL
-    
     /**
      * The custom build command, which replaces the default build process of
      * invoking GCC. A common usage of this target property is to set the command
@@ -422,28 +422,11 @@
      */
     protected List<String> targetBuildCommands = newLinkedList
 
-=======
-     /**
-      * The clock sync target parameter for federated programs.
-      */
-     protected clockSyncMethod targetClockSync = clockSyncMethod.INITIAL
-
     /**
      * Clock sync options.
      */
-    protected LinkedHashMap<String,Element> targetClockSyncOptions
-    
->>>>>>> c6264a4f
-    /**
-     * The clock synchronization technique that is used.
-     * OFF: The clock synchronization is universally off.
-     * STARTUP: Clock synchronization occurs at startup only.
-     * ON: Clock synchronization occurs at startup and at runtime.
-     */
-    protected enum clockSyncMethod {
-        OFF, INITIAL, ON;
-    }
-    
+    protected LinkedHashMap<String,Element> targetClockSyncOptions = newLinkedHashMap
+        
     ////////////////////////////////////////////
     //// Private fields.
 
@@ -529,22 +512,20 @@
         targetName = target.name
         if (target.config !== null) {
             for (param: target.config.pairs ?: emptyList) {
+                // FIXME: Use enums, like in Validator.
                 switch param.name {
                     case "build-type":
                         targetBuildType = param.value.id
                     case "clock-sync": {
                         if (param.value.id.equalsIgnoreCase('off')) {
-                            targetClockSync = clockSyncMethod.OFF
+                            targetClockSync = ClockSyncModes.OFF
                         } else if (param.value.id.equalsIgnoreCase('initial')) {
-                            targetClockSync = clockSyncMethod.INITIAL
+                            targetClockSync = ClockSyncModes.INITIAL
                         } else if (param.value.id.equalsIgnoreCase('on')) {
-                            targetClockSync = clockSyncMethod.ON
+                            targetClockSync = ClockSyncModes.ON
                         }
                     }
                     case "clock-sync-options": {
-                        if (targetClockSyncOptions === null) {
-                            targetClockSyncOptions = new LinkedHashMap<String,Element>()
-                        }
                         for (entry: param.value.keyvalue.pairs) {
                             targetClockSyncOptions.put(entry.name, entry.value)
                         }
@@ -592,16 +573,6 @@
                         if (param.value.literal == 'true') {
                             targetTracing = true
                         }
-<<<<<<< HEAD
-                    case "clock-sync": {
-                        if (param.value.id.equalsIgnoreCase('off')) {
-                            targetClockSync = clockSyncMethod.OFF
-                        } else if (param.value.id.equalsIgnoreCase('initial')) {
-                            targetClockSync = clockSyncMethod.INITIAL
-                        } else if (param.value.id.equalsIgnoreCase('on')) {
-                            targetClockSync = clockSyncMethod.ON
-                        }
-                    }
                     case "build": {
                         if (param.value.literal !== null) {
                             targetBuildCommands.add(param.value.literal.withoutQuotes)
@@ -612,8 +583,6 @@
                             }
                         }
                     }
-=======
->>>>>>> c6264a4f
                 }
             }
         }
