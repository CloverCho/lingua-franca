--- conflicted
+++ resolved
@@ -359,12 +359,8 @@
      */
     public enum DictionaryType implements TargetPropertyType {
         CLOCK_SYNC_OPTION_DICT(Arrays.asList(ClockSyncOption.values())),
-<<<<<<< HEAD
-        DOCKER_DICT(Arrays.asList(Docker.values()));
-=======
-        COORDINATION_OPTION_DICT(Arrays.asList(CoordinationOption.values()));
->>>>>>> 4a95cb13
-    
+        DOCKER_DICT(Arrays.asList(Docker.values())),
+        COORDINATION_OPTION_DICT(Arrays.asList(CoordinationOption.values()));    
         /**
          * The keys and assignable types that are allowed in this dictionary.
          */
