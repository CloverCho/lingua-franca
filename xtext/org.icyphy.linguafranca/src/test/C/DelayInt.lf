--- conflicted
+++ resolved
@@ -12,12 +12,7 @@
         *value = in;
         schedule(a, self->delay, value);
     =}
-<<<<<<< HEAD
-    
-    reaction(d) -> out {=
-=======
     reaction(a) -> out {=
->>>>>>> 48264c88
         // This will pass the value, so the lf_malloc can be freed.
         if (a_has_value) {
             set(out, a_value);
