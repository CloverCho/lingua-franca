/*************
 * Copyright (c) 2021, The University of California at Berkeley.
 * Copyright (c) 2021, The University of Texas at Dallas.
 * 
 * Redistribution and use in source and binary forms, with or without
 * modification, are permitted provided that the following conditions are met:
 * 
 * 1. Redistributions of source code must retain the above copyright notice,
 * this list of conditions and the following disclaimer.
 * 
 * 2. Redistributions in binary form must reproduce the above copyright notice,
 * this list of conditions and the following disclaimer in the documentation
 * and/or other materials provided with the distribution.
 * 
 * THIS SOFTWARE IS PROVIDED BY THE COPYRIGHT HOLDERS AND CONTRIBUTORS "AS IS"
 * AND ANY EXPRESS OR IMPLIED WARRANTIES, INCLUDING, BUT NOT LIMITED TO, THE
 * IMPLIED WARRANTIES OF MERCHANTABILITY AND FITNESS FOR A PARTICULAR PURPOSE
 * ARE DISCLAIMED. IN NO EVENT SHALL THE COPYRIGHT HOLDER OR CONTRIBUTORS BE
 * LIABLE FOR ANY DIRECT, INDIRECT, INCIDENTAL, SPECIAL, EXEMPLARY, OR
 * CONSEQUENTIAL DAMAGES (INCLUDING, BUT NOT LIMITED TO, PROCUREMENT OF
 * SUBSTITUTE GOODS OR SERVICES; LOSS OF USE, DATA, OR PROFITS; OR BUSINESS
 * INTERRUPTION) HOWEVER CAUSED AND ON ANY THEORY OF LIABILITY, WHETHER IN
 * CONTRACT, STRICT LIABILITY, OR TORT (INCLUDING NEGLIGENCE OR OTHERWISE)
 * ARISING IN ANY WAY OUT OF THE USE OF THIS SOFTWARE, EVEN IF ADVISED OF THE
 * POSSIBILITY OF SUCH DAMAGE.
 ***************/

package org.lflang.federated;

import java.util.ArrayList;
import java.util.Collections;
import java.util.LinkedList;
import java.util.List;
import java.util.Optional;
import java.util.stream.Collectors;

import org.eclipse.emf.ecore.util.EcoreUtil;
import org.lflang.ASTUtils;
import org.lflang.InferredType;
import org.lflang.JavaAstUtils;
import org.lflang.TargetProperty.CoordinationType;
import org.lflang.federated.serialization.SupportedSerializers;
import org.lflang.TimeValue;
import org.lflang.generator.GeneratorBase;
import org.lflang.generator.PortInstance;
import org.lflang.lf.Action;
import org.lflang.lf.ActionOrigin;
import org.lflang.lf.Connection;
import org.lflang.lf.Delay;
import org.lflang.lf.Input;
import org.lflang.lf.Instantiation;
import org.lflang.lf.LfFactory;
import org.lflang.lf.Parameter;
import org.lflang.lf.Reaction;
import org.lflang.lf.Reactor;
import org.lflang.lf.TimeUnit;
import org.lflang.lf.Type;
import org.lflang.lf.Value;
import org.lflang.lf.VarRef;
import org.lflang.lf.Variable;

/**
 * A helper class for AST transformations needed for federated
 * execution.
 * 
 * @author Soroush Bateni {soroush@utdallas.edu}
 * @author Edward A. Lee {eal@berkeley.edu}
 *
 */
public class FedASTUtils {

    /**
     * Return a null-safe List
     * 
     * @param <E> The type of the list
     * @param list The potentially null List
     * @return Empty list or the original list
     */
    public static <E> List<E> safe(List<E> list) {
        return list == null ? Collections.emptyList() : list;
    }
    
    /**
     * Create a "network action" in the reactor that contains the given
     * connection and return it.
     *
     * The purpose of this action is to serve as a trigger for a "network
     * input reaction" that is responsible for relaying messages to the
     * port that is on the receiving side of the given connection. The
     * connection is assumed to be between two reactors that reside in
     * distinct federates. Hence, the container of the connection is
     * assumed to be top-level.
     * 
     * @param connection A connection between to federates.
     * @param serializer The serializer used on the connection.
     * @param type The type of the source port (indicating the type of
     *  data to be received).
     * @param networkBufferType The type of the buffer used for network
     *  communication in the target (e.g., uint8_t* in C).
     * @return The newly created action.
     */
    private static Action createNetworkAction(
        Connection connection,
        SupportedSerializers serializer,
        Type type,
        String networkBufferType
    ) {
        Reactor top = (Reactor) connection.eContainer();
        LfFactory factory = LfFactory.eINSTANCE;

        Action action = factory.createAction();
        // Name the newly created action; set its delay and type.
        action.setName(ASTUtils.getUniqueIdentifier(top, "networkMessage"));
        if (serializer == SupportedSerializers.NATIVE) {
            action.setType(type);
        } else {
            Type action_type = factory.createType();
            action_type.setId(networkBufferType);
            action.setType(action_type);
        }
        
        // The connection is 'physical' if it uses the ~> notation.
        if (connection.isPhysical()) {
            action.setOrigin(ActionOrigin.PHYSICAL);
            // Messages sent on physical connections do not
            // carry a timestamp, or a delay. The delay
            // provided using after is enforced by setting
            // the minDelay.
            if (connection.getDelay() != null) {
                action.setMinDelay(factory.createValue());
                action.getMinDelay().setTime(factory.createTime());
                action.getMinDelay().getTime().setInterval(connection.getDelay().getInterval());
                action.getMinDelay().getTime().setUnit(connection.getDelay().getUnit());
            }
        } else {
            action.setOrigin(ActionOrigin.LOGICAL);
        }
        
        return action;
    }

    /**
     * Add a network receiver reaction for a given input port 'destination' to
     * destination's parent reactor. This reaction will react to a generated
     * 'networkAction' (triggered asynchronously, e.g., by federate.c). This
     * 'networkAction' will contain the actual message that is sent by the sender
     * in 'action->value'. This value is forwarded to 'destination' in the network
     * receiver reaction.
     * 
     * @note: Used in federated execution
     * 
     * @param networkAction The network action (also, @see createNetworkAction)
     * @param source The source port instance.
     * @param destination The destination port instance.
     * @param connection The network connection.
     * @param sourceFederate The source federate.
     * @param destinationFederate The destination federate.
     * @param rightBankIndex The right bank index or -1 if the right reactor is not in a bank.
     * @param rightChannelIndex The right channel index or -1 if the right port is not a multiport.
     * @param generator The GeneratorBase instance used to perform some target-specific actions
     * @param coordination One of CoordinationType.DECENTRALIZED or CoordinationType.CENTRALIZED.
     * @param serializer The serializer used on the connection
     */
    private static void addNetworkReceiverReaction(
            Action networkAction,
            PortInstance source,
            PortInstance destination,
            Connection connection, 
            FederateInstance sourceFederate,
            FederateInstance destinationFederate,
            int rightBankIndex,
            int rightChannelIndex,
            GeneratorBase generator,
            CoordinationType coordination,
            SupportedSerializers serializer
    ) {
        LfFactory factory = LfFactory.eINSTANCE;
        VarRef sourceRef = factory.createVarRef();
        VarRef destRef = factory.createVarRef();
        Reactor parent = (Reactor)connection.eContainer();
        Reaction networkReceiverReaction = factory.createReaction();

        // These reactions do not require any dependency relationship
        // to other reactions in the container.
        generator.makeUnordered(networkReceiverReaction);
        
        // If the sender or receiver is in a bank of reactors, then we want
        // these reactions to appear only in the federate whose bank ID matches.
        generator.setReactionBankIndex(networkReceiverReaction, rightBankIndex);
        
        // The connection is 'physical' if it uses the ~> notation.
        if (connection.isPhysical()) {
            destinationFederate.inboundP2PConnections.add(sourceFederate);
        } else {
            // If the connection is logical but coordination
            // is decentralized, we would need
            // to make P2P connections
            if (coordination == CoordinationType.DECENTRALIZED) {
                destinationFederate.inboundP2PConnections.add(sourceFederate);
            }
        }
        
        // Record this action in the right federate.
        // The ID of the receiving port (rightPort) is the position
        // of the action in this list.
        int receivingPortID = destinationFederate.networkMessageActions.size();
        
        // Establish references to the involved ports.
        sourceRef.setContainer(source.parent.getDefinition());
        sourceRef.setVariable(source.getDefinition());
        destRef.setContainer(destination.parent.getDefinition());
        destRef.setVariable(destination.getDefinition());
        
        if (!connection.isPhysical()) {            
            // If the connection is not physical,
            // add the original output port of the source federate
            // as a trigger to keep the overall dependency structure. 
            // This is useful when assigning levels.
            VarRef senderOutputPort = factory.createVarRef();
            senderOutputPort.setContainer(source.parent.getDefinition());
            senderOutputPort.setVariable(source.getDefinition());
            networkReceiverReaction.getTriggers().add(senderOutputPort);
            // Add this trigger to the list of disconnected network reaction triggers
            destinationFederate.remoteNetworkReactionTriggers.add(senderOutputPort);
        }
        
        // Add the input port at the receiver federate reactor as an effect
        networkReceiverReaction.getEffects().add(destRef);
        
        VarRef triggerRef = factory.createVarRef();
        // Establish references to the action.
        triggerRef.setVariable(networkAction);
        // Add the action as a trigger to the receiver reaction
        networkReceiverReaction.getTriggers().add(triggerRef);
        
        // Generate code for the network receiver reaction
        networkReceiverReaction.setCode(factory.createCode());
        networkReceiverReaction.getCode().setBody(generator.generateNetworkReceiverBody(
            networkAction,
            sourceRef,
            destRef,
            receivingPortID,
            sourceFederate,
            destinationFederate,
            rightBankIndex,
            rightChannelIndex,
            JavaAstUtils.getInferredType(networkAction),
            connection.isPhysical(),
            serializer
        ));
        
        // Add the receiver reaction to the parent
        parent.getReactions().add(networkReceiverReaction);
        
        // Add the network receiver reaction to the federate instance's list
        // of network reactions
        destinationFederate.networkReactions.add(networkReceiverReaction);
    }
    
    /**
     * Add a network control reaction for a given input port 'destination' to
     * destination's parent reactor. This reaction will block for
     * any valid logical time until it is known whether the trigger for the
     * action corresponding to the given port is present or absent.
     * 
     * @note Used in federated execution
     *
     * @param source The output port of the source federate reactor.
     *  Added as a trigger to the network control reaction to preserve the 
     *  overall dependency structure of the program across federates.
     * @param destination The input port of the destination federate reactor.
     * @param recevingPortID The ID of the receiving port
     * @param bankIndex The bank index of the receiving federate, or -1 if not in a bank.
     * @param instance The federate instance is used to keep track of all
     *  network input ports globally
     * @param generator The GeneratorBase instance used to perform some target-specific actions
     */
    private static void addNetworkInputControlReaction(
            PortInstance source,
            PortInstance destination,
            int recevingPortID,
            int bankIndex,
            FederateInstance instance,
            GeneratorBase generator
    ) {
        LfFactory factory = LfFactory.eINSTANCE;
        Reaction reaction = factory.createReaction();
        VarRef sourceRef = factory.createVarRef();
        VarRef destRef = factory.createVarRef();
        Type portType = EcoreUtil.copy(destination.getDefinition().getType());
        
        // If the sender or receiver is in a bank of reactors, then we want
        // these reactions to appear only in the federate whose bank ID matches.
        generator.setReactionBankIndex(reaction, bankIndex);

        // Create a new phantom Input port that will be used to trigger the
        // input control reactions.
        Input newTriggerForControlReactionInput = factory.createInput();       

        // Set the container and variable according to the network port
        destRef.setContainer(destination.parent.getDefinition());
        destRef.setVariable(destination.getDefinition());
        sourceRef.setContainer(source.parent.getDefinition());
        sourceRef.setVariable(source.getDefinition());
        
        Reactor top = destination.parent.parent.reactorDefinition;
        
        newTriggerForControlReactionInput.setName(ASTUtils.getUniqueIdentifier(top, "inputControlReactionTrigger"));
        newTriggerForControlReactionInput.setType(portType);         

        // Add the newly created Input to the input list of inputs of the federated reactor
        top.getInputs().add(newTriggerForControlReactionInput);

        // Create the trigger for the reaction
        VarRef newTriggerForControlReaction = factory.createVarRef();
        newTriggerForControlReaction.setVariable(newTriggerForControlReactionInput);
        
        // Add the appropriate triggers to the list of triggers of the reaction
        reaction.getTriggers().add(newTriggerForControlReaction);
        
        // Add the original output port of the source federate
        // as a trigger to keep the overall dependency structure. 
        // This is useful when assigning levels.
        reaction.getTriggers().add(sourceRef);
        // Add this trigger to the list of disconnected network reaction triggers
        instance.remoteNetworkReactionTriggers.add(sourceRef);
        
        // Add the destination port as an effect of the reaction
        reaction.getEffects().add(destRef);
        
        // Generate code for the network input control reaction
        reaction.setCode(factory.createCode());

        TimeValue maxSTP = findMaxSTP(
                destination.getDefinition(),
                instance,
                generator, 
                destination.parent.reactorDefinition
        );

        reaction.getCode()
                .setBody(generator.generateNetworkInputControlReactionBody(
                        recevingPortID, maxSTP));
        
        generator.makeUnordered(reaction);

        // Insert the reaction
        top.getReactions().add(reaction);
        
        // Add the trigger for this reaction to the list of triggers, used to actually
        // trigger the reaction at the beginning of each logical time.
        instance.networkInputControlReactionsTriggers.add(newTriggerForControlReactionInput);
        
        // Add the network input control reaction to the federate instance's list
        // of network reactions
        instance.networkReactions.add(reaction);
    }

    /**
     * Find the maximum STP offset for the given 'port'.
     * 
     * An STP offset predicate can be nested in contained reactors in
     * the federate.
     * @param port The port to generate the STP list for.
     * @param generator The GeneratorBase instance used to perform some target-specific actions
     * @param reactor The top-level reactor (not the federate reactor)
     * @return The maximum STP as a TimeValue
     */
    private static TimeValue findMaxSTP(Variable port,
            FederateInstance instance,
            GeneratorBase generator, Reactor reactor) {
        // Find a list of STP offsets (if any exists)
        List<Value> STPList = new LinkedList<>();
        
        // First, check if there are any connections to contained reactors that
        // need to be handled
        List<Connection> connectionsWithPort = ASTUtils
            .allConnections(reactor).stream().filter(c -> c.getLeftPorts()
                                                           .stream()
                                                           .anyMatch((VarRef v) -> v
                                                               .getVariable().equals(port)))
            .collect(Collectors.toList());


        // Find the list of reactions that have the port as trigger or source
        // (could be a variable name)
        List<Reaction> reactionsWithPort = ASTUtils
                .allReactions(reactor).stream().filter(r -> {
                // Check the triggers of reaction r first
                return r.getTriggers().stream().anyMatch(t -> {
                    if (t instanceof VarRef) {
                        // Check if the variables match
                        return ((VarRef) t).getVariable() == port;
                    } else {
                        // Not a network port (startup or shutdown)
                        return false;
                    }
                }) || // Then check the sources of reaction r
                r.getSources().stream().anyMatch(s -> s.getVariable() == port);
                }).collect(Collectors.toList());
        
        // Find a list of STP offsets (if any exists)
        if (generator.isFederatedAndDecentralized()) {
            for (Reaction r : safe(reactionsWithPort)) {
                if (!instance.containsReaction(r)) {
                    continue;
                }
                // If STP offset is determined, add it
                // If not, assume it is zero
                if (r.getStp() != null) {
                    if (r.getStp().getValue().getParameter() != null) {
                        List<Instantiation> instantList = new ArrayList<>();
                        instantList.add(instance.instantiation);
                        STPList.addAll(ASTUtils.initialValue(r.getStp().getValue().getParameter(), instantList));
                    } else {
                        STPList.add(r.getStp().getValue());
                    }
                }
            }
         // Check the children for STPs as well
            for (Connection c : safe(connectionsWithPort)) {
                VarRef childPort = c.getRightPorts().get(0);
                Reactor childReactor = (Reactor) childPort.getVariable()
                        .eContainer();
                // Find the list of reactions that have the port as trigger or
                // source (could be a variable name)
                List<Reaction> childReactionsWithPort = ASTUtils
                    .allReactions(childReactor).stream().filter(r -> r.getTriggers().stream().anyMatch(t -> {
                        if (t instanceof VarRef) {
                            // Check if the variables match
                            return ((VarRef) t)
                                    .getVariable() == childPort
                                            .getVariable();
                        } else {
                            // Not a network port (startup or shutdown)
                            return false;
                        }
                    }) || r.getSources().stream().anyMatch(s -> s.getVariable() == childPort
                            .getVariable())).collect(Collectors.toList());

                for (Reaction r : safe(childReactionsWithPort)) {
                    if (!instance.containsReaction(r)) {
                        continue;
                    }
                    // If STP offset is determined, add it
                    // If not, assume it is zero
                    if (r.getStp() != null) {
                        if (r.getStp().getValue() instanceof Parameter) {
                            List<Instantiation> instantList = new ArrayList<>();
                            instantList.add(childPort.getContainer());
                            STPList.addAll(ASTUtils.initialValue(r.getStp().getValue().getParameter(), instantList));
                        } else {
                            STPList.add(r.getStp().getValue());
                        }
                    }
                }
            }
        }
        
        TimeValue maxSTP = new TimeValue(0, TimeUnit.NONE);
        for (Value value : safe(STPList)) {
            TimeValue tValue = ASTUtils.getTimeValue(value);
            if(maxSTP.isEarlierThan(tValue)) {
                maxSTP = tValue;
            }
        }
        
        return maxSTP;
    }
    
    /**
     * Add a network sender reaction for a given input port 'source' to
     * source's parent reactor. This reaction will react to the 'source'
     * and then send a message on the network destined for the destinationFederate.
     * 
     * @note Used in federated execution
     * 
     * @param source The source port instance.
     * @param destination The destination port instance.
     * @param connection The network connection.
     * @param sourceFederate The source federate.
     * @param leftBankIndex The left bank index or -1 if the left reactor is not in a bank.
     * @param leftChannelIndex The left channel index or -1 if the left port is not a multiport.
     * @param destinationFederate The destination federate.
     * @param generator The GeneratorBase instance used to perform some target-specific actions
     * @param coordination One of CoordinationType.DECENTRALIZED or CoordinationType.CENTRALIZED.
     * @param serializer The serializer used on the connection
     */
    private static void addNetworkSenderReaction(
            PortInstance source,
            PortInstance destination,
            Connection connection, 
            FederateInstance sourceFederate,
            int leftBankIndex,
            int leftChannelIndex,
            FederateInstance destinationFederate,
            GeneratorBase generator,
            CoordinationType coordination,
            SupportedSerializers serializer
    ) {
        LfFactory factory = LfFactory.eINSTANCE;
        // Assume all the types are the same, so just use the first on the right.
        Type type = EcoreUtil.copy(source.getDefinition().getType());
        VarRef sourceRef = factory.createVarRef();
        VarRef destRef = factory.createVarRef();
        Reactor parent = (Reactor)connection.eContainer();
        Reaction networkSenderReaction = factory.createReaction();

        // These reactions do not require any dependency relationship
        // to other reactions in the container.
        generator.makeUnordered(networkSenderReaction);
        
        // If the sender or receiver is in a bank of reactors, then we want
        // these reactions to appear only in the federate whose bank ID matches.
        generator.setReactionBankIndex(networkSenderReaction, leftBankIndex);
        
        // The connection is 'physical' if it uses the ~> notation.
        if (connection.isPhysical()) {
            sourceFederate.outboundP2PConnections.add(destinationFederate);
        } else {
            // If the connection is logical but coordination
            // is decentralized, we would need
            // to make P2P connections
            if (coordination == CoordinationType.DECENTRALIZED) {
                sourceFederate.outboundP2PConnections.add(destinationFederate);
            }
        }
        
        // Record this action in the right federate.
        // The ID of the receiving port (rightPort) is the position
        // of the action in this list.
        int receivingPortID = destinationFederate.networkMessageActions.size();


        // Establish references to the involved ports.
        sourceRef.setContainer(source.parent.getDefinition());
        sourceRef.setVariable(source.getDefinition());
        destRef.setContainer(destination.parent.getDefinition());
        destRef.setVariable(destination.getDefinition());
        
        // Configure the sending reaction.
        networkSenderReaction.getTriggers().add(sourceRef);
        networkSenderReaction.setCode(factory.createCode());
        networkSenderReaction.getCode().setBody(generator.generateNetworkSenderBody(
            sourceRef,
            destRef,
            receivingPortID,
            sourceFederate,
            leftBankIndex,
            leftChannelIndex,
            destinationFederate,
            InferredType.fromAST(type),
            connection.isPhysical(),
            connection.getDelay(),
            serializer
        ));
              
        // Add the sending reaction to the parent.
        parent.getReactions().add(networkSenderReaction);
        
        // Add the network sender reaction to the federate instance's list
        // of network reactions
        sourceFederate.networkReactions.add(networkSenderReaction);
    }

    /**
     * Add a network control reaction for a given output port 'source' to 
     * source's parent reactor. This reaction will send a port absent
     * message if the status of the output port is absent.
     * 
     * @note Used in federated execution
     * 
     * @param source The output port of the source federate
     * @param instance The federate instance is used to keep track of all
     *  network reactions and some relevant triggers
     * @param receivingPortID The ID of the receiving port
     * @param channelIndex The channel index of the sending port, if it is a multiport.
     * @param bankIndex The bank index of the sending federate, if it is a bank.
     * @param receivingFedID The ID of destination federate.
     * @param generator The GeneratorBase instance used to perform some target-specific actions
     * @param delay The delay value imposed on the connection using after
     */
    private static void addNetworkOutputControlReaction(
            PortInstance source,
            FederateInstance instance,
            int receivingPortID, 
            int bankIndex, 
            int channelIndex, 
            int receivingFedID,
            GeneratorBase generator,
            Delay delay
    ) {
        LfFactory factory = LfFactory.eINSTANCE;
        Reaction reaction = factory.createReaction();
        Reactor top = source.parent.parent.reactorDefinition; // Top-level reactor.
        
        // If the sender or receiver is in a bank of reactors, then we want
        // these reactions to appear only in the federate whose bank ID matches.
        generator.setReactionBankIndex(reaction, bankIndex);

        // Add the output from the contained reactor as a source to
        // the reaction to preserve precedence order.
        VarRef newPortRef = factory.createVarRef();
        newPortRef.setContainer(source.parent.getDefinition());
        newPortRef.setVariable(source.getDefinition());
        reaction.getSources().add(newPortRef);

        // We use a phantom input port at the top-level to manually
        // trigger output control reactions. That port is created once
        // and recorded in the federate instance.
        // Check whether the port already has been created.
        if (instance.networkOutputControlReactionsTrigger == null) {
            // The port has not been created.
            String triggerName = "outputControlReactionTrigger";

            // Find the trigger definition in the reactor definition, which could have been
            // generated for another federate instance if there are multiple instances
            // of the same reactor that are each distinct federates.
            Optional<Input> optTriggerInput = top.getInputs().stream()
                                                 .filter(I -> I.getName().equals(triggerName)).findFirst();

            if (optTriggerInput.isEmpty()) {
                // If no trigger with the name "outputControlReactionTrigger" is
                // already added to the reactor definition, we need to create it
                // for the first time.
                Input newTriggerForControlReactionVariable = factory.createInput();
                newTriggerForControlReactionVariable.setName(triggerName);

                // The input needs a type. All targets have a Time type, so we use that.
                Type portType = factory.createType();
                portType.setId(generator.getTargetTimeType());
                newTriggerForControlReactionVariable.setType(portType);

                top.getInputs().add(newTriggerForControlReactionVariable);
                
                // Now that the variable is created, store it in the federate instance
                instance.networkOutputControlReactionsTrigger = newTriggerForControlReactionVariable;
            } else {
                // If the "outputControlReactionTrigger" trigger is already
                // there, we can re-use it for this new reaction since a single trigger
                // will trigger
                // all network output control reactions.
                instance.networkOutputControlReactionsTrigger = optTriggerInput.get();
            }
        }

        // Add the trigger for all output control reactions to the list of triggers
        VarRef triggerRef = factory.createVarRef();
        triggerRef.setVariable(instance.networkOutputControlReactionsTrigger);
        reaction.getTriggers().add(triggerRef);
        
        // Generate the code
        reaction.setCode(factory.createCode());

        reaction.getCode().setBody(
                generator.generateNetworkOutputControlReactionBody(newPortRef,
                        receivingPortID, receivingFedID, bankIndex, channelIndex, delay));
        
        // Make the reaction unordered w.r.t. other reactions in the top level.
        generator.makeUnordered(reaction);

        // Insert the newly generated reaction after the generated sender and
        // receiver top-level reactions.
        top.getReactions().add(reaction);
        
        // Add the network output control reaction to the federate instance's list
        // of network reactions
        instance.networkReactions.add(reaction);
    }
    
    /** 
     * Replace the specified connection with communication between federates.
     * @param source The source port instance.
     * @param destination The destination port instance.
     * @param connection The connection.
     * @param sourceFederate The source federate.
     * @param leftBankIndex The left bank index or -1 if the left reactor is not in a bank.
     * @param leftChannelIndex The left channel index or -1 if the left port is not a multiport.
     * @param destinationFederate The destination federate.
     * @param rightBankIndex The right bank index or -1 if the right reactor is not in a bank.
     * @param rightChannelIndex The right channel index or -1 if the right port is not a multiport.
     * @param generator The GeneratorBase instance used to perform some target-specific actions
     * @param coordination One of CoordinationType.DECENTRALIZED or CoordinationType.CENTRALIZED.
     */
    public static void makeCommunication(
            PortInstance source,
            PortInstance destination,
            Connection connection, 
            FederateInstance sourceFederate,
            int leftBankIndex,
            int leftChannelIndex,
            FederateInstance destinationFederate,
            int rightBankIndex,
            int rightChannelIndex,
            GeneratorBase generator,
            CoordinationType coordination
    ) {        
        // Get the serializer
        var serializer = SupportedSerializers.NATIVE;
        if (connection.getSerializer() != null) {
            serializer = SupportedSerializers.valueOf(
                    connection.getSerializer().getType().toUpperCase()
            );
        }
<<<<<<< HEAD
        // Add it to the list of enabled serializers
        generator.enabledSerializers.add(serializer);

        // Name the newly created action; set its delay and type.
        action.setName(ASTUtils.getUniqueIdentifier(parent, "networkMessage"));
        if (serializer == SupportedSerializers.NATIVE) {
            action.setType(type);
        } else {
            Type action_type = factory.createType();
            action_type.setId(generator.getNetworkBufferType());
            action.setType(action_type);
        }
        
        // The connection is 'physical' if it uses the ~> notation.
        if (connection.isPhysical()) {
            leftFederate.outboundP2PConnections.add(rightFederate);
            rightFederate.inboundP2PConnections.add(leftFederate);
            action.setOrigin(ActionOrigin.PHYSICAL);
            // Messages sent on physical connections do not
            // carry a timestamp, or a delay. The delay
            // provided using after is enforced by setting
            // the minDelay.
            if (connection.getDelay() != null) {
                action.setMinDelay(factory.createValue());
                action.getMinDelay().setTime(factory.createTime());
                action.getMinDelay().getTime().setInterval(connection.getDelay().getInterval());
                action.getMinDelay().getTime().setUnit(connection.getDelay().getUnit());
            }
        } else {
            // If the connection is logical but coordination
            // is decentralized, we would need
            // to make P2P connections
            if (coordination == CoordinationType.DECENTRALIZED) {
                leftFederate.outboundP2PConnections.add(rightFederate);
                rightFederate.inboundP2PConnections.add(leftFederate);               
            }            
            action.setOrigin(ActionOrigin.LOGICAL);
        }
        
        // Record this action in the right federate.
        // The ID of the receiving port (rightPort) is the position
        // of the action in this list.
        int receivingPortID = rightFederate.networkMessageActions.size();
        rightFederate.networkMessageActions.add(action);

        // Establish references to the action.
        triggerRef.setVariable(action);

        // Establish references to the involved ports.
        sourceRef.setContainer(source.parent.getDefinition());
        sourceRef.setVariable(source.getDefinition());
        destRef.setContainer(destination.parent.getDefinition());
        destRef.setVariable(destination.getDefinition());

        // Add the action to the reactor.
        parent.getActions().add(action);
=======
>>>>>>> 01b813fa
        
        // Add the sender reaction.
        addNetworkSenderReaction(
                source,
                destination,
                connection, 
                sourceFederate,
                leftBankIndex, 
                leftChannelIndex, 
                destinationFederate,
                generator, 
                coordination, 
                serializer
        );
        
        if (!connection.isPhysical()) {
            
            // The ID of the receiving port (rightPort) is the position
            // of the networkAction (see below) in this list.
            int receivingPortID = destinationFederate.networkMessageActions.size();
            
            // Add the network output control reaction to the parent
            FedASTUtils.addNetworkOutputControlReaction(
                source,
                sourceFederate,
                receivingPortID,
                leftBankIndex,
                leftChannelIndex,
                destinationFederate.id,
                generator,
                connection.getDelay()
            );
            
            // Add the network input control reaction to the parent
            FedASTUtils.addNetworkInputControlReaction(
                source,
                destination,
                receivingPortID,
                rightBankIndex,
                destinationFederate,
                generator
            );
        }

        // Create the network action (@see createNetworkAction)
        Action networkAction = createNetworkAction(
            connection,
            serializer,
            EcoreUtil.copy(source.getDefinition().getType()),
            generator.getNetworkBufferType());

        // Keep track of this action in the destination federate.
        destinationFederate.networkMessageActions.add(networkAction);

        // Add the action definition to the parent reactor.
        ((Reactor)connection.eContainer()).getActions().add(networkAction);

        // Add the network receiver reaction in the destinationFederate
        addNetworkReceiverReaction(
                networkAction,
                source, 
                destination, 
                connection, 
                sourceFederate,
                destinationFederate,
                rightBankIndex, 
                rightChannelIndex, 
                generator, 
                coordination,
                serializer
         );
    }
}<|MERGE_RESOLUTION|>--- conflicted
+++ resolved
@@ -702,65 +702,8 @@
                     connection.getSerializer().getType().toUpperCase()
             );
         }
-<<<<<<< HEAD
         // Add it to the list of enabled serializers
         generator.enabledSerializers.add(serializer);
-
-        // Name the newly created action; set its delay and type.
-        action.setName(ASTUtils.getUniqueIdentifier(parent, "networkMessage"));
-        if (serializer == SupportedSerializers.NATIVE) {
-            action.setType(type);
-        } else {
-            Type action_type = factory.createType();
-            action_type.setId(generator.getNetworkBufferType());
-            action.setType(action_type);
-        }
-        
-        // The connection is 'physical' if it uses the ~> notation.
-        if (connection.isPhysical()) {
-            leftFederate.outboundP2PConnections.add(rightFederate);
-            rightFederate.inboundP2PConnections.add(leftFederate);
-            action.setOrigin(ActionOrigin.PHYSICAL);
-            // Messages sent on physical connections do not
-            // carry a timestamp, or a delay. The delay
-            // provided using after is enforced by setting
-            // the minDelay.
-            if (connection.getDelay() != null) {
-                action.setMinDelay(factory.createValue());
-                action.getMinDelay().setTime(factory.createTime());
-                action.getMinDelay().getTime().setInterval(connection.getDelay().getInterval());
-                action.getMinDelay().getTime().setUnit(connection.getDelay().getUnit());
-            }
-        } else {
-            // If the connection is logical but coordination
-            // is decentralized, we would need
-            // to make P2P connections
-            if (coordination == CoordinationType.DECENTRALIZED) {
-                leftFederate.outboundP2PConnections.add(rightFederate);
-                rightFederate.inboundP2PConnections.add(leftFederate);               
-            }            
-            action.setOrigin(ActionOrigin.LOGICAL);
-        }
-        
-        // Record this action in the right federate.
-        // The ID of the receiving port (rightPort) is the position
-        // of the action in this list.
-        int receivingPortID = rightFederate.networkMessageActions.size();
-        rightFederate.networkMessageActions.add(action);
-
-        // Establish references to the action.
-        triggerRef.setVariable(action);
-
-        // Establish references to the involved ports.
-        sourceRef.setContainer(source.parent.getDefinition());
-        sourceRef.setVariable(source.getDefinition());
-        destRef.setContainer(destination.parent.getDefinition());
-        destRef.setVariable(destination.getDefinition());
-
-        // Add the action to the reactor.
-        parent.getActions().add(action);
-=======
->>>>>>> 01b813fa
         
         // Add the sender reaction.
         addNetworkSenderReaction(
