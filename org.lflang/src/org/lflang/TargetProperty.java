--- conflicted
+++ resolved
@@ -342,9 +342,19 @@
                         }
                     }
                 }
-<<<<<<< HEAD
+            }),
+
+
+    /**
+     * Directive to let the runtime export its internal dependency graph.
+     *
+     * This is a debugging feature and currently only used for C++ programs.
+     */
+    EXPORT_DEPENDENCY_GAPH("export-dependency-graph", PrimitiveType.BOOLEAN, Collections.singletonList(Target.CPP),
+                           (config, value, err) -> {
+        config.exportDependencyGraph = ASTUtils.toBoolean(value);
+
     }),
-
 
     /**
      * List of module files to link into the crate as top-level.
@@ -398,21 +408,6 @@
 
     ;
 
-=======
-            }),
-
-
-    /**
-     * Directive to let the runtime export its internal dependency graph.
-     *
-     * This is a debugging feature and currently only used for C++ programs.
-     */
-    EXPORT_DEPENDENCY_GAPH("export-dependency-graph", PrimitiveType.BOOLEAN, Collections.singletonList(Target.CPP),
-                           (config, value) -> {
-        config.exportDependencyGraph = ASTUtils.toBoolean(value);
-    });
-    
->>>>>>> 573bf412
     /**
      * String representation of this target property.
      */
