package org.lflang;

import java.io.IOException;
import java.nio.file.Files;
import java.nio.file.Path;
import java.util.ArrayList;
import java.util.Arrays;
import java.util.Collections;
import java.util.List;
import java.util.Objects;
import java.util.Optional;
import java.util.function.BiConsumer;
import java.util.function.Predicate;
import java.util.stream.Collectors;

import org.eclipse.xtext.util.RuntimeIOException;

import org.lflang.TargetConfig.DockerOptions;
import org.lflang.TargetConfig.TracingOptions;
import org.lflang.generator.rust.CargoDependencySpec;
import org.lflang.generator.rust.CargoDependencySpec.CargoDependenciesPropertyType;
import org.lflang.generator.InvalidLfSourceException;
import org.lflang.lf.Array;
import org.lflang.lf.Element;
import org.lflang.lf.KeyValuePair;
import org.lflang.lf.KeyValuePairs;
import org.lflang.lf.TimeUnit;
import org.lflang.validation.LFValidator;

/**
 * A target properties along with a type and a list of supporting targets
 * that supports it, as well as a function for configuration updates.
 * 
 * @author{Marten Lohstroh <marten@berkeley.edu>}
 */
public enum TargetProperty {
    
    /**
     * Directive to let the generator use the custom build command.
     */
    BUILD("build", UnionType.STRING_OR_STRING_ARRAY,
            Arrays.asList(Target.C, Target.CCPP), (config, value, err) -> {
                config.buildCommands = ASTUtils.toListOfStrings(value);
            }),
    
    /**
     * Directive to specify the target build type such as 'Release' or 'Debug'.
     */
    BUILD_TYPE("build-type", UnionType.BUILD_TYPE_UNION,
            Arrays.asList(Target.C, Target.CCPP, Target.CPP), (config, value, err) -> {
                config.cmakeBuildType = (BuildType) UnionType.BUILD_TYPE_UNION
                        .forName(ASTUtils.toText(value));
            }),

    /**
     * Directive to let the federate execution handle clock synchronization in software.
     */
    CLOCK_SYNC("clock-sync", UnionType.CLOCK_SYNC_UNION,
               Arrays.asList(Target.C, Target.CCPP), (config, value, err) -> {
        config.clockSync = (ClockSyncMode) UnionType.CLOCK_SYNC_UNION
            .forName(ASTUtils.toText(value));
    }),
    
    /**
     * Key-value pairs giving options for clock synchronization.
     */
    CLOCK_SYNC_OPTIONS("clock-sync-options",
            DictionaryType.CLOCK_SYNC_OPTION_DICT, Arrays.asList(Target.C, Target.CCPP),
            (config, value, err) -> {
                for (KeyValuePair entry : value.getKeyvalue().getPairs()) {
                    ClockSyncOption option = (ClockSyncOption) DictionaryType.CLOCK_SYNC_OPTION_DICT
                            .forName(entry.getName());
                    switch (option) {
                        case ATTENUATION:
                            config.clockSyncOptions.attenuation = ASTUtils
                                    .toInteger(entry.getValue());
                            break;
                        case COLLECT_STATS:
                            config.clockSyncOptions.collectStats = ASTUtils
                                    .toBoolean(entry.getValue());
                            break;
                        case LOCAL_FEDERATES_ON:
                            config.clockSyncOptions.localFederatesOn = ASTUtils
                                    .toBoolean(entry.getValue());
                            break;
                        case PERIOD:
                            config.clockSyncOptions.period = ASTUtils
                                    .toTimeValue(entry.getValue());
                            break;
                        case TEST_OFFSET:
                            config.clockSyncOptions.testOffset = ASTUtils
                                    .toTimeValue(entry.getValue());
                            break;
                        case TRIALS:
                            config.clockSyncOptions.trials = ASTUtils
                                    .toInteger(entry.getValue());
                            break;
                        default:
                            break;
                    }
                }
            }),
    
    /**
     * Directive to specify a cmake to be included by the generated build
     * systems.
     *
     * This gives full control over the C/C++ build as any cmake parameters
     * can be adjusted in the included file.
     */
    CMAKE_INCLUDE("cmake-include", UnionType.FILE_OR_FILE_ARRAY,
            Arrays.asList(Target.CPP, Target.C, Target.CCPP), (config, value, err) -> {
                config.cmakeIncludes = ASTUtils.toListOfStrings(value);
            },
            // FIXME: This merging of lists is potentially dangerous since
            // the incoming list of cmake-includes can belong to a .lf file that is
            // located in a different location, and keeping just filename
            // strings like this without absolute paths is incorrect.
            (config, value, err) -> {
                config.cmakeIncludes.addAll(ASTUtils.toListOfStrings(value));
            }),
    
    /**
     * Directive to enable and disable the use of CMake.
     * 
     * The default is enabled.
     */
    CMAKE("cmake", PrimitiveType.BOOLEAN,
            Arrays.asList(Target.C, Target.CCPP), (config, value, err) -> {
                config.useCmake = ASTUtils.toBoolean(value);
            }),
    
    /**
     * Directive to specify the target compiler.
     */
<<<<<<< HEAD
    COMPILER("compiler", PrimitiveType.STRING, Arrays.asList(Target.ALL),
            (config, value, err) -> {
=======
    COMPILER("compiler", PrimitiveType.STRING, Target.ALL,
            (config, value) -> {
>>>>>>> f2d175a9
                config.compiler = ASTUtils.toText(value);
            }),
    
    /**
     * Directive to generate a Dockerfile. This is either a boolean,
     * true or false, or a dictionary of options.
     */
    DOCKER("docker", UnionType.DOCKER_UNION,
            Arrays.asList(Target.C, Target.CCPP), (config, value, err) -> {
                if (value.getLiteral() != null) {
                    if (ASTUtils.toBoolean(value)) {
                        config.dockerOptions = new DockerOptions();
                    } else {
                        config.dockerOptions = null;
                    }
                } else {
                    config.dockerOptions = new DockerOptions();
                    for (KeyValuePair entry : value.getKeyvalue().getPairs()) {
                        DockerOption option = (DockerOption) DictionaryType.DOCKER_DICT
                                .forName(entry.getName());
                        switch (option) {
                            case FROM:
                                config.dockerOptions.from = ASTUtils.toText(entry.getValue());
                                break;
                            default:
                                break;
                        }
                    }
                }
            }),
    
    /**
     * Directive for specifying a path to an external runtime to be used for the
     * compiled binary.
     */
    EXTERNAL_RUNTIME_PATH("external-runtime-path", PrimitiveType.STRING,
            Arrays.asList(Target.CPP), (config, value, err) -> {
                config.externalRuntimePath = ASTUtils.toText(value);
            }),

    /**
     * Directive to let the execution engine allow logical time to elapse
     * faster than physical time.
     */
<<<<<<< HEAD
    FAST("fast", PrimitiveType.BOOLEAN, Arrays.asList(Target.ALL),
            (config, value, err) -> {
=======
    FAST("fast", PrimitiveType.BOOLEAN, Target.ALL,
            (config, value) -> {
>>>>>>> f2d175a9
                config.fastMode = ASTUtils.toBoolean(value);
            }),
    
    /**
     * Directive to stage particular files on the class path to be
     * processed by the code generator.
     */
<<<<<<< HEAD
    FILES("files", UnionType.FILE_OR_FILE_ARRAY, Arrays.asList(Target.ALL),
            (config, value, err) -> {
=======
    FILES("files", UnionType.FILE_OR_FILE_ARRAY, Target.ALL,
            (config, value) -> {
>>>>>>> f2d175a9
                config.fileNames = ASTUtils.toListOfStrings(value);
            },
            // FIXME: This merging of lists is potentially dangerous since
            // the incoming list of files can belong to a .lf file that is
            // located in a different location, and keeping just filename
            // strings like this without absolute paths is incorrect.
            (config, value, err) -> {
                config.fileNames.addAll(ASTUtils.toListOfStrings(value));
            }),
    
    /**
     * Flags to be passed on to the target compiler.
     */
    FLAGS("flags", UnionType.STRING_OR_STRING_ARRAY,
            Arrays.asList(Target.C, Target.CCPP), (config, value, err) -> {
                config.compilerFlags = ASTUtils.toListOfStrings(value);
            }),
    
    /**
     * Directive to specify the coordination mode
     */
    COORDINATION("coordination", UnionType.COORDINATION_UNION,
            Arrays.asList(Target.C, Target.CCPP, Target.Python),
            (config, value, err) -> {
                config.coordination = (CoordinationType) UnionType.COORDINATION_UNION
                        .forName(ASTUtils.toText(value));
            }),
    
    /**
     * Key-value pairs giving options for clock synchronization.
     */
    COORDINATION_OPTIONS("coordination-options",
            DictionaryType.COORDINATION_OPTION_DICT, Arrays.asList(Target.C, Target.CCPP),
            (config, value, err) -> {
                for (KeyValuePair entry : value.getKeyvalue().getPairs()) {
                    CoordinationOption option = (CoordinationOption) DictionaryType.COORDINATION_OPTION_DICT
                            .forName(entry.getName());
                    switch (option) {
                        case ADVANCE_MESSAGE_INTERVAL:
                            config.coordinationOptions.advance_message_interval = ASTUtils
                                    .toTimeValue(entry.getValue());
                            break;
                        default:
                            break;
                    }
                }
            }),
    
    /**
     * Directive to let the execution engine remain active also if there
     * are no more events in the event queue.
     */
<<<<<<< HEAD
    KEEPALIVE("keepalive", PrimitiveType.BOOLEAN, Arrays.asList(Target.ALL),
            (config, value, err) -> {
=======
    KEEPALIVE("keepalive", PrimitiveType.BOOLEAN, Target.ALL,
            (config, value) -> {
>>>>>>> f2d175a9
                config.keepalive = ASTUtils.toBoolean(value);
            }),
    
    /**
     * Directive to specify the grain at which to report log messages during execution.
     */
<<<<<<< HEAD
    LOGGING("logging", UnionType.LOGGING_UNION, Arrays.asList(Target.ALL),
            (config, value, err) -> {
=======
    LOGGING("logging", UnionType.LOGGING_UNION, Target.ALL,
            (config, value) -> {
>>>>>>> f2d175a9
                config.logLevel = (LogLevel) UnionType.LOGGING_UNION
                        .forName(ASTUtils.toText(value));
            }),
    
    /**
     * Directive to not invoke the target compiler.
     */
    NO_COMPILE("no-compile", PrimitiveType.BOOLEAN,
            Arrays.asList(Target.C, Target.CPP, Target.CCPP, Target.Python),
            (config, value, err) -> {
                config.noCompile = ASTUtils.toBoolean(value);
            }),
    
    /**
     * Directive to disable validation of reactor rules at runtime.
     */
    NO_RUNTIME_VALIDATION("no-runtime-validation", PrimitiveType.BOOLEAN,
            Arrays.asList(Target.CPP), (config, value, err) -> {
                config.noRuntimeValidation = ASTUtils.toBoolean(value);
            }),
    
    /**
     * Directive for specifying .proto files that need to be compiled and their
     * code included in the sources.
     */
    PROTOBUFS("protobufs", UnionType.FILE_OR_FILE_ARRAY,
            Arrays.asList(Target.C, Target.CCPP, Target.TS, Target.Python),
            (config, value, err) -> {
                config.protoFiles = ASTUtils.toListOfStrings(value);
            }),

    /**
     * Directive for specifying a specific version of the reactor runtime library.
     */
    RUNTIME_VERSION("runtime-version", PrimitiveType.STRING,
            Arrays.asList(Target.CPP), (config, value, err) -> {
                config.runtimeVersion = ASTUtils.toText(value);
            }),

    /**
     * Directive to specify that all code is generated in a single file.
     */
    SINGLE_FILE_PROJECT("single-file-project", PrimitiveType.BOOLEAN,
            List.of(Target.Rust), (config, value, err) -> {
                config.singleFileProject = ASTUtils.toBoolean(value);
            }),

    /**
     * Directive to specify the number of threads.
     */
    THREADS("threads", PrimitiveType.NON_NEGATIVE_INTEGER,
            Arrays.asList(Target.C, Target.CPP, Target.CCPP, Target.Python),
            (config, value, err) -> {
                config.threads = ASTUtils.toInteger(value);
            }),
    
    /**
     * Directive to specify the execution timeout.
     */
<<<<<<< HEAD
    TIMEOUT("timeout", PrimitiveType.TIME_VALUE, Arrays.asList(Target.ALL),
            (config, value, err) -> {
=======
    TIMEOUT("timeout", PrimitiveType.TIME_VALUE, Target.ALL,
            (config, value) -> {
>>>>>>> f2d175a9
                config.timeout = ASTUtils.toTimeValue(value);
            }),
    
    /**
     * Directive to generate a Dockerfile. This is either a boolean,
     * true or false, or a dictionary of options.
     */
    TRACING("tracing", UnionType.TRACING_UNION,
            Arrays.asList(Target.C, Target.CCPP, Target.CPP, Target.Python), (config, value, err) -> {
                if (value.getLiteral() != null) {
                    if (ASTUtils.toBoolean(value)) {
                        config.tracing = new TracingOptions();
                    } else {
                        config.tracing = null;
                    }
                } else {
                    config.tracing = new TracingOptions();
                    for (KeyValuePair entry : value.getKeyvalue().getPairs()) {
                        TracingOption option = (TracingOption) DictionaryType.TRACING_DICT
                            .forName(entry.getName());
                        switch (option) {
                        case TRACE_FILE_NAME:
                            config.tracing.traceFileName = ASTUtils.toText(entry.getValue());
                            break;
                        default:
                            break;
                        }
                    }
                }
            }),


    /**
     * Directive to let the runtime export its internal dependency graph.
     *
     * This is a debugging feature and currently only used for C++ programs.
     */
    EXPORT_DEPENDENCY_GAPH("export-dependency-graph", PrimitiveType.BOOLEAN, Collections.singletonList(Target.CPP),
                           (config, value, err) -> {
        config.exportDependencyGraph = ASTUtils.toBoolean(value);

    }),

    /**
     * List of module files to link into the crate as top-level.
     * For instance, a {@code target Rust { rust-modules: [ "foo.rs" ] }}
     * will cause the file to be copied into the generated project,
     * and the generated `main.rs` will include it with a `mod foo;`.
     * If one of the paths is a directory, it must contain a `mod.rs`
     * file, and all its contents are copied.
     */
    RUST_INCLUDE("rust-include",
                 UnionType.FILE_OR_FILE_ARRAY,
                 List.of(Target.Rust), (config, value, err) -> {
        Path referencePath;
        try {
            referencePath = FileConfig.toPath(value.eResource().getURI()).toAbsolutePath();
        } catch (IOException e) {
            throw new RuntimeIOException(e);
        }

        // we'll resolve relative paths to check that the files
        // are as expected.

        if (value.getLiteral() != null) {
            Path resolved = referencePath.resolveSibling(ASTUtils.withoutQuotes(value.getLiteral()));

            config.rust.addAndCheckTopLevelModule(resolved, value, err);
        } else if (value.getArray() != null) {
            for (Element element : value.getArray().getElements()) {
                String literal = ASTUtils.withoutQuotes(element.getLiteral());
                Path resolved = referencePath.resolveSibling(literal);
                config.rust.addAndCheckTopLevelModule(resolved, element, err);
            }
        }
    }),

    /**
     * Directive for specifying Cargo features of the generated
     * program to enable.
     */
    CARGO_FEATURES("cargo-features", ArrayType.STRING_ARRAY,
                   List.of(Target.Rust), (config, value, err) -> {
        config.rust.setCargoFeatures(ASTUtils.toListOfStrings(value));
    }),

    CARGO_DEPENDENCIES("cargo-dependencies",
                       CargoDependenciesPropertyType.INSTANCE,
                       List.of(Target.Rust), (config, value, err) -> {
        config.rust.setCargoDependencies(CargoDependencySpec.parseAll(value));
    }),


    ;

    /**
     * String representation of this target property.
     */
    public final String description;

    /**
     * List of targets that support this property. If a property is used for
     * a target that does not support it, a warning reported during
     * validation.
     */
    public final List<Target> supportedBy;
    
    /**
     * The type of values that can be assigned to this property.
     */
    public final TargetPropertyType type;

    /**
     * Function that given a configuration object and an Element AST node
     * sets the configuration. It is assumed that validation already
     * occurred, so this code should be straightforward.
     */
    public final PropertyParser setter;

    /**
     * Function that given a configuration object and an Element AST node
     * sets the configuration. It is assumed that validation already
     * occurred, so this code should be straightforward.
     */
    public final PropertyParser updater;

    @FunctionalInterface
    private interface PropertyParser {
        void parseIntoTargetConfig(TargetConfig config, Element element, ErrorReporter err);
    }

    /**
     * Private constructor for target properties.
     *
     * @param description String representation of this property.
     * @param type        The type that values assigned to this property
     *                    should conform to.
     * @param supportedBy List of targets that support this property.
     * @param setter      Function for configuration updates.
     */
    TargetProperty(String description, TargetPropertyType type,
                   List<Target> supportedBy,
                   PropertyParser setter) {
        this.description = description;
        this.type = type;
        this.supportedBy = supportedBy;
        this.setter = setter;
        this.updater = (config, value, err) -> { /* Ignore the update by default */ };
    }
    
    /**
     * Private constructor for target properties. This will take an additional
     * `updater`, which will be used to merge target properties from imported resources.
     * 
     * @param description String representation of this property.
     * @param type        The type that values assigned to this property
     *                    should conform to.
     * @param supportedBy List of targets that support this property.
     * @param setter      Function for setting configuration values.
     * @param updater     Function for updating configuration values.
     */
    TargetProperty(String description, TargetPropertyType type,
                   List<Target> supportedBy,
                   PropertyParser setter,
                   PropertyParser updater) {
        this.description = description;
        this.type = type;
        this.supportedBy = supportedBy;
        this.setter = setter;
        this.updater = updater;
    }
    
    /**
     * Set the given configuration using the given target properties.
     * 
     * @param config     The configuration object to update.
     * @param properties AST node that holds all the target properties.
     */
    public static void set(TargetConfig config, List<KeyValuePair> properties, ErrorReporter err) {
        properties.forEach(property ->  {
            TargetProperty p = forName(property.getName());
            if (p != null) {
                // Mark the specified target property as set by the user
                config.setByUser.add(p);
                p.setter.parseIntoTargetConfig(config, property.getValue(), err);
            }
        });
    }

    /**
     * Update the given configuration using the given target properties.
     * 
     * @param config     The configuration object to update.
     * @param properties AST node that holds all the target properties.
     */
    public static void update(TargetConfig config, List<KeyValuePair> properties,ErrorReporter err) {
        properties.forEach(property ->  {
            TargetProperty p = forName(property.getName());
            if (p != null) {
                p.updater.parseIntoTargetConfig(config, property.getValue(), err);
            }
        });
    }
    
    /**
     * Update one of the target properties, given by 'propertyName'.
     * For convenience, a list of target properties (e.g., taken from
     * a file or resource) can be passed without any filtering. This
     * function will do nothing if the list of target properties doesn't
     * include the property given by 'propertyName'.
     * 
     * @param config The target config to apply the update to.
     * @param propertyName The name of the target property.
     * @param properties AST node that holds all the target properties.
     */
    public static void updateOne(TargetConfig config, String propertyName, List<KeyValuePair> properties, ErrorReporter err) {
        TargetProperty p = forName(propertyName);
        if (p != null) {
            properties.stream()
                .filter(property -> property.getName().equals(propertyName))
                .findFirst()
                .map(KeyValuePair::getValue)
                .ifPresent(value -> p.updater.parseIntoTargetConfig(
                    config,
                    value,
                    err
                ));
        }
    }

    /**
     * Return the entry that matches the given string.
     * @param name The string to match against.
     */
    public static TargetProperty forName(String name) {
        return Target.match(name, TargetProperty.values());
    }

    /**
     * Return a list with all target properties.
     * 
     * @return All existing target properties.
     */
    public static List<TargetProperty> getOptions() {
        return Arrays.asList(TargetProperty.values());
    }
    
    /**
     * Return the description.
     */
    @Override
    public String toString() {
        return this.description;
    }

    // Inner classes for the various supported types.



    /**
     * Interface for dictionary elements. It associates an entry with a type.
     */
    public interface DictionaryElement {
        public TargetPropertyType getType();
    }

    /**
     * A dictionary type with a predefined set of possible keys and assignable
     * types.
     * 
     * @author {Marten Lohstroh <marten@berkeley.edu>}
     *
     */
    public enum DictionaryType implements TargetPropertyType {
        CLOCK_SYNC_OPTION_DICT(Arrays.asList(ClockSyncOption.values())),
        DOCKER_DICT(Arrays.asList(DockerOption.values())),
        COORDINATION_OPTION_DICT(Arrays.asList(CoordinationOption.values())),
        TRACING_DICT(Arrays.asList(TracingOption.values()));
        
        /**
         * The keys and assignable types that are allowed in this dictionary.
         */
        public List<DictionaryElement> options;
    
        /**
         * A dictionary type restricted to sets of predefined keys and types of
         * values.
         * 
         * @param options The dictionary elements allowed by this type.
         */
        private DictionaryType(List<DictionaryElement> options) {
            this.options = options;
        }
        
        /**
         * Return the dictionary element of which the key matches the given
         * string.
         * 
         * @param name The string to match against.
         * @return The matching dictionary element (or null if there is none).
         */
        public DictionaryElement forName(String name) {
            return Target.match(name, options);
        }
        
        /**
         * Recursively check that the passed in element conforms to the rules of
         * this dictionary.
         */
        @Override
        public void check(Element e, String name, LFValidator v) {
            KeyValuePairs kv = e.getKeyvalue();
            if (kv == null) {
                TargetPropertyType.produceError(name, this.toString(), v);
            } else {
                for (KeyValuePair pair : kv.getPairs()) {
                    String key = pair.getName();
                    Element val = pair.getValue();
                    Optional<DictionaryElement> match = this.options.stream()
                            .filter(element -> key.equalsIgnoreCase(element.toString())).findAny();
                    if (match.isPresent()) {
                        // Make sure the type is correct, too.
                        TargetPropertyType type = match.get().getType();
                        type.check(val, name + "." + key, v);
                    } else {
                        // No match found; report error.
                        TargetPropertyType.produceError(name,
                                this.toString(), v);
                    }
                }
            }
        }
        
        /**
         * Return true if the given element represents a dictionary, false
         * otherwise.
         */
        @Override
        public boolean validate(Element e) {
            if (e.getKeyvalue() != null) {
                return true;
            }
            return false;
        }
        
        /**
         * Return a human-readable description of this type.
         */
        @Override
        public String toString() {
            return "a dictionary with one or more of the following keys: "
                    + options.stream().map(option -> option.toString())
                            .collect(Collectors.joining(", "));
        }
    }
    /**
     * A type that can assume one of several types.
     * 
     * @author{Marten Lohstroh <marten@berkeley.edu>}
     *
     */
    public enum UnionType implements TargetPropertyType {
        STRING_OR_STRING_ARRAY(
                Arrays.asList(PrimitiveType.STRING, ArrayType.STRING_ARRAY),
                null),
        FILE_OR_FILE_ARRAY(
                Arrays.asList(PrimitiveType.FILE, ArrayType.FILE_ARRAY), null),
        BUILD_TYPE_UNION(Arrays.asList(BuildType.values()), null),
        COORDINATION_UNION(Arrays.asList(CoordinationType.values()),
                CoordinationType.CENTRALIZED),
        LOGGING_UNION(Arrays.asList(LogLevel.values()), LogLevel.INFO),
        CLOCK_SYNC_UNION(Arrays.asList(ClockSyncMode.values()),
                ClockSyncMode.INITIAL),
        DOCKER_UNION(Arrays.asList(PrimitiveType.BOOLEAN, DictionaryType.DOCKER_DICT),
                null),
        TRACING_UNION(Arrays.asList(PrimitiveType.BOOLEAN, DictionaryType.TRACING_DICT),
                null);
    
        /**
         * The constituents of this type union.
         */
        public final List<Enum<?>> options;
        
        /**
         * The default type, if there is one.
         */
        private final Enum<?> defaultOption;
        
        /**
         * Private constructor for creating unions types.
         * 
         * @param options The types that that are part of the union.
         * @param defaultOption The default type.
         */
        private UnionType(List<Enum<?>> options, Enum<?> defaultOption) {
            this.options = options;
            this.defaultOption = defaultOption; 
        }
        
        /**
         * Return the type among those in this type union that matches the given
         * name.
         * 
         * @param name The string to match against.
         * @return The matching dictionary element (or null if there is none).
         */
        public Enum<?> forName(String name) {
            return Target.match(name, options);
        }
        
        /**
         * Recursively check that the passed in element conforms to the rules of
         * this union.
         */
        @Override
        public void check(Element e, String name, LFValidator v) {
            Optional<Enum<?>> match = this.match(e);
            if (match.isPresent()) {
                // Go deeper if the element is an array or dictionary.
                Enum<?> type = match.get();
                if (type instanceof DictionaryType) {
                    ((DictionaryType) type).check(e, name, v);
                } else if (type instanceof ArrayType) {
                    ((ArrayType) type).check(e, name, v);
                } else if (type instanceof PrimitiveType) {
                    ((PrimitiveType) type).check(e, name, v);
                } else if (!(type instanceof Enum<?>)) {
                    throw new RuntimeException("Encountered an unknown type.");
                }
            } else {
                // No match found; report error.
                TargetPropertyType.produceError(name, this.toString(), v);
            }
        }
    
        /**
         * Internal method for matching a given element against the allowable
         * types.
         * 
         * @param e AST node that represents the value of a target property.
         * @return The matching type wrapped in an Optional object.
         */
        private Optional<Enum<?>> match(Element e) {
            return this.options.stream().filter(option -> {
                if (option instanceof TargetPropertyType) {
                    return ((TargetPropertyType) option).validate(e);
                } else {
                    return ASTUtils.toText(e)
                            .equalsIgnoreCase(option.toString());
                }
            }).findAny();
        }
        
        /**
         * Return true if this union has an option that matches the given
         * element.
         * @param e The element to match against this type.
         */
        @Override
        public boolean validate(Element e) {
            if (this.match(e).isPresent()) {
                return true;
            }
            return false;
        }
        
        /**
         * Return a human-readable description of this type. If three is a
         * default option, then indicate it.
         */
        @Override
        public String toString() {
            return "one of the following: " + options.stream().map(option -> {
                if (option == this.defaultOption) {
                    return option.toString() + " (default)";
                } else {
                    return option.toString();
                }
            }).collect(Collectors.joining(", "));
        }
    
    }

    /**
     * An array type of which the elements confirm to a given type.
     * 
     * @author{Marten Lohstroh <marten@berkeley.edu>}
     *
     */
    public enum ArrayType implements TargetPropertyType {
        STRING_ARRAY(PrimitiveType.STRING),
        FILE_ARRAY(PrimitiveType.FILE);
        
        /**
         * Type parameter of this array type.
         */
        public TargetPropertyType type;
        
        /**
         * Private constructor to create a new array type.
         * 
         * @param type The type of elements in the array.
         */
        private ArrayType(TargetPropertyType type) {
            this.type = type;
        }
        
        /**
         * Check that the passed in element represents an array and ensure that
         * its elements are all of the correct type.
         */
        @Override
        public void check(Element e, String name, LFValidator v) {
            Array array = e.getArray();
            if (array == null) {
                TargetPropertyType.produceError(name, this.toString(), v);
            } else {
                List<Element> elements = array.getElements();
                for (int i = 0; i < elements.size(); i++) {
                    this.type.check(elements.get(i), name + "[" + i + "]", v);
                }
            }
        }
        
        /**
         * Return true of the given element is an array.
         */
        @Override
        public boolean validate(Element e) {
            if (e.getArray() != null) {
                return true;
            }
            return false;
        }
        
        /**
         * Return a human-readable description of this type.
         */
        @Override
        public String toString() {
            return "an array of which each element is " + this.type.toString();
        }
    }
    
    /**
     * Enumeration of Cmake build types.
     * 
     * @author{Christian Menard <christian.menard@tu-dresden.de>}
     */
    public enum BuildType {
        RELEASE("Release"), 
        DEBUG("Debug"), 
        REL_WITH_DEB_INFO("RelWithDebInfo"), 
        MIN_SIZE_REL("MinSizeRel");
        
        /**
         * Alias used in toString method.
         */
        private String alias;
        
        /**
         * Private constructor for Cmake build types.
         */
        private BuildType(String alias) {
            this.alias = alias;
        }
        
        /**
         * Return the alias.
         */
        @Override
        public String toString() {
            return this.alias;
        }
    }

    /**
     * Enumeration of coordination types.
     * 
     * @author{Marten Lohstroh <marten@berkeley.edu>}
     */
    public enum CoordinationType {
        CENTRALIZED, DECENTRALIZED;
        
        /**
         * Return the name in lower case.
         */
        @Override
        public String toString() {
            return this.name().toLowerCase();
        }
    }
    
    
    /**
     * Enumeration of clock synchronization modes.
     * 
     * - OFF: The clock synchronization is universally off.
     * - STARTUP: Clock synchronization occurs at startup only.
     * - ON: Clock synchronization occurs at startup and at runtime.
     * 
     * @author{Edward A. Lee <eal@berkeley.edu>}
     */
    public enum ClockSyncMode {
        OFF, INITIAL, ON;
        
        
        /**
         * Return the name in lower case.
         */
        @Override
        public String toString() {
            return this.name().toLowerCase();
        }
    }

    /**
     * An interface for types associated with target properties.
     * 
     * @author{Marten Lohstroh <marten@berkeley.edu>}
     */
    public interface TargetPropertyType {
    
        /**
         * Return true if the the given Element is a valid instance of this
         * type.
         * 
         * @param e The Element to validate.
         * @return True if the element conforms to this type, false otherwise.
         */
        public boolean validate(Element e);
    
        /**
         * Check (recursively) the given Element against its associated type(s)
         * and add found problems to the given list of errors.
         * 
         * @param e    The Element to type check.
         * @param name The name of the target property.
         * @param v    A reference to the validator to report errors to.
         */
        public void check(Element e, String name, LFValidator v);
    
        /**
         * Helper function to produce an error during type checking.
         * 
         * @param name        The description of the target property.
         * @param description The description of the type.
         * @param v           A reference to the validator to report errors to.
         */
        public static void produceError(String name, String description,
                LFValidator v) {
            v.getTargetPropertyErrors().add("Target property '" + name
                    + "' is required to be " + description + ".");
        }
    }

    /**
     * Primitive types for target properties, each with a description used in
     * error messages and predicate used for validating values.
     * 
     * @author{Marten Lohstroh <marten@berkeley.edu>}
     */
    public enum PrimitiveType implements TargetPropertyType {
        BOOLEAN("'true' or 'false'",
                v -> ASTUtils.toText(v).equalsIgnoreCase("true")
                        || ASTUtils.toText(v).equalsIgnoreCase("false")),
        INTEGER("an integer", v -> {
            try {
                Integer.parseInt(ASTUtils.toText(v));
            } catch (NumberFormatException e) {
                return false;
            }
            return true;
        }),
        NON_NEGATIVE_INTEGER("a non-negative integer", v -> {
            try {
                int result = Integer.parseInt(ASTUtils.toText(v));
                if (result < 0)
                    return false;
            } catch (NumberFormatException e) {
                return false;
            }
            return true;
        }),
        TIME_VALUE("a time value with units", v ->
            v.getKeyvalue() == null && v.getArray() == null
                && v.getLiteral() == null && v.getId() == null
                && (v.getTime() == 0 || v.getUnit() != TimeUnit.NONE)),
        STRING("a string", v -> v.getLiteral() != null && !isCharLiteral(v.getLiteral()) || v.getId() != null),
        FILE("a path to a file", STRING.validator);
    
        /**
         * A description of this type, featured in error messages.
         */
        private final String description;

        /**
         * A predicate for determining whether a given Element conforms to this
         * type.
         */
        public final Predicate<Element> validator;
    
        /**
         * Private constructor to create a new primitive type.
         * @param description A textual description of the type that should 
         * start with "a/an".
         * @param validator A predicate that returns true if a given Element 
         * conforms to this type.
         */
        private PrimitiveType(String description,
                Predicate<Element> validator) {
            this.description = description;
            this.validator = validator;
        }
    
        /**
         * Return true if the the given Element is a valid instance of this type.
         */
        public boolean validate(Element e) {
            return this.validator.test(e);
        }
        
        /**
         * Check (recursively) the given Element against its associated type(s)
         * and add found problems to the given list of errors.
         * 
         * @param e      The element to type check.
         * @param name   The name of the target property.
         * @param errors A list of errors to append to if problems are found.
         */
        public void check(Element e, String name, LFValidator v) {
            if (!this.validate(e)) {
                TargetPropertyType.produceError(name, this.description, v);
            }
            // If this is a file, perform an additional check to make sure
            // the file actually exists.
            // FIXME: premature because we first need a mechanism for looking up files!
            // Looking in the same directory is too restrictive. Disabling this check for now.
            /*
            if (this == FILE) {
                String file = ASTUtils.toText(e);
                 
                if (!FileConfig.fileExists(file, FileConfig.toPath(e.eResource().getURI()).toFile().getParent())) {
                    v.targetPropertyWarnings
                            .add("Could not find file: '" + file + "'.");
                }
            }
            */
        }
    
        /**
         * Return a textual description of this type.
         */
        @Override
        public String toString() {
            return this.description;
        }


        private static boolean isCharLiteral(String s) {
            return s.length() > 2
                && '\'' == s.charAt(0)
                && '\'' == s.charAt(s.length() - 1);
        }
    }

    /**
     * Clock synchronization options.
     * @author{Marten Lohstroh <marten@berkeley.edu>}
     */
    public enum ClockSyncOption implements DictionaryElement {
        ATTENUATION("attenuation", PrimitiveType.NON_NEGATIVE_INTEGER),
        LOCAL_FEDERATES_ON("local-federates-on", PrimitiveType.BOOLEAN),
        PERIOD("period", PrimitiveType.TIME_VALUE),
        TEST_OFFSET("test-offset", PrimitiveType.TIME_VALUE),
        TRIALS("trials", PrimitiveType.NON_NEGATIVE_INTEGER),
        COLLECT_STATS("collect-stats", PrimitiveType.BOOLEAN);
        
        public final PrimitiveType type;
        
        private final String description;
        
        private ClockSyncOption(String alias, PrimitiveType type) {
            this.description = alias;
            this.type = type;
        }
        
        
        /**
         * Return the description of this dictionary element.
         */
        @Override
        public String toString() {
            return this.description;
        }
    
        /**
         * Return the type associated with this dictionary element.
         */
        public TargetPropertyType getType() {
            return this.type;
        }
    }

    /**
     * Docker options.
     * @author{Edward A. Lee <eal@berkeley.edu>}
     */
    public enum DockerOption implements DictionaryElement {
        FROM("FROM", PrimitiveType.STRING);
        
        public final PrimitiveType type;
        
        private final String description;
        
        private DockerOption(String alias, PrimitiveType type) {
            this.description = alias;
            this.type = type;
        }
        
        /**
         * Return the description of this dictionary element.
         */
        @Override
        public String toString() {
            return this.description;
        }
    
        /**
         * Return the type associated with this dictionary element.
         */
        public TargetPropertyType getType() {
            return this.type;
        }
    }

    /**
     * Coordination options.
     * @author{Edward A. Lee <eal@berkeley.edu>}
     */
    public enum CoordinationOption implements DictionaryElement {
        ADVANCE_MESSAGE_INTERVAL("advance-message-interval", PrimitiveType.TIME_VALUE);
        
        public final PrimitiveType type;
        
        private final String description;
        
        private CoordinationOption(String alias, PrimitiveType type) {
            this.description = alias;
            this.type = type;
        }
        
        
        /**
         * Return the description of this dictionary element.
         */
        @Override
        public String toString() {
            return this.description;
        }
    
        /**
         * Return the type associated with this dictionary element.
         */
        public TargetPropertyType getType() {
            return this.type;
        }
    }

    /**
     * Log levels in descending order of severity.
     * @author{Marten Lohstroh <marten@berkeley.edu>}
     */
    public enum LogLevel {
        ERROR, WARN, INFO, LOG, DEBUG;
        
        /**
         * Return the name in lower case.
         */
        @Override
        public String toString() {
            return this.name().toLowerCase();
        }
    }

    /**
     * Tracing options.
     * @author{Edward A. Lee <eal@berkeley.edu>}
     */
    public enum TracingOption implements DictionaryElement {
        TRACE_FILE_NAME("trace-file-name", PrimitiveType.STRING);
        
        public final PrimitiveType type;
        
        private final String description;
        
        private TracingOption(String alias, PrimitiveType type) {
            this.description = alias;
            this.type = type;
        }
        
        /**
         * Return the description of this dictionary element.
         */
        @Override
        public String toString() {
            return this.description;
        }
    
        /**
         * Return the type associated with this dictionary element.
         */
        public TargetPropertyType getType() {
            return this.type;
        }
    }

}<|MERGE_RESOLUTION|>--- conflicted
+++ resolved
@@ -133,13 +133,8 @@
     /**
      * Directive to specify the target compiler.
      */
-<<<<<<< HEAD
-    COMPILER("compiler", PrimitiveType.STRING, Arrays.asList(Target.ALL),
-            (config, value, err) -> {
-=======
     COMPILER("compiler", PrimitiveType.STRING, Target.ALL,
-            (config, value) -> {
->>>>>>> f2d175a9
+            (config, value, err) -> {
                 config.compiler = ASTUtils.toText(value);
             }),
     
@@ -184,13 +179,8 @@
      * Directive to let the execution engine allow logical time to elapse
      * faster than physical time.
      */
-<<<<<<< HEAD
-    FAST("fast", PrimitiveType.BOOLEAN, Arrays.asList(Target.ALL),
-            (config, value, err) -> {
-=======
     FAST("fast", PrimitiveType.BOOLEAN, Target.ALL,
-            (config, value) -> {
->>>>>>> f2d175a9
+            (config, value, err) -> {
                 config.fastMode = ASTUtils.toBoolean(value);
             }),
     
@@ -198,13 +188,8 @@
      * Directive to stage particular files on the class path to be
      * processed by the code generator.
      */
-<<<<<<< HEAD
-    FILES("files", UnionType.FILE_OR_FILE_ARRAY, Arrays.asList(Target.ALL),
-            (config, value, err) -> {
-=======
     FILES("files", UnionType.FILE_OR_FILE_ARRAY, Target.ALL,
-            (config, value) -> {
->>>>>>> f2d175a9
+            (config, value, err) -> {
                 config.fileNames = ASTUtils.toListOfStrings(value);
             },
             // FIXME: This merging of lists is potentially dangerous since
@@ -257,26 +242,16 @@
      * Directive to let the execution engine remain active also if there
      * are no more events in the event queue.
      */
-<<<<<<< HEAD
-    KEEPALIVE("keepalive", PrimitiveType.BOOLEAN, Arrays.asList(Target.ALL),
-            (config, value, err) -> {
-=======
     KEEPALIVE("keepalive", PrimitiveType.BOOLEAN, Target.ALL,
-            (config, value) -> {
->>>>>>> f2d175a9
+            (config, value, err) -> {
                 config.keepalive = ASTUtils.toBoolean(value);
             }),
     
     /**
      * Directive to specify the grain at which to report log messages during execution.
      */
-<<<<<<< HEAD
-    LOGGING("logging", UnionType.LOGGING_UNION, Arrays.asList(Target.ALL),
-            (config, value, err) -> {
-=======
     LOGGING("logging", UnionType.LOGGING_UNION, Target.ALL,
-            (config, value) -> {
->>>>>>> f2d175a9
+            (config, value, err) -> {
                 config.logLevel = (LogLevel) UnionType.LOGGING_UNION
                         .forName(ASTUtils.toText(value));
             }),
@@ -336,13 +311,8 @@
     /**
      * Directive to specify the execution timeout.
      */
-<<<<<<< HEAD
-    TIMEOUT("timeout", PrimitiveType.TIME_VALUE, Arrays.asList(Target.ALL),
-            (config, value, err) -> {
-=======
     TIMEOUT("timeout", PrimitiveType.TIME_VALUE, Target.ALL,
-            (config, value) -> {
->>>>>>> f2d175a9
+            (config, value, err) -> {
                 config.timeout = ASTUtils.toTimeValue(value);
             }),
     
