/* Validation checks for Lingua Franca code. */

/*************
 * Copyright (c) 2019-2020, The University of California at Berkeley.

 * Redistribution and use in source and binary forms, with or without modification,
 * are permitted provided that the following conditions are met:

 * 1. Redistributions of source code must retain the above copyright notice,
 *    this list of conditions and the following disclaimer.

 * 2. Redistributions in binary form must reproduce the above copyright notice,
 *    this list of conditions and the following disclaimer in the documentation
 *    and/or other materials provided with the distribution.

 * THIS SOFTWARE IS PROVIDED BY THE COPYRIGHT HOLDERS AND CONTRIBUTORS "AS IS" AND
 * ANY EXPRESS OR IMPLIED WARRANTIES, INCLUDING, BUT NOT LIMITED TO, THE IMPLIED
 * WARRANTIES OF MERCHANTABILITY AND FITNESS FOR A PARTICULAR PURPOSE ARE
 * DISCLAIMED. IN NO EVENT SHALL THE COPYRIGHT HOLDER OR CONTRIBUTORS BE LIABLE FOR
 * ANY DIRECT, INDIRECT, INCIDENTAL, SPECIAL, EXEMPLARY, OR CONSEQUENTIAL DAMAGES
 * (INCLUDING, BUT NOT LIMITED TO, PROCUREMENT OF SUBSTITUTE GOODS OR SERVICES;
 * LOSS OF USE, DATA, OR PROFITS; OR BUSINESS INTERRUPTION) HOWEVER CAUSED AND ON
 * ANY THEORY OF LIABILITY, WHETHER IN CONTRACT, STRICT LIABILITY, OR TORT
 * (INCLUDING NEGLIGENCE OR OTHERWISE) ARISING IN ANY WAY OUT OF THE USE OF THIS
 * SOFTWARE, EVEN IF ADVISED OF THE POSSIBILITY OF SUCH DAMAGE.
 ***************/
package org.lflang.validation;

import static org.lflang.ASTUtils.inferPortWidth;
import static org.lflang.ASTUtils.isGeneric;
<<<<<<< HEAD
import static org.lflang.ASTUtils.isValidTime;
=======
import static org.lflang.ASTUtils.isInteger;
import static org.lflang.ASTUtils.isParameterized;
import static org.lflang.ASTUtils.isValidTime;
import static org.lflang.ASTUtils.isZero;
>>>>>>> c63b5d2f
import static org.lflang.ASTUtils.toDefinition;
import static org.lflang.ASTUtils.toText;
import static org.lflang.JavaAstUtils.isOfTimeType;

import java.io.IOException;
import java.util.ArrayList;
import java.util.Arrays;
import java.util.HashSet;
import java.util.LinkedHashSet;
import java.util.List;
import java.util.Optional;
import java.util.Set;
<<<<<<< HEAD
=======
import java.util.stream.Collectors;
>>>>>>> c63b5d2f

import org.eclipse.emf.common.util.BasicEList;
import org.eclipse.emf.common.util.EList;
import org.eclipse.emf.common.util.TreeIterator;
import org.eclipse.emf.ecore.EAttribute;
import org.eclipse.emf.ecore.EObject;
import org.eclipse.emf.ecore.EStructuralFeature;
import org.eclipse.xtext.validation.Check;
import org.eclipse.xtext.validation.CheckType;
import org.eclipse.xtext.validation.ValidationMessageAcceptor;
import org.lflang.ASTUtils;
import org.lflang.FileConfig;
import org.lflang.JavaAstUtils;
import org.lflang.ModelInfo;
import org.lflang.Target;
import org.lflang.TargetProperty;
import org.lflang.TimeValue;
import org.lflang.federated.serialization.SupportedSerializers;
import org.lflang.generator.NamedInstance;
import org.lflang.lf.Action;
import org.lflang.lf.ActionOrigin;
import org.lflang.lf.AddExpr;
import org.lflang.lf.Assignment;
import org.lflang.lf.BraceExpr;
import org.lflang.lf.BracketExpr;
import org.lflang.lf.CodeExpr;
import org.lflang.lf.Connection;
import org.lflang.lf.Deadline;
import org.lflang.lf.Host;
import org.lflang.lf.IPV4Host;
import org.lflang.lf.IPV6Host;
import org.lflang.lf.Import;
import org.lflang.lf.ImportedReactor;
import org.lflang.lf.Initializer;
import org.lflang.lf.Input;
import org.lflang.lf.Instantiation;
import org.lflang.lf.KeyValuePair;
import org.lflang.lf.KeyValuePairs;
import org.lflang.lf.LfPackage.Literals;
import org.lflang.lf.Literal;
import org.lflang.lf.Model;
import org.lflang.lf.MulExpr;
import org.lflang.lf.NamedHost;
import org.lflang.lf.Output;
import org.lflang.lf.ParamRef;
import org.lflang.lf.Parameter;
import org.lflang.lf.Port;
import org.lflang.lf.Preamble;
import org.lflang.lf.Reaction;
import org.lflang.lf.Reactor;
import org.lflang.lf.ReactorDecl;
import org.lflang.lf.STP;
import org.lflang.lf.Serializer;
import org.lflang.lf.StateVar;
import org.lflang.lf.TargetDecl;
import org.lflang.lf.Time;
import org.lflang.lf.Timer;
import org.lflang.lf.TriggerRef;
import org.lflang.lf.TupleExpr;
import org.lflang.lf.Type;
import org.lflang.lf.TypedVariable;
import org.lflang.lf.Value;
import org.lflang.lf.VarRef;
import org.lflang.lf.Variable;
import org.lflang.lf.Visibility;
import org.lflang.lf.WidthSpec;
import org.lflang.lf.WidthTerm;

import com.google.inject.Inject;

/**
 * Custom validation checks for Lingua Franca programs.
 *
 * Also see: https://www.eclipse.org/Xtext/documentation/303_runtime_concepts.html#validation
 *
 * @author{Edward A. Lee <eal@berkeley.edu>}
 * @author{Marten Lohstroh <marten@berkeley.edu>}
 * @author{Matt Weber <matt.weber@berkeley.edu>}
 * @author{Christian Menard <christian.menard@tu-dresden.de>}
 * @author{Hou Seng Wong <stevenhouseng@gmail.com>}
 * @author{Clément Fournier <clement.fournier76@gmail.com>}
 */
public class LFValidator extends BaseLFValidator {

    //////////////////////////////////////////////////////////////
    //// Public check methods.
    
    // These methods are automatically invoked on AST nodes matching
    // the types of their arguments.
    // CheckType.FAST ensures that these checks run whenever a file is modified.
    // Alternatives are CheckType.NORMAL (when saving) and 
    // CheckType.EXPENSIVE (only when right-click, validate).
    // FIXME: What is the default when nothing is specified?

    // These methods are listed in alphabetical order, and, although
    // it is isn't strictly required, follow a naming convention
    // checkClass, where Class is the AST class, where possible.

    @Check(CheckType.FAST)
    public void checkAction(Action action) {
        checkName(action.getName(), Literals.VARIABLE__NAME);
        if (action.getOrigin() == ActionOrigin.NONE) {
            error(
                "Action must have modifier `logical` or `physical`.",
                Literals.ACTION__ORIGIN
            );
        }
        if (action.getPolicy() != null &&
            !SPACING_VIOLATION_POLICIES.contains(action.getPolicy())) {
            error(
                "Unrecognized spacing violation policy: " + action.getPolicy() +
                    ". Available policies are: " +
                    String.join(", ", SPACING_VIOLATION_POLICIES) + ".",
                Literals.ACTION__POLICY);
        }
    }

    @Check(CheckType.FAST)
    public void checkAssignment(Assignment assignment) {
        // If the left-hand side is a time parameter, make sure the assignment has units
        if (isOfTimeType(assignment.getLhs())) {
            if (JavaAstUtils.isList(assignment.getRhs())) {
                error("Incompatible type.", Literals.ASSIGNMENT__RHS);
            } else {
                var v = JavaAstUtils.asSingleValue(assignment.getRhs());
                if (v != null && !isValidTime(v)) {
                    if (v instanceof ParamRef) {
                        error("Cannot assign parameter: "
                                + ((ParamRef) v).getParameter().getName()
                                + " to " + assignment.getLhs().getName()
                                + ". The latter is a time parameter, but the former is not.",
                                Literals.ASSIGNMENT__RHS);
                    } else {
                        // This is a value. Check that units are present.
                        error("Missing time unit.", Literals.ASSIGNMENT__RHS);
                    }
                }
            }
            
            // If this assignment overrides a parameter that is used in a deadline,
            // report possible overflow.
            if (isCBasedTarget() &&
                this.info.overflowingAssignments.contains(assignment)) {
                error(
                    "Time value used to specify a deadline exceeds the maximum of " +
                        TimeValue.MAX_LONG_DEADLINE + " nanoseconds.",
                    Literals.ASSIGNMENT__RHS);
            }
        }

        // FIXME: lhs is list => rhs is list
        // lhs is fixed with size n => rhs is fixed with size n
        // FIXME": similar checks for decl/init
        // Specifically for C: list can only be literal or time lists
    }

    @Check(CheckType.FAST)
<<<<<<< HEAD
    public void checkBracketExpr(BracketExpr list) {
        if (!target.supportsLfBracketListExpressions()) {
            error("Target " + target
                    + " does not support this expression form.",
                    Literals.BRACKET_EXPR__ITEMS);
        }
    }

    @Check(CheckType.FAST)
    public void checkBraceExpr(BraceExpr list) {
        if (!target.supportsLfBraceListExpressions()) {
            error("Target " + target
                    + " does not support this expression form.",
                    Literals.BRACE_EXPR__ITEMS);
        }
    }

    @Check(CheckType.FAST)
    public void checkTupleLiteral(TupleExpr expr) {
        if (expr.getItems().size() == 1 && !expr.isTrailingComma()) {
            throw new AssertionError(
                    "this parenthesized expr should not have been parsed as a tuple");
        }
        if (!target.supportsLfTupleLiterals()) {
            if (expr.getItems().size() == 1)
                error("Target " + target
                        + " does not support tuple literals. You might want to remove the trailing comma.",
                        Literals.TUPLE_EXPR__ITEMS);
            else
                error("Target " + target + " does not support tuple literals.",
                        Literals.TUPLE_EXPR__ITEMS);
        }
    }
    
    @Check(CheckType.FAST)
    public void checkWidthSpec(WidthSpec widthSpec) {
        if (!this.target.supportsMultiports()) {
            error("Multiports and banks are currently not supported by the given target.",
                Literals.WIDTH_SPEC__TERMS);
        } else {
            for (WidthTerm term : widthSpec.getTerms()) {
                if (term.getParameter() != null) {
                    if (!this.target.supportsParameterizedWidths()) {
                        error("Parameterized widths are not supported by this target.", Literals.WIDTH_SPEC__TERMS);
                    }
                } else if (term.getPort() != null) {
                    // Widths given with `widthof()` are not supported (yet?).
                    // This feature is currently only used for after delays.
                    error("widthof is not supported.", Literals.WIDTH_SPEC__TERMS);
                } else if (term.getCode() != null) {
                     if (this.target != Target.CPP) {
                        error("This target does not support width given as code.", Literals.WIDTH_SPEC__TERMS);
                    }
                } else if (term.getWidth() < 0) {
                    error("Width must be a positive integer.", Literals.WIDTH_SPEC__TERMS);
                }
            }
        }
    }

    @Check(CheckType.FAST)
=======
>>>>>>> c63b5d2f
    public void checkConnection(Connection connection) {
        if (connection.getDelay() != null) {
            checkValueIsTime(connection.getDelay().getValue(), Literals.CONNECTION__DELAY);
        }
        
        // Report if connection is part of a cycle.
        Set<NamedInstance<?>> cycles = this.info.topologyCycles();
        for (VarRef lp : connection.getLeftPorts()) {
            for (VarRef rp : connection.getRightPorts()) {
                boolean leftInCycle = false;
                
                for (NamedInstance<?> it : cycles) {
                    if ((lp.getContainer() == null && it.getDefinition().equals(lp.getVariable())) 
                        || (it.getDefinition().equals(lp.getVariable()) && it.getParent().equals(lp.getContainer()))) {
                        leftInCycle = true;
                        break;
                    }
                }

                for (NamedInstance<?> it : cycles) {
                    if ((rp.getContainer() == null && it.getDefinition().equals(rp.getVariable())) 
                        || (it.getDefinition().equals(rp.getVariable()) && it.getParent().equals(rp.getContainer()))) {
                        if (leftInCycle) {
                            String reactorName = ((Reactor) connection.eContainer()).getName();
                            error(String.format("Connection in reactor %s creates", reactorName) +
                                  String.format("a cyclic dependency between %s and %s.", toText(lp), toText(rp)), 
                                  Literals.CONNECTION__DELAY);
                        }
                    }
                }
            }
        }

        // FIXME: look up all ReactorInstance objects that have a definition equal to the
        // container of this connection. For each of those occurrences, the widths have to match.
        // For the C target, since C has such a weak type system, check that
        // the types on both sides of every connection match. For other languages,
        // we leave type compatibility that language's compiler or interpreter.
        if (isCBasedTarget()) {
            Type type = (Type) null;
            for (VarRef port : connection.getLeftPorts()) {
                // If the variable is not a port, then there is some other
                // error. Avoid a class cast exception.
                if (port.getVariable() instanceof Port) {
                    if (type == null) {
                        type = ((Port) port.getVariable()).getType();
                    } else {
                        // Unfortunately, xtext does not generate a suitable equals()
                        // method for AST types, so we have to manually check the types.
                        if (!sameType(type, ((Port) port.getVariable()).getType())) {
                            error("Types do not match.", Literals.CONNECTION__LEFT_PORTS);
                        }
                    }
                }
            }
            for (VarRef port : connection.getRightPorts()) {
                // If the variable is not a port, then there is some other
                // error. Avoid a class cast exception.
                if (port.getVariable() instanceof Port) {
                    if (type == null) {
                        type = ((Port) port.getVariable()).getType();
                    } else {
                        if (!sameType(type, type = ((Port) port.getVariable()).getType())) {
                            error("Types do not match.", Literals.CONNECTION__RIGHT_PORTS);
                        }
                    }
                }
            }
        }

        // Check whether the total width of the left side of the connection
        // matches the total width of the right side. This cannot be determined
        // here if the width is not given as a constant. In that case, it is up
        // to the code generator to check it.
        int leftWidth = 0;
        for (VarRef port : connection.getLeftPorts()) {
            int width = inferPortWidth(port, null, null); // null args imply incomplete check.
            if (width < 0 || leftWidth < 0) {
                // Cannot determine the width of the left ports.
                leftWidth = -1;
            } else {
                leftWidth += width;
            }
        }
        int rightWidth = 0;
        for (VarRef port : connection.getRightPorts()) {
            int width = inferPortWidth(port, null, null); // null args imply incomplete check.
            if (width < 0 || rightWidth < 0) {
                // Cannot determine the width of the left ports.
                rightWidth = -1;
            } else {
                rightWidth += width;
            }
        }

        if (leftWidth != -1 && rightWidth != -1 && leftWidth != rightWidth) {
            if (connection.isIterated()) {
                if (leftWidth == 0 || rightWidth % leftWidth != 0) {
                    // FIXME: The second argument should be Literals.CONNECTION, but
                    // stupidly, xtext will not accept that. There seems to be no way to
                    // report an error for the whole connection statement.
                    warning(String.format("Left width %s does not divide right width %s", leftWidth, rightWidth),
                            Literals.CONNECTION__LEFT_PORTS
                    );
                }
            } else {
                // FIXME: The second argument should be Literals.CONNECTION, but
                // stupidly, xtext will not accept that. There seems to be no way to
                // report an error for the whole connection statement.
                warning(String.format("Left width %s does not match right width %s", leftWidth, rightWidth),
                        Literals.CONNECTION__LEFT_PORTS
                );
            }
        }

        Reactor reactor = (Reactor) connection.eContainer();

        // Make sure the right port is not already an effect of a reaction.
        for (Reaction reaction : reactor.getReactions()) {
            for (VarRef effect : reaction.getEffects()) {
                for (VarRef rightPort : connection.getRightPorts()) {
                    if ((rightPort.getContainer() == null && effect.getContainer() == null ||
                         rightPort.getContainer().equals(effect.getContainer())) &&
                            rightPort.getVariable().equals(effect.getVariable())) {
                        error("Cannot connect: Port named '" + effect.getVariable().getName() +
                            "' is already effect of a reaction.",
                            Literals.CONNECTION__RIGHT_PORTS
                        );
                    }
                }
            }
        }

        // Check that the right port does not already have some other
        // upstream connection.
        for (Connection c : reactor.getConnections()) {
            if (c != connection) {
                for (VarRef thisRightPort : connection.getRightPorts()) {
                    for (VarRef thatRightPort : c.getRightPorts()) {
                        if ((thisRightPort.getContainer() == null && thatRightPort.getContainer() == null ||
                             thisRightPort.getContainer().equals(thatRightPort.getContainer())) &&
                                thisRightPort.getVariable().equals(thatRightPort.getVariable())) {
                            error(
                                "Cannot connect: Port named '" + thisRightPort.getVariable().getName() +
                                    "' may only appear once on the right side of a connection.",
                                Literals.CONNECTION__RIGHT_PORTS);
                        }
                    }
                }
            }
        }
    }

    @Check(CheckType.FAST)
    public void checkDeadline(Deadline deadline) {
        
        checkValueIsTime(deadline.getDelay(), Literals.DEADLINE__DELAY);
        
        if (isCBasedTarget() &&
            this.info.overflowingDeadlines.contains(deadline)) {
            error(
                "Deadline exceeds the maximum of " +
                    TimeValue.MAX_LONG_DEADLINE + " nanoseconds.",
                Literals.DEADLINE__DELAY);
        }
    }

    @Check(CheckType.FAST)
<<<<<<< HEAD
    public void checkSTPOffset(STP stp) {
        checkValueIsTime(stp.getValue(), Literals.STP__VALUE);
        if (isCBasedTarget() &&
            this.info.overflowingDeadlines.contains(stp)) {
            error(
                "STP offset exceeds the maximum of " +
                    TimeValue.MAX_LONG_DEADLINE + " nanoseconds.",
                Literals.DEADLINE__DELAY);
=======
    public void checkHost(Host host) {
        String addr = host.getAddr();
        String user = host.getUser();
        if (user != null && !user.matches(USERNAME_REGEX)) {
            warning(
                "Invalid user name.",
                Literals.HOST__USER
            );
>>>>>>> c63b5d2f
        }
        if (host instanceof IPV4Host && !addr.matches(IPV4_REGEX)) {
            warning(
                "Invalid IP address.",
                Literals.HOST__ADDR
            );
        } else if (host instanceof IPV6Host && !addr.matches(IPV6_REGEX)) {
            warning(
                "Invalid IP address.",
                Literals.HOST__ADDR
            );
        } else if (host instanceof NamedHost && !addr.matches(HOST_OR_FQN_REGEX)) {
            warning(
                "Invalid host name or fully qualified domain name.",
                Literals.HOST__ADDR
            );
        }
    }
    
   @Check
    public void checkImport(Import imp) {
        if (toDefinition(imp.getReactorClasses().get(0)).eResource().getErrors().size() > 0) {
            error("Error loading resource.", Literals.IMPORT__IMPORT_URI); // FIXME: print specifics.
            return;
        }

        // FIXME: report error if resource cannot be resolved.
        for (ImportedReactor reactor : imp.getReactorClasses()) {
            if (!isUnused(reactor)) {
                return;
            }
        }
        warning("Unused import.", Literals.IMPORT__IMPORT_URI);
    }
    
    @Check
    public void checkImportedReactor(ImportedReactor reactor) {
        if (isUnused(reactor)) {
            warning("Unused reactor class.",
                Literals.IMPORTED_REACTOR__REACTOR_CLASS);
        }

        if (info.instantiationGraph.hasCycles()) {
            Set<Reactor> cycleSet = new HashSet<>();
            for (Set<Reactor> cycle : info.instantiationGraph.getCycles()) {
                cycleSet.addAll(cycle);
            }
            if (dependsOnCycle(toDefinition(reactor), cycleSet, new HashSet<>())) {
                error("Imported reactor '" + toDefinition(reactor).getName() + 
                      "' has cyclic instantiation in it.", Literals.IMPORTED_REACTOR__REACTOR_CLASS);
            }
        }
    }

    @Check(CheckType.FAST)
    public void checkInput(Input input) {
        Reactor parent = (Reactor)input.eContainer();
        if (parent.isMain() || parent.isFederated()) {
            error("Main reactor cannot have inputs.", Literals.VARIABLE__NAME);
        }
        checkName(input.getName(), Literals.VARIABLE__NAME);
        if (target.requiresTypes) {
            if (input.getType() == null) {
                error("Input must have a type.", Literals.TYPED_VARIABLE__TYPE);
            }
        }

        // mutable has no meaning in C++
        if (input.isMutable() && this.target == Target.CPP) {
            warning(
                "The mutable qualifier has no meaning for the C++ target and should be removed. " +
                "In C++, any value can be made mutable by calling get_mutable_copy().",
                Literals.INPUT__MUTABLE
            );
        }

        // Variable width multiports are not supported (yet?).
        if (input.getWidthSpec() != null && input.getWidthSpec().isOfVariableLength()) {
            error("Variable-width multiports are not supported.", Literals.PORT__WIDTH_SPEC);
        }
    }

    @Check(CheckType.FAST)
    public void checkInstantiation(Instantiation instantiation) {
        checkName(instantiation.getName(), Literals.INSTANTIATION__NAME);
        Reactor reactor = toDefinition(instantiation.getReactorClass());
        if (reactor.isMain() || reactor.isFederated()) {
            error(
                "Cannot instantiate a main (or federated) reactor: " +
                    instantiation.getReactorClass().getName(),
                Literals.INSTANTIATION__REACTOR_CLASS
            );
        }

        // Report error if this instantiation is part of a cycle.
        // FIXME: improve error message.
        // FIXME: Also report if there exists a cycle within.
        if (this.info.instantiationGraph.getCycles().size() > 0) {
            for (Set<Reactor> cycle : this.info.instantiationGraph.getCycles()) {
                Reactor container = (Reactor) instantiation.eContainer();
                if (cycle.contains(container) && cycle.contains(reactor)) {
                    List<String> names = new ArrayList<>();
                    for (Reactor r : cycle) {
                        names.add(r.getName());
                    }
                    
                    error(
                        "Instantiation is part of a cycle: " + String.join(", ", names) + ".",
                        Literals.INSTANTIATION__REACTOR_CLASS
                    );
                }
            }
        }
        // Variable width multiports are not supported (yet?).
        if (instantiation.getWidthSpec() != null
                && instantiation.getWidthSpec().isOfVariableLength()
        ) {
            if (isCBasedTarget()) {
                warning("Variable-width banks are for internal use only.",
                    Literals.INSTANTIATION__WIDTH_SPEC
                );
            } else {
                error("Variable-width banks are not supported.",
                    Literals.INSTANTIATION__WIDTH_SPEC
                );
            }
        }
    }

    /** Check target parameters, which are key-value pairs. */
    @Check(CheckType.FAST)
    public void checkKeyValuePair(KeyValuePair param) {
        // Check only if the container's container is a Target.
        if (param.eContainer().eContainer() instanceof TargetDecl) {
            TargetProperty prop = TargetProperty.forName(param.getName());

            // Make sure the key is valid.
            if (prop == null) {
                String options = TargetProperty.getOptions().stream()
                                               .map(p -> p.description).sorted()
                                               .collect(Collectors.joining(", "));
                warning(
                    "Unrecognized target parameter: " + param.getName() +
                        ". Recognized parameters are: " + options,
                    Literals.KEY_VALUE_PAIR__NAME);
            } else {
                // Check whether the property is supported by the target.
                if (!prop.supportedBy.contains(this.target)) {
                    warning(
                        "The target parameter: " + param.getName() +
                            " is not supported by the " + this.target +
                            " target and will thus be ignored.",
                        Literals.KEY_VALUE_PAIR__NAME);
                }

                // Report problem with the assigned value.
                prop.type.check(param.getValue(), param.getName(), this);
            }
            
            for (String it : targetPropertyErrors) {
                error(it, Literals.KEY_VALUE_PAIR__VALUE);
            }
            targetPropertyErrors.clear();
            
            for (String it : targetPropertyWarnings) {
                error(it, Literals.KEY_VALUE_PAIR__VALUE);
            }
            targetPropertyWarnings.clear();
        }
    }

    @Check(CheckType.FAST)
    public void checkModel(Model model) {
        // Since we're doing a fast check, we only want to update
        // if the model info hasn't been initialized yet. If it has,
        // we use the old information and update it during a normal
        // check (see below).
        if (!info.updated) {
            info.update(model, errorReporter);
        }
    }

    @Check(CheckType.NORMAL)
    public void updateModelInfo(Model model) {
        info.update(model, errorReporter);
    }

    @Check(CheckType.FAST)
    public void checkOutput(Output output) {
        Reactor parent = (Reactor)output.eContainer();
        if (parent.isMain() || parent.isFederated()) {
            error("Main reactor cannot have outputs.", Literals.VARIABLE__NAME);
        }
        checkName(output.getName(), Literals.VARIABLE__NAME);
        if (this.target.requiresTypes) {
            if (output.getType() == null) {
                error("Output must have a type.", Literals.TYPED_VARIABLE__TYPE);
            }
        }

        // Variable width multiports are not supported (yet?).
        if (output.getWidthSpec() != null && output.getWidthSpec().isOfVariableLength()) {
            error("Variable-width multiports are not supported.", Literals.PORT__WIDTH_SPEC);
        }
    }

    @Check(CheckType.FAST)
    public void checkParameter(Parameter param) {
        checkName(param.getName(), Literals.PARAMETER__NAME);

        if (param.getInit() == null || param.getInit().getExprs().size() == 0) {
            // All parameters must be initialized.
            error("Uninitialized parameter.", Literals.PARAMETER__INIT);
            return;
        } else if (param.getInit().getExprs().stream()
                        .anyMatch(it -> it instanceof ParamRef)) {
            error("Parameter cannot be initialized using parameter.",
                  Literals.PARAMETER__INIT);
        } else {
            typeCheck(param.getInit(), JavaAstUtils.getInferredType(param), Literals.PARAMETER__INIT);
        }

        if (this.target.requiresTypes) {
            // Report missing target type.
            if (JavaAstUtils.getInferredType(param).isUndefined()) {
                error("Type declaration missing.", Literals.PARAMETER__TYPE);
            }
        }

        if (this.target == Target.CPP) {
            EObject container = param.eContainer();
            Reactor reactor = (Reactor) container;
            if(reactor.isMain()){ 
                // we need to check for the cli parameters that are always taken
                List<String> cliParams = List.of("t", "threads", "o", "timeout", "k", "keepalive", "f", "fast", "help");
                if(cliParams.contains(param.getName())){
                    error("Parameter '" + param.getName() + "' is already in use as command line argument by Lingua Franca,",
                          Literals.PARAMETER__NAME);
                }
            }
        }

        if (isCBasedTarget() &&
            this.info.overflowingParameters.contains(param)) {
            error(
                "Time value used to specify a deadline exceeds the maximum of " +
                    TimeValue.MAX_LONG_DEADLINE + " nanoseconds.",
                Literals.PARAMETER__INIT);
        }
    }

    
    @Check(CheckType.FAST)
    public void checkPreamble(Preamble preamble) {
        if (this.target == Target.CPP) {
            if (preamble.getVisibility() == Visibility.NONE) {
                error(
                    "Preambles for the C++ target need a visibility qualifier (private or public)!",
                    Literals.PREAMBLE__VISIBILITY
                );
            } else if (preamble.getVisibility() == Visibility.PRIVATE) {
                EObject container = preamble.eContainer();
                if (container != null && container instanceof Reactor) {
                    Reactor reactor = (Reactor) container;
                    if (isGeneric(reactor)) {
                        warning(
                            "Private preambles in generic reactors are not truly private. " +
                                "Since the generated code is placed in a *_impl.hh file, it will " +
                                "be visible on the public interface. Consider using a public " +
                                "preamble within the reactor or a private preamble on file scope.",
                            Literals.PREAMBLE__VISIBILITY);
                    }
                }
            }
        } else if (preamble.getVisibility() != Visibility.NONE) {
            warning(
                String.format("The %s qualifier has no meaning for the %s target. It should be removed.", 
                              preamble.getVisibility(), this.target.name()),
                Literals.PREAMBLE__VISIBILITY
            );
        }
    }

    @Check(CheckType.FAST)
    public void checkReaction(Reaction reaction) {

        if (reaction.getTriggers() == null || reaction.getTriggers().size() == 0) {
            warning("Reaction has no trigger.", Literals.REACTION__TRIGGERS);
        }
        HashSet<Variable> triggers = new HashSet<>();
        // Make sure input triggers have no container and output sources do.
        for (TriggerRef trigger : reaction.getTriggers()) {
            if (trigger instanceof VarRef) {
                VarRef triggerVarRef = (VarRef) trigger;
                triggers.add(triggerVarRef.getVariable());
                if (triggerVarRef instanceof Input) {
                    if (triggerVarRef.getContainer() != null) {
                        error(String.format("Cannot have an input of a contained reactor as a trigger: %s.%s", triggerVarRef.getContainer().getName(), triggerVarRef.getVariable().getName()),
                        Literals.REACTION__TRIGGERS);
                    }
                } else if (triggerVarRef.getVariable() instanceof Output) {
                    if (triggerVarRef.getContainer() == null) {
                        error(String.format("Cannot have an output of this reactor as a trigger: %s", triggerVarRef.getVariable().getName()),
                            Literals.REACTION__TRIGGERS);
                    }
                }
            }
        }

        // Make sure input sources have no container and output sources do.
        // Also check that a source is not already listed as a trigger.
        for (VarRef source : reaction.getSources()) {
            if (triggers.contains(source.getVariable())) {
                error(String.format("Source is already listed as a trigger: %s", source.getVariable().getName()),
                    Literals.REACTION__SOURCES);
            }
            if (source.getVariable() instanceof Input) {
                if (source.getContainer() != null) {
                    error(String.format("Cannot have an input of a contained reactor as a source: %s.%s", source.getContainer().getName(), source.getVariable().getName()),
                        Literals.REACTION__SOURCES);
                }
            } else if (source.getVariable() instanceof Output) {
                if (source.getContainer() == null) {
                    error(String.format("Cannot have an output of this reactor as a source: %s", source.getVariable().getName()),
                        Literals.REACTION__SOURCES);
                }
            }
        }

        // Make sure output effects have no container and input effects do.
        for (VarRef effect : reaction.getEffects()) {
            if (effect.getVariable() instanceof Input) {
                if (effect.getContainer() == null) {
                    error(String.format("Cannot have an input of this reactor as an effect: %s", effect.getVariable().getName()),
                        Literals.REACTION__EFFECTS);
                }
            } else if (effect.getVariable() instanceof Output) {
                if (effect.getContainer() != null) {
                    error(String.format("Cannot have an output of a contained reactor as an effect: %s.%s", effect.getContainer().getName(), effect.getVariable().getName()),
                        Literals.REACTION__EFFECTS);
                }
            }
        }

        // // Report error if this reaction is part of a cycle.
        Set<NamedInstance<?>> cycles = this.info.topologyCycles();
        Reactor reactor = (Reactor) reaction.eContainer();
        boolean reactionInCycle = false;
        for (NamedInstance<?> it : cycles) {
            if (it.getDefinition().equals(reaction)) {
                reactionInCycle = true;
            }
        }
        if (reactionInCycle) {
            // Report involved triggers.
            List<CharSequence> trigs = new ArrayList<>();
            for (TriggerRef t : reaction.getTriggers()) {
                if (!(t instanceof VarRef)) {
                    continue;
                }
                VarRef tVarRef = (VarRef) t;
                boolean triggerExistsInCycle = false;
                for (NamedInstance<?> c : cycles) {
                    if (c.getDefinition().equals(tVarRef.getVariable())) {
                        triggerExistsInCycle = true;
                        break;
                    }
                }
                if (triggerExistsInCycle) {
                    trigs.add(toText(tVarRef));
                }
            }
            if (trigs.size() > 0) {
                error(String.format("Reaction triggers involved in cyclic dependency in reactor %s: %s.", reactor.getName(), String.join(", ", trigs)),
                    Literals.REACTION__TRIGGERS);
            }

            // Report involved sources.
            List<CharSequence> sources = new ArrayList<>();
            for (VarRef t : reaction.getSources()) {
                boolean sourceExistInCycle = false;
                for (NamedInstance<?> c : cycles) {
                    if (c.getDefinition().equals(t.getVariable())) {
                        sourceExistInCycle = true;
                        break;
                    }
                }
                if (sourceExistInCycle) {
                    sources.add(toText(t));
                }
            }
            if (sources.size() > 0) {
                error(String.format("Reaction sources involved in cyclic dependency in reactor %s: %s.", reactor.getName(), String.join(", ", sources)),
                    Literals.REACTION__SOURCES);
            }

            // Report involved effects.
            List<CharSequence> effects = new ArrayList<>();
            for (VarRef t : reaction.getEffects()) {
                boolean effectExistInCycle = false;
                for (NamedInstance<?> c : cycles) {
                    if (c.getDefinition().equals(t.getVariable())) {
                        effectExistInCycle = true;
                        break;
                    }
                }
                if (effectExistInCycle) {
                    effects.add(toText(t));
                }
            }
            if (effects.size() > 0) {
                error(String.format("Reaction effects involved in cyclic dependency in reactor %s: %s.", reactor.getName(), String.join(", ", effects)),
                    Literals.REACTION__EFFECTS);
            }

            if (trigs.size() + sources.size() == 0) {
                error(
                    String.format("Cyclic dependency due to preceding reaction. Consider reordering reactions within reactor %s to avoid causality loop.", reactor.getName()),
                    reaction.eContainer(),
                    Literals.REACTOR__REACTIONS,
                    reactor.getReactions().indexOf(reaction)
                );
            } else if (effects.size() == 0) {
                error(
                    String.format("Cyclic dependency due to succeeding reaction. Consider reordering reactions within reactor %s to avoid causality loop.", reactor.getName()),
                    reaction.eContainer(),
                    Literals.REACTOR__REACTIONS,
                    reactor.getReactions().indexOf(reaction)
                );
            }
            // Not reporting reactions that are part of cycle _only_ due to reaction ordering.
            // Moving them won't help solve the problem.
        }
    // FIXME: improve error message.
    }

    @Check(CheckType.FAST)
    public void checkReactor(Reactor reactor) throws IOException {
        Set<Reactor> superClasses = ASTUtils.superClasses(reactor);
        if (superClasses == null) {
            error(
                    "Problem with superclasses: Either they form a cycle or are not defined",
                    Literals.REACTOR_DECL__NAME
            );
            // Continue checks, but without any superclasses.
            superClasses = new LinkedHashSet<>();
        }
        String name = FileConfig.nameWithoutExtension(reactor.eResource());
        if (reactor.getName() == null) {
            if (!reactor.isFederated() && !reactor.isMain()) {
                error(
                    "Reactor must be named.",
                    Literals.REACTOR_DECL__NAME
                );
                // Prevent NPE in tests below.
                return;
            }
        }
        TreeIterator<EObject> iter = reactor.eResource().getAllContents();
        if (reactor.isFederated() || reactor.isMain()) {
            if(reactor.getName() != null && !reactor.getName().equals(name)) {
                // Make sure that if the name is given, it matches the expected name.
                error(
                    "Name of main reactor must match the file name (or be omitted).",
                    Literals.REACTOR_DECL__NAME
                );
            }
            // Do not allow multiple main/federated reactors.
            int nMain = countMainOrFederated(iter);
            if (nMain > 1) {
                EAttribute attribute = Literals.REACTOR__MAIN;
                if (reactor.isFederated()) {
                   attribute = Literals.REACTOR__FEDERATED;
                }
                error(
                    "Multiple definitions of main or federated reactor.",
                    attribute
                );
            }
        } else {
            // Not federated or main.
            int nMain = countMainOrFederated(iter);
            if (nMain > 0 && reactor.getName().equals(name)) {
                error(
                    "Name conflict with main reactor.",
                    Literals.REACTOR_DECL__NAME
                );
            }
        }

        // Check for illegal names.
        checkName(reactor.getName(), Literals.REACTOR_DECL__NAME);

        // C++ reactors may not be called 'preamble'
        if (this.target == Target.CPP && reactor.getName().equalsIgnoreCase("preamble")) {
            error(
                "Reactor cannot be named '" + reactor.getName() + "'",
                Literals.REACTOR_DECL__NAME
            );
        }

        if (reactor.getHost() != null) {
            if (!reactor.isFederated()) {
                error(
                    "Cannot assign a host to reactor '" + reactor.getName() +
                    "' because it is not federated.",
                    Literals.REACTOR__HOST
                );
            }
        }

        List<Variable> variables = new ArrayList<>();
        variables.addAll(reactor.getInputs());
        variables.addAll(reactor.getOutputs());
        variables.addAll(reactor.getActions());
        variables.addAll(reactor.getTimers());

        // Perform checks on super classes.
        for (Reactor superClass : superClasses) {
            HashSet<Variable> conflicts = new HashSet<>();

            // Detect input conflicts
            checkConflict(superClass.getInputs(), reactor.getInputs(), variables, conflicts);
            // Detect output conflicts
            checkConflict(superClass.getOutputs(), reactor.getOutputs(), variables, conflicts);
            // Detect output conflicts
            checkConflict(superClass.getActions(), reactor.getActions(), variables, conflicts);
            // Detect conflicts
            for (Timer timer : superClass.getTimers()) {
                List<Variable> filteredVariables = new ArrayList<>(variables);
                filteredVariables.removeIf(it -> reactor.getTimers().contains(it));
                if (hasNameConflict(timer, filteredVariables)) {
                    conflicts.add(timer);
                } else {
                    variables.add(timer);
                }
            }

            // Report conflicts.
            if (conflicts.size() > 0) {
                List<String> names = new ArrayList<>();
                for (Variable it : conflicts) {
                    names.add(it.getName());
                }
                error(
                    String.format("Cannot extend %s due to the following conflicts: %s.", 
                            superClass.getName(), String.join(",", names)),
                    Literals.REACTOR__SUPER_CLASSES
                );
            }
        }
    }

    /**
     * Check if the requested serialization is supported.
     */
    @Check(CheckType.FAST)
    public void checkSerializer(Serializer serializer) {
        boolean isValidSerializer = false;
        for (SupportedSerializers method : SupportedSerializers.values()) {
          if (method.name().equalsIgnoreCase(serializer.getType())){
              isValidSerializer = true;
          }          
        }
        
        if (!isValidSerializer) {
            error(
                "Serializer can be " + Arrays.asList(SupportedSerializers.values()), 
                Literals.SERIALIZER__TYPE
            );
        }
    }

    @Check(CheckType.FAST)
    public void checkState(StateVar stateVar) {
        checkName(stateVar.getName(), Literals.STATE_VAR__NAME);

        if (stateVar.getInit() != null && stateVar.getInit().getExprs().size() != 0) {
            typeCheck(stateVar.getInit(), JavaAstUtils.getInferredType(stateVar), Literals.STATE_VAR__INIT);
        }

        if (this.target.requiresTypes
            && JavaAstUtils.getInferredType(stateVar).isUndefined()) {
            // Report if a type is missing
            error("State must have a type.", Literals.STATE_VAR__TYPE);
        }

        if (isCBasedTarget() && JavaAstUtils.isList(stateVar.getInit())) {
            // In C, if initialization is done with a list, elements cannot
            // refer to parameters.
            if (stateVar.getInit().getExprs().stream()
                    .anyMatch(it -> it instanceof ParamRef)) {
                error("List items cannot refer to a parameter.",
                        Literals.STATE_VAR__INIT);
            }
        }
    }

    @Check(CheckType.FAST)
    public void checkSTPOffset(STP stp) {
        if (isCBasedTarget() &&
            this.info.overflowingSTP.contains(stp)) {
            error(
                "STP offset exceeds the maximum of " +
                    TimeValue.MAX_LONG_DEADLINE + " nanoseconds.",
                Literals.STP__VALUE);
        }
    }

    @Check(CheckType.FAST)
    public void checkTargetDecl(TargetDecl target) throws IOException {
        Optional<Target> targetOpt = Target.forName(target.getName());
        if (targetOpt.isEmpty()) {
            error("Unrecognized target: " + target.getName(),
                Literals.TARGET_DECL__NAME);
        } else {
            this.target = targetOpt.get();
        }
        String lfFileName = FileConfig.nameWithoutExtension(target.eResource());
        if (Character.isDigit(lfFileName.charAt(0))) {
            errorReporter.reportError("LF file names must not start with a number");
        }
    }

    /**
     * Check for consistency of the target properties, which are
     * defined as KeyValuePairs.
     *
     * @param targetProperties The target properties defined
     *  in the current Lingua Franca program.
     */
    @Check(CheckType.EXPENSIVE)
    public void checkTargetProperties(KeyValuePairs targetProperties) {
        EList<KeyValuePair> fastTargetProperties = new BasicEList<>(targetProperties.getPairs());
        fastTargetProperties.removeIf(pair -> TargetProperty.forName(pair.getName()) != TargetProperty.FAST);
        KeyValuePair fastTargetProperty = fastTargetProperties.size() > 0 ? fastTargetProperties.get(0) : null;

        if (fastTargetProperty != null) {
            // Check for federated
            for (Reactor reactor : info.model.getReactors()) {
                // Check to see if the program has a federated reactor
                if (reactor.isFederated()) {
                    error(
                        "The fast target property is incompatible with federated programs.",
                        fastTargetProperty,
                        Literals.KEY_VALUE_PAIR__NAME
                    );
                    break;
                }
            }
            
            // Check for physical actions
            for (Reactor reactor : info.model.getReactors()) {
                // Check to see if the program has a physical action in a reactor
                for (Action action : reactor.getActions()) {
                    if (action.getOrigin().equals(ActionOrigin.PHYSICAL)) {
                        error(
                            "The fast target property is incompatible with physical actions.",
                            fastTargetProperty,
                            Literals.KEY_VALUE_PAIR__NAME
                        );
                        break;
                    }
                }
            }
        }
        
        EList<KeyValuePair> clockSyncTargetProperties = new BasicEList<>(targetProperties.getPairs());
        // Check to see if clock-sync is defined
        clockSyncTargetProperties.removeIf(pair -> TargetProperty.forName(pair.getName()) != TargetProperty.CLOCK_SYNC);
        KeyValuePair clockSyncTargetProperty = clockSyncTargetProperties.size() > 0 ? clockSyncTargetProperties.get(0) : null;

        if (clockSyncTargetProperty != null) {
            boolean federatedExists = false;
            for (Reactor reactor : info.model.getReactors()) {
                if (reactor.isFederated()) {
                    federatedExists = true;
                }
            }
            if (!federatedExists) {
                warning(
                    "The clock-sync target property is incompatible with non-federated programs.",
                    clockSyncTargetProperty,
                    Literals.KEY_VALUE_PAIR__NAME
                );
            }
        }
    }

    @Check(CheckType.FAST)
<<<<<<< HEAD
    public void checkAddExpr(AddExpr e) {
        checkValidArithmeticExpr(e, Literals.ADD_EXPR__LEFT);
    }
    
    @Check(CheckType.FAST)
    public void checkMulExpr(MulExpr e) {
        checkValidArithmeticExpr(e, Literals.MUL_EXPR__LEFT);
    }
    
    /**
     * Check the form of an arithmetic expression.
     * todo would be nice to allow `time + time` and `int * time`.
     *   But we'd need to build up our typing infrastructure.
     */
    public void checkValidArithmeticExpr(Value e, EStructuralFeature feature) {
        if (e instanceof AddExpr) {
            checkValidArithmeticExpr(((AddExpr)e).getLeft(), feature);
            checkValidArithmeticExpr(((AddExpr)e).getRight(), feature);
        } else if (e instanceof MulExpr) {
            checkValidArithmeticExpr(((AddExpr)e).getLeft(), feature);
            checkValidArithmeticExpr(((AddExpr)e).getRight(), feature);
        } else if (e instanceof Literal || e instanceof CodeExpr || e instanceof ParamRef) {
         // Assume it's ok, language will check validity later.
            // Eg in Python, the following is fine:
            //    2 * "a"
            // or in C/Java/C++:
            //    c - 'a'
        } else {
            error("Unexpected operand in arithmetic expression.", feature);
        }
    }
    
    /**
     * Check that the initializer is compatible with the type of value.
     * Note that if the type is inferred it will necessarily be compatible
     * so this method is not harmful.
     */
    public void typeCheck(Initializer init, InferredType type, EStructuralFeature feature) {
        if (init == null) return;

        if (type.isTime) {
            if (type.isList) {
                 // list of times
                 var exprs = init.getExprs();
                 if (init.isAssign()) {
                     var list = JavaAstUtils.asSingleValue(init);
                     if (list instanceof BracketExpr) exprs = ((BracketExpr)list).getItems();
                     if (list instanceof BraceExpr) exprs = ((BraceExpr)list).getItems();
                     else if (list instanceof CodeExpr) return;  // cannot check it
                     else if (!(list instanceof CodeExpr)) {
                        error("Expected a list of time values.", feature);
                        return;
                     }
                 } 
                 for (var component : exprs) {
                    checkValueIsTime(component, feature);
                 }
            } else {
                checkValueIsTime(init, feature);
            }
        }
    }

    public void checkValueIsTime(Initializer init, EStructuralFeature feature) {
        if (init == null) return;

        if (init.getExprs().size() != 1) {
            error("Expected exactly one time value.", feature);
        } else {
            checkValueIsTime(JavaAstUtils.asSingleValue(init), feature);
        }
    }

    public void checkValueIsTime(Value value, EStructuralFeature feature) {
        if (value == null) return;

        if (value instanceof ParamRef) {
            if (!(JavaAstUtils.isOfTimeType(((ParamRef)value).getParameter())) && target.requiresTypes) {
                error("Referenced parameter does not have time type.", feature);
            }
            return;
        } else if (value instanceof Literal) {
            if (ASTUtils.isZero(((Literal)value).getLiteral())) return;

            if (ASTUtils.isInteger(((Literal)value).getLiteral())) {
                error("Missing time unit.", feature);
            }
        } else if (value instanceof CodeExpr) {
            if (ASTUtils.isZero(((CodeExpr) value).getCode())) {
                return;
            }
            error("Invalid time literal.", feature);
        } else if (!(value instanceof Time)) {
            error("Invalid time literal.", feature);
        }
    }
    
    
    @Check(CheckType.FAST)
=======
>>>>>>> c63b5d2f
    public void checkTimer(Timer timer) {
        checkName(timer.getName(), Literals.VARIABLE__NAME);
        checkValueIsTime(timer.getOffset(), Literals.TIMER__OFFSET);
        checkValueIsTime(timer.getPeriod(), Literals.TIMER__PERIOD);
    }

    @Check(CheckType.FAST)
    public void checkType(Type type) {
        // FIXME: disallow the use of generics in C
        if (this.target == Target.CPP) {
            if (type.getStars().size() > 0) {
                warning(
                    "Raw pointers should be avoided in conjunction with LF. Ports " +
                    "and actions implicitly use smart pointers. In this case, " +
                    "the pointer here is likely not needed. For parameters and state " +
                    "smart pointers should be used explicitly if pointer semantics " +
                    "are really needed.",
                    Literals.TYPE__STARS
                );
            }
        }
        else if (this.target == Target.Python) {
            if (type != null) {
                error(
                    "Types are not allowed in the Python target (found type " + type.getId() + 
                    " in " + ((Variable) type.eContainer()).getName() +").",
                    Literals.TYPE__ID
                );
            }
        }
    }
    
    @Check(CheckType.FAST)
    public void checkValueAsTime(Value value) {
        EObject container = value.eContainer();

        if (container instanceof Timer || container instanceof Action ||
            container instanceof Connection || container instanceof Deadline) {
            // If parameter is referenced, check that it is of the correct type.
            if (value.getParameter() != null) {
                if (!isOfTimeType(value.getParameter()) && target.requiresTypes) {
                    error("Parameter is not of time type",
                        Literals.VALUE__PARAMETER);
                }
            } else if (value.getTime() == null) {
                if (value.getLiteral() != null && !isZero(value.getLiteral())) {
                    if (isInteger(value.getLiteral())) {
                            error("Missing time unit.", Literals.VALUE__LITERAL);
                        } else {
                            error("Invalid time literal.",
                                Literals.VALUE__LITERAL);
                        }
                } else if (value.getCode() != null) {
                     error("Invalid time literal.", Literals.VALUE__CODE);
                }
            }
        }
    }

    @Check(CheckType.FAST)
    public void checkVarRef(VarRef varRef) {
        // check correct usage of interleaved
        if (varRef.isInterleaved()) {
            if (this.target != Target.CPP && !isCBasedTarget() && this.target != Target.Python) {
                error("This target does not support interleaved port references.", Literals.VAR_REF__INTERLEAVED);
            }
            if (!(varRef.eContainer() instanceof Connection)) {
                error("interleaved can only be used in connections.", Literals.VAR_REF__INTERLEAVED);
            }

            if (varRef.getVariable() instanceof Port) {
                // This test only works correctly if the variable is actually a port. If it is not a port, other
                // validator rules will produce error messages.
                if (varRef.getContainer() == null || varRef.getContainer().getWidthSpec() == null ||
                    ((Port) varRef.getVariable()).getWidthSpec() == null
                ) {
                    error("interleaved can only be used for multiports contained within banks.", Literals.VAR_REF__INTERLEAVED);
                }
            }
        }
    }

    @Check(CheckType.FAST)
    public void checkWidthSpec(WidthSpec widthSpec) {
        if (!this.target.supportsMultiports()) {
            error("Multiports and banks are currently not supported by the given target.",
                Literals.WIDTH_SPEC__TERMS);
        } else {
            for (WidthTerm term : widthSpec.getTerms()) {
                if (term.getParameter() != null) {
                    if (!this.target.supportsParameterizedWidths()) {
                        error("Parameterized widths are not supported by this target.", Literals.WIDTH_SPEC__TERMS);
                    }
                } else if (term.getPort() != null) {
                    // Widths given with `widthof()` are not supported (yet?).
                    // This feature is currently only used for after delays.
                    error("widthof is not supported.", Literals.WIDTH_SPEC__TERMS);
                } else if (term.getCode() != null) {
                     if (this.target != Target.CPP) {
                        error("This target does not support width given as code.", Literals.WIDTH_SPEC__TERMS);
                    }
                } else if (term.getWidth() < 0) {
                    error("Width must be a positive integer.", Literals.WIDTH_SPEC__TERMS);
                }
            }
        }
    }

    //////////////////////////////////////////////////////////////
    //// Public methods.

    /** 
     * Return the error reporter for this validator. 
     */
    public ValidatorErrorReporter getErrorReporter() {
        return this.errorReporter;
    }
    
    /**
     * Implementation required by xtext to report validation errors.
     */
    @Override
    public ValidationMessageAcceptor getMessageAcceptor() {
        return messageAcceptor == null ? this : messageAcceptor;
    }
    
    /**
     * Return a list of error messages for the target declaration.
     */
    public List<String> getTargetPropertyErrors() {
        return this.targetPropertyErrors;
    }

    //////////////////////////////////////////////////////////////
    //// Private methods.
    
    /**
     * For each input, report a conflict if:
     *   1) the input exists and the type doesn't match; or
     *   2) the input has a name clash with variable that is not an input.
     * @param superVars List of typed variables of a particular kind (i.e.,
     *  inputs, outputs, or actions), found in a super class.
     * @param sameKind Typed variables of the same kind, found in the subclass.
     * @param allOwn Accumulator of non-conflicting variables incorporated in the
     *  subclass.
     * @param conflicts Set of variables that are in conflict, to be used by this
     *  function to report conflicts.
     */
    private <T extends TypedVariable> void checkConflict (
            EList<T> superVars, EList<T> sameKind, List<Variable> allOwn, HashSet<Variable> conflicts
    ) {
        for (T superVar : superVars) {
            T match = null;
            for (T it : sameKind) {
                if (it.getName().equals(superVar.getName())) {
                    match = it;
                    break;
                }
            }
            List<Variable> rest = new ArrayList<>(allOwn);
            rest.removeIf(it -> sameKind.contains(it));

            if ((match != null && superVar.getType() != match.getType()) || hasNameConflict(superVar, rest)) {
                conflicts.add(superVar);
            } else {
                allOwn.add(superVar);
            }
        }
    }

    /**
     * Check the name of a feature for illegal substrings such as reserved
     * identifiers and names with double leading underscores.
     * @param name The name.
     * @param feature The feature containing the name (for error reporting).
     */
    private void checkName(String name, EStructuralFeature feature) {

        // Raises an error if the string starts with two underscores.
        if (name.length() >= 2 && name.substring(0, 2).equals("__")) {
            error(UNDERSCORE_MESSAGE + name, feature);
        }

        if (this.target.isReservedIdent(name)) {
            error(RESERVED_MESSAGE + name, feature);
        }

        if (this.target == Target.TS) {
            // "actions" is a reserved word within a TS reaction
            if (name.equals("actions")) {
                error(ACTIONS_MESSAGE + name, feature);
            }
        }
    }

    /**
     * Return the number of main or federated reactors declared.
     * @param iter An iterator over all objects in the resource.
     */
    private int countMainOrFederated(TreeIterator<EObject> iter) {
        int nMain = 0;
        while (iter.hasNext()) {
            EObject obj = iter.next();
            if (!(obj instanceof Reactor)) {
                continue;
            }
            Reactor r = (Reactor) obj;
            if (r.isMain() || r.isFederated()) {
                nMain++;
            }
        }
        return nMain;
    }

    /**
     * Report whether a given reactor has dependencies on a cyclic
     * instantiation pattern. This means the reactor has an instantiation
     * in it -- directly or in one of its contained reactors -- that is
     * self-referential.
     * @param reactor The reactor definition to find out whether it has any
     * dependencies on cyclic instantiations.
     * @param cycleSet The set of all reactors that are part of an
     * instantiation cycle.
     * @param visited The set of nodes already visited in this graph traversal.
     */
    private boolean dependsOnCycle(
            Reactor reactor, Set<Reactor> cycleSet, Set<Reactor> visited
    ) {
        Set<Reactor> origins = info.instantiationGraph.getUpstreamAdjacentNodes(reactor);
        if (visited.contains(reactor)) {
            return false;
        } else {
            visited.add(reactor);
            for (Reactor it : origins) {
                if (cycleSet.contains(it) || dependsOnCycle(it, cycleSet, visited)) {
                    // Reached a cycle.
                    return true;
                }
            }
        }
        return false;
    }

    /**
     * Report whether the name of the given element matches any variable in
     * the ones to check against.
     * @param element The element to compare against all variables in the given iterable.
     * @param toCheckAgainst Iterable variables to compare the given element against.
     */
    private boolean hasNameConflict(Variable element,
        Iterable<Variable> toCheckAgainst) {
        int numNameConflicts = 0;
        for (Variable it : toCheckAgainst) {
            if (it.getName().equals(element.getName())) {
                numNameConflicts++;
            }
        }
        return numNameConflicts > 0;
    }

    /**
     * Return true if target is C or a C-based target like CCpp.
     */
    private boolean isCBasedTarget() {
        return (this.target == Target.C || this.target == Target.CCPP);
    }

    /**
     * Report whether a given imported reactor is used in this resource or not.
     * @param reactor The imported reactor to check whether it is used.
     */
    private boolean isUnused(ImportedReactor reactor) {
        TreeIterator<EObject> instantiations = reactor.eResource().getAllContents();
        TreeIterator<EObject> subclasses = reactor.eResource().getAllContents();
        
        boolean instantiationsCheck = true;
        while (instantiations.hasNext() && instantiationsCheck) {
            EObject obj = instantiations.next();
            if (!(obj instanceof Instantiation)) {
                continue;
            }
            Instantiation inst = (Instantiation) obj;
            instantiationsCheck &= (inst.getReactorClass() != reactor && inst.getReactorClass() != reactor.getReactorClass());
        }

        boolean subclassesCheck = true;
        while (subclasses.hasNext() && subclassesCheck) {
            EObject obj = subclasses.next();
            if (!(obj instanceof Reactor)) {
                continue;
            }
            Reactor subclass = (Reactor) obj;
            for (ReactorDecl decl : subclass.getSuperClasses()) {
                subclassesCheck &= (decl != reactor && decl != reactor.getReactorClass());
            }
        }
        return instantiationsCheck && subclassesCheck;
    }

    /**
     * Return true if the two types match. Unfortunately, xtext does not
     * seem to create a suitable equals() method for Type, so we have to
     * do this manually.
     */
    private boolean sameType(Type type1, Type type2) {
        if (type1 == null) {
            return type2 == null;
        }
        if (type2 == null) {
            return type1 == null;
        }
        // Most common case first.
        if (type1.getId() != null) {
            if (type1.getStars() != null) {
                if (type2.getStars() == null) return false;
                if (type1.getStars().size() != type2.getStars().size()) return false;
            }
            return (type1.getId().equals(type2.getId()));
        }

        // Type specification in the grammar is:
        // (time?='time' (arraySpec=ArraySpec)?) | ((id=(DottedName) (stars+='*')* ('<' typeParms+=TypeParm (',' typeParms+=TypeParm)* '>')? (arraySpec=ArraySpec)?) | code=Code);
        if (type1.isTime()) {
            if (!type2.isTime()) return false;
            // Ignore the arraySpec because that is checked when connection
            // is checked for balance.
            return true;
        }
        // Type must be given in a code body
        return type1.getCode().getBody().equals(type2.getCode().getBody());
    }

    //////////////////////////////////////////////////////////////
    //// Private fields.

    /** The error reporter. */
    private ValidatorErrorReporter errorReporter
        = new ValidatorErrorReporter(getMessageAcceptor(), new ValidatorStateAccess());

    /** Helper class containing information about the model. */
    private ModelInfo info = new ModelInfo();

    @Inject(optional = true)
    private ValidationMessageAcceptor messageAcceptor;

    /** The declared target. */
    private Target target;

    private List<String> targetPropertyErrors = new ArrayList<>();

    private List<String> targetPropertyWarnings = new ArrayList<>();

    //////////////////////////////////////////////////////////////
    //// Private static constants.

    private static String ACTIONS_MESSAGE 
        = "\"actions\" is a reserved word for the TypeScript target for objects "
                + "(inputs, outputs, actions, timers, parameters, state, reactor definitions, "
                + "and reactor instantiation): ";

    private static String HOST_OR_FQN_REGEX 
        = "^([a-z0-9]+(-[a-z0-9]+)*)|(([a-z0-9]+(-[a-z0-9]+)*\\.)+[a-z]{2,})$";
 
    /**
     * Regular expression to check the validity of IPV4 addresses (due to David M. Syzdek).
     */
    private static String IPV4_REGEX = "((25[0-5]|(2[0-4]|1{0,1}[0-9]){0,1}[0-9])\\.){3,3}" +
                                      "(25[0-5]|(2[0-4]|1{0,1}[0-9]){0,1}[0-9])";

    /**
     * Regular expression to check the validity of IPV6 addresses (due to David M. Syzdek),
     * with minor adjustment to allow up to six IPV6 segments (without truncation) in front
     * of an embedded IPv4-address.
     **/
    private static String IPV6_REGEX =
                "(([0-9a-fA-F]{1,4}:){7,7}[0-9a-fA-F]{1,4}|" +
                "([0-9a-fA-F]{1,4}:){1,7}:|" +
                "([0-9a-fA-F]{1,4}:){1,6}:[0-9a-fA-F]{1,4}|" +
                "([0-9a-fA-F]{1,4}:){1,5}(:[0-9a-fA-F]{1,4}){1,2}|" +
                "([0-9a-fA-F]{1,4}:){1,4}(:[0-9a-fA-F]{1,4}){1,3}|" +
                "([0-9a-fA-F]{1,4}:){1,3}(:[0-9a-fA-F]{1,4}){1,4}|" +
                "([0-9a-fA-F]{1,4}:){1,2}(:[0-9a-fA-F]{1,4}){1,5}|" +
                 "[0-9a-fA-F]{1,4}:((:[0-9a-fA-F]{1,4}){1,6})|" +
                                 ":((:[0-9a-fA-F]{1,4}){1,7}|:)|" +
        "fe80:(:[0-9a-fA-F]{0,4}){0,4}%[0-9a-zA-Z]{1,}|" +
        "::(ffff(:0{1,4}){0,1}:){0,1}" + IPV4_REGEX + "|" +
        "([0-9a-fA-F]{1,4}:){1,4}:"    + IPV4_REGEX + "|" +
        "([0-9a-fA-F]{1,4}:){1,6}"     + IPV4_REGEX + ")";

    private static String RESERVED_MESSAGE = "Reserved words in the target language are not allowed for objects "
            + "(inputs, outputs, actions, timers, parameters, state, reactor definitions, and reactor instantiation): ";
    
    private static List<String> SPACING_VIOLATION_POLICIES = List.of("defer", "drop", "replace");
    
    private static String UNDERSCORE_MESSAGE = "Names of objects (inputs, outputs, actions, timers, parameters, "
            + "state, reactor definitions, and reactor instantiation) may not start with \"__\": ";
    
    private static String USERNAME_REGEX = "^[a-z_]([a-z0-9_-]{0,31}|[a-z0-9_-]{0,30}\\$)$";
}<|MERGE_RESOLUTION|>--- conflicted
+++ resolved
@@ -28,17 +28,18 @@
 
 import static org.lflang.ASTUtils.inferPortWidth;
 import static org.lflang.ASTUtils.isGeneric;
-<<<<<<< HEAD
-import static org.lflang.ASTUtils.isValidTime;
-=======
 import static org.lflang.ASTUtils.isInteger;
 import static org.lflang.ASTUtils.isParameterized;
 import static org.lflang.ASTUtils.isValidTime;
 import static org.lflang.ASTUtils.isZero;
->>>>>>> c63b5d2f
 import static org.lflang.ASTUtils.toDefinition;
 import static org.lflang.ASTUtils.toText;
-import static org.lflang.JavaAstUtils.isOfTimeType;
+import static org.lflang.ASTUtils.inferPortWidth;
+import static org.lflang.ASTUtils.isGeneric;
+import static org.lflang.ASTUtils.isValidTime;
+import static org.lflang.ASTUtils.toDefinition;
+import static org.lflang.ASTUtils.toText;
+import static org.lflang.ASTUtils.isOfTimeType;
 
 import java.io.IOException;
 import java.util.ArrayList;
@@ -48,10 +49,9 @@
 import java.util.List;
 import java.util.Optional;
 import java.util.Set;
-<<<<<<< HEAD
-=======
 import java.util.stream.Collectors;
->>>>>>> c63b5d2f
+import java.util.Optional;
+import java.util.Set;
 
 import org.eclipse.emf.common.util.BasicEList;
 import org.eclipse.emf.common.util.EList;
@@ -138,11 +138,11 @@
 
     //////////////////////////////////////////////////////////////
     //// Public check methods.
-    
+
     // These methods are automatically invoked on AST nodes matching
     // the types of their arguments.
     // CheckType.FAST ensures that these checks run whenever a file is modified.
-    // Alternatives are CheckType.NORMAL (when saving) and 
+    // Alternatives are CheckType.NORMAL (when saving) and
     // CheckType.EXPENSIVE (only when right-click, validate).
     // FIXME: What is the default when nothing is specified?
 
@@ -190,7 +190,7 @@
                     }
                 }
             }
-            
+
             // If this assignment overrides a parameter that is used in a deadline,
             // report possible overflow.
             if (isCBasedTarget() &&
@@ -209,7 +209,6 @@
     }
 
     @Check(CheckType.FAST)
-<<<<<<< HEAD
     public void checkBracketExpr(BracketExpr list) {
         if (!target.supportsLfBracketListExpressions()) {
             error("Target " + target
@@ -243,7 +242,1056 @@
                         Literals.TUPLE_EXPR__ITEMS);
         }
     }
+
+    @Check(CheckType.FAST)
+    public void checkConnection(Connection connection) {
+        if (connection.getDelay() != null) {
+            checkValueIsTime(connection.getDelay().getValue(), Literals.CONNECTION__DELAY);
+        }
+
+        // Report if connection is part of a cycle.
+        Set<NamedInstance<?>> cycles = this.info.topologyCycles();
+        for (VarRef lp : connection.getLeftPorts()) {
+            for (VarRef rp : connection.getRightPorts()) {
+                boolean leftInCycle = false;
+                
+                for (NamedInstance<?> it : cycles) {
+                    if ((lp.getContainer() == null && it.getDefinition().equals(lp.getVariable())) 
+                        || (it.getDefinition().equals(lp.getVariable()) && it.getParent().equals(lp.getContainer()))) {
+                        leftInCycle = true;
+                        break;
+                    }
+                }
+
+                for (NamedInstance<?> it : cycles) {
+                    if ((rp.getContainer() == null && it.getDefinition().equals(rp.getVariable())) 
+                        || (it.getDefinition().equals(rp.getVariable()) && it.getParent().equals(rp.getContainer()))) {
+                        if (leftInCycle) {
+                            String reactorName = ((Reactor) connection.eContainer()).getName();
+                            error(String.format("Connection in reactor %s creates", reactorName) +
+                                  String.format("a cyclic dependency between %s and %s.", toText(lp), toText(rp)), 
+                                  Literals.CONNECTION__DELAY);
+                        }
+                    }
+                }
+            }
+        }
+
+        // FIXME: look up all ReactorInstance objects that have a definition equal to the
+        // container of this connection. For each of those occurrences, the widths have to match.
+        // For the C target, since C has such a weak type system, check that
+        // the types on both sides of every connection match. For other languages,
+        // we leave type compatibility that language's compiler or interpreter.
+        if (isCBasedTarget()) {
+            Type type = (Type) null;
+            for (VarRef port : connection.getLeftPorts()) {
+                // If the variable is not a port, then there is some other
+                // error. Avoid a class cast exception.
+                if (port.getVariable() instanceof Port) {
+                    if (type == null) {
+                        type = ((Port) port.getVariable()).getType();
+                    } else {
+                        // Unfortunately, xtext does not generate a suitable equals()
+                        // method for AST types, so we have to manually check the types.
+                        if (!sameType(type, ((Port) port.getVariable()).getType())) {
+                            error("Types do not match.", Literals.CONNECTION__LEFT_PORTS);
+                        }
+                    }
+                }
+            }
+            for (VarRef port : connection.getRightPorts()) {
+                // If the variable is not a port, then there is some other
+                // error. Avoid a class cast exception.
+                if (port.getVariable() instanceof Port) {
+                    if (type == null) {
+                        type = ((Port) port.getVariable()).getType();
+                    } else {
+                        if (!sameType(type, type = ((Port) port.getVariable()).getType())) {
+                            error("Types do not match.", Literals.CONNECTION__RIGHT_PORTS);
+                        }
+                    }
+                }
+            }
+        }
+
+        // Check whether the total width of the left side of the connection
+        // matches the total width of the right side. This cannot be determined
+        // here if the width is not given as a constant. In that case, it is up
+        // to the code generator to check it.
+        int leftWidth = 0;
+        for (VarRef port : connection.getLeftPorts()) {
+            int width = inferPortWidth(port, null, null); // null args imply incomplete check.
+            if (width < 0 || leftWidth < 0) {
+                // Cannot determine the width of the left ports.
+                leftWidth = -1;
+            } else {
+                leftWidth += width;
+            }
+        }
+        int rightWidth = 0;
+        for (VarRef port : connection.getRightPorts()) {
+            int width = inferPortWidth(port, null, null); // null args imply incomplete check.
+            if (width < 0 || rightWidth < 0) {
+                // Cannot determine the width of the left ports.
+                rightWidth = -1;
+            } else {
+                rightWidth += width;
+            }
+        }
+
+        if (leftWidth != -1 && rightWidth != -1 && leftWidth != rightWidth) {
+            if (connection.isIterated()) {
+                if (leftWidth == 0 || rightWidth % leftWidth != 0) {
+                    // FIXME: The second argument should be Literals.CONNECTION, but
+                    // stupidly, xtext will not accept that. There seems to be no way to
+                    // report an error for the whole connection statement.
+                    warning(String.format("Left width %s does not divide right width %s", leftWidth, rightWidth),
+                            Literals.CONNECTION__LEFT_PORTS
+                    );
+                }
+            } else {
+                // FIXME: The second argument should be Literals.CONNECTION, but
+                // stupidly, xtext will not accept that. There seems to be no way to
+                // report an error for the whole connection statement.
+                warning(String.format("Left width %s does not match right width %s", leftWidth, rightWidth),
+                        Literals.CONNECTION__LEFT_PORTS
+                );
+            }
+        }
+
+        Reactor reactor = (Reactor) connection.eContainer();
+
+        // Make sure the right port is not already an effect of a reaction.
+        for (Reaction reaction : reactor.getReactions()) {
+            for (VarRef effect : reaction.getEffects()) {
+                for (VarRef rightPort : connection.getRightPorts()) {
+                    if ((rightPort.getContainer() == null && effect.getContainer() == null ||
+                         rightPort.getContainer().equals(effect.getContainer())) &&
+                            rightPort.getVariable().equals(effect.getVariable())) {
+                        error("Cannot connect: Port named '" + effect.getVariable().getName() +
+                            "' is already effect of a reaction.",
+                            Literals.CONNECTION__RIGHT_PORTS
+                        );
+                    }
+                }
+            }
+        }
+
+        // Check that the right port does not already have some other
+        // upstream connection.
+        for (Connection c : reactor.getConnections()) {
+            if (c != connection) {
+                for (VarRef thisRightPort : connection.getRightPorts()) {
+                    for (VarRef thatRightPort : c.getRightPorts()) {
+                        if ((thisRightPort.getContainer() == null && thatRightPort.getContainer() == null ||
+                             thisRightPort.getContainer().equals(thatRightPort.getContainer())) &&
+                                thisRightPort.getVariable().equals(thatRightPort.getVariable())) {
+                            error(
+                                "Cannot connect: Port named '" + thisRightPort.getVariable().getName() +
+                                    "' may only appear once on the right side of a connection.",
+                                Literals.CONNECTION__RIGHT_PORTS);
+                        }
+                    }
+                }
+            }
+        }
+    }
+
+    @Check(CheckType.FAST)
+    public void checkDeadline(Deadline deadline) {
+
+        checkValueIsTime(deadline.getDelay(), Literals.DEADLINE__DELAY);
+
+        if (isCBasedTarget() &&
+            this.info.overflowingDeadlines.contains(deadline)) {
+            error(
+                "Deadline exceeds the maximum of " +
+                    TimeValue.MAX_LONG_DEADLINE + " nanoseconds.",
+                Literals.DEADLINE__DELAY);
+        }
+    }
+
+    @Check(CheckType.FAST)
+    public void checkHost(Host host) {
+        String addr = host.getAddr();
+        String user = host.getUser();
+        if (user != null && !user.matches(USERNAME_REGEX)) {
+            warning(
+                "Invalid user name.",
+                Literals.HOST__USER
+            );
+        }
+        checkValueIsTime(stp.getValue(), Literals.STP__VALUE);
+        if (host instanceof IPV4Host && !addr.matches(IPV4_REGEX)) {
+            warning(
+                "Invalid IP address.",
+                Literals.HOST__ADDR
+            );
+        } else if (host instanceof IPV6Host && !addr.matches(IPV6_REGEX)) {
+            warning(
+                "Invalid IP address.",
+                Literals.HOST__ADDR
+            );
+        } else if (host instanceof NamedHost && !addr.matches(HOST_OR_FQN_REGEX)) {
+            warning(
+                "Invalid host name or fully qualified domain name.",
+                Literals.HOST__ADDR
+            );
+        }
+    }
+
+   @Check
+    public void checkImport(Import imp) {
+        if (toDefinition(imp.getReactorClasses().get(0)).eResource().getErrors().size() > 0) {
+            error("Error loading resource.", Literals.IMPORT__IMPORT_URI); // FIXME: print specifics.
+            return;
+        }
+
+        // FIXME: report error if resource cannot be resolved.
+        for (ImportedReactor reactor : imp.getReactorClasses()) {
+            if (!isUnused(reactor)) {
+                return;
+            }
+        }
+        warning("Unused import.", Literals.IMPORT__IMPORT_URI);
+    }
+
+    @Check
+    public void checkImportedReactor(ImportedReactor reactor) {
+        if (isUnused(reactor)) {
+            warning("Unused reactor class.",
+                Literals.IMPORTED_REACTOR__REACTOR_CLASS);
+        }
+
+        if (info.instantiationGraph.hasCycles()) {
+            Set<Reactor> cycleSet = new HashSet<>();
+            for (Set<Reactor> cycle : info.instantiationGraph.getCycles()) {
+                cycleSet.addAll(cycle);
+            }
+            if (dependsOnCycle(toDefinition(reactor), cycleSet, new HashSet<>())) {
+                error("Imported reactor '" + toDefinition(reactor).getName() +
+                      "' has cyclic instantiation in it.", Literals.IMPORTED_REACTOR__REACTOR_CLASS);
+            }
+        }
+    }
+
+    @Check(CheckType.FAST)
+    public void checkInput(Input input) {
+        Reactor parent = (Reactor)input.eContainer();
+        if (parent.isMain() || parent.isFederated()) {
+            error("Main reactor cannot have inputs.", Literals.VARIABLE__NAME);
+        }
+        checkName(input.getName(), Literals.VARIABLE__NAME);
+        if (target.requiresTypes) {
+            if (input.getType() == null) {
+                error("Input must have a type.", Literals.TYPED_VARIABLE__TYPE);
+            }
+        }
+
+        // mutable has no meaning in C++
+        if (input.isMutable() && this.target == Target.CPP) {
+            warning(
+                "The mutable qualifier has no meaning for the C++ target and should be removed. " +
+                "In C++, any value can be made mutable by calling get_mutable_copy().",
+                Literals.INPUT__MUTABLE
+            );
+        }
+
+        // Variable width multiports are not supported (yet?).
+        if (input.getWidthSpec() != null && input.getWidthSpec().isOfVariableLength()) {
+            error("Variable-width multiports are not supported.", Literals.PORT__WIDTH_SPEC);
+        }
+    }
+
+    @Check(CheckType.FAST)
+    public void checkInstantiation(Instantiation instantiation) {
+        checkName(instantiation.getName(), Literals.INSTANTIATION__NAME);
+        Reactor reactor = toDefinition(instantiation.getReactorClass());
+        if (reactor.isMain() || reactor.isFederated()) {
+            error(
+                "Cannot instantiate a main (or federated) reactor: " +
+                    instantiation.getReactorClass().getName(),
+                Literals.INSTANTIATION__REACTOR_CLASS
+            );
+        }
+
+        // Report error if this instantiation is part of a cycle.
+        // FIXME: improve error message.
+        // FIXME: Also report if there exists a cycle within.
+        if (this.info.instantiationGraph.getCycles().size() > 0) {
+            for (Set<Reactor> cycle : this.info.instantiationGraph.getCycles()) {
+                Reactor container = (Reactor) instantiation.eContainer();
+                if (cycle.contains(container) && cycle.contains(reactor)) {
+                    List<String> names = new ArrayList<>();
+                    for (Reactor r : cycle) {
+                        names.add(r.getName());
+                    }
+                    
+                    error(
+                        "Instantiation is part of a cycle: " + String.join(", ", names) + ".",
+                        Literals.INSTANTIATION__REACTOR_CLASS
+                    );
+                }
+            }
+        }
+        // Variable width multiports are not supported (yet?).
+        if (instantiation.getWidthSpec() != null
+                && instantiation.getWidthSpec().isOfVariableLength()
+        ) {
+            if (isCBasedTarget()) {
+                warning("Variable-width banks are for internal use only.",
+                    Literals.INSTANTIATION__WIDTH_SPEC
+                );
+            } else {
+                error("Variable-width banks are not supported.",
+                    Literals.INSTANTIATION__WIDTH_SPEC
+                );
+            }
+        }
+    }
+
+    /** Check target parameters, which are key-value pairs. */
+    @Check(CheckType.FAST)
+    public void checkKeyValuePair(KeyValuePair param) {
+        // Check only if the container's container is a Target.
+        if (param.eContainer().eContainer() instanceof TargetDecl) {
+            TargetProperty prop = TargetProperty.forName(param.getName());
+
+            // Make sure the key is valid.
+            if (prop == null) {
+                String options = TargetProperty.getOptions().stream()
+                                               .map(p -> p.description).sorted()
+                                               .collect(Collectors.joining(", "));
+                warning(
+                    "Unrecognized target parameter: " + param.getName() +
+                        ". Recognized parameters are: " + options,
+                    Literals.KEY_VALUE_PAIR__NAME);
+            } else {
+                // Check whether the property is supported by the target.
+                if (!prop.supportedBy.contains(this.target)) {
+                    warning(
+                        "The target parameter: " + param.getName() +
+                            " is not supported by the " + this.target +
+                            " target and will thus be ignored.",
+                        Literals.KEY_VALUE_PAIR__NAME);
+                }
+
+                // Report problem with the assigned value.
+                prop.type.check(param.getValue(), param.getName(), this);
+            }
+            
+            for (String it : targetPropertyErrors) {
+                error(it, Literals.KEY_VALUE_PAIR__VALUE);
+            }
+            targetPropertyErrors.clear();
+            
+            for (String it : targetPropertyWarnings) {
+                error(it, Literals.KEY_VALUE_PAIR__VALUE);
+            }
+            targetPropertyWarnings.clear();
+        }
+    }
+
+    @Check(CheckType.FAST)
+    public void checkModel(Model model) {
+        // Since we're doing a fast check, we only want to update
+        // if the model info hasn't been initialized yet. If it has,
+        // we use the old information and update it during a normal
+        // check (see below).
+        if (!info.updated) {
+            info.update(model, errorReporter);
+        }
+    }
+
+    @Check(CheckType.NORMAL)
+    public void updateModelInfo(Model model) {
+        info.update(model, errorReporter);
+    }
+
+    @Check(CheckType.FAST)
+    public void checkOutput(Output output) {
+        Reactor parent = (Reactor)output.eContainer();
+        if (parent.isMain() || parent.isFederated()) {
+            error("Main reactor cannot have outputs.", Literals.VARIABLE__NAME);
+        }
+        checkName(output.getName(), Literals.VARIABLE__NAME);
+        if (this.target.requiresTypes) {
+            if (output.getType() == null) {
+                error("Output must have a type.", Literals.TYPED_VARIABLE__TYPE);
+            }
+        }
+
+        // Variable width multiports are not supported (yet?).
+        if (output.getWidthSpec() != null && output.getWidthSpec().isOfVariableLength()) {
+            error("Variable-width multiports are not supported.", Literals.PORT__WIDTH_SPEC);
+        }
+    }
+
+    @Check(CheckType.FAST)
+    public void checkParameter(Parameter param) {
+        checkName(param.getName(), Literals.PARAMETER__NAME);
+
+        if (param.getInit() == null || param.getInit().getExprs().size() == 0) {
+            // All parameters must be initialized.
+            error("Uninitialized parameter.", Literals.PARAMETER__INIT);
+            return;
+        } else if (param.getInit().getExprs().stream()
+                        .anyMatch(it -> it instanceof ParamRef)) {
+            error("Parameter cannot be initialized using parameter.",
+                  Literals.PARAMETER__INIT);
+        } else {
+            typeCheck(param.getInit(), JavaAstUtils.getInferredType(param), Literals.PARAMETER__INIT);
+        }
+
+        if (this.target.requiresTypes) {
+            // Report missing target type.
+            if (JavaAstUtils.getInferredType(param).isUndefined()) {
+                error("Type declaration missing.", Literals.PARAMETER__TYPE);
+            }
+        }
+
+        if (this.target == Target.CPP) {
+            EObject container = param.eContainer();
+            Reactor reactor = (Reactor) container;
+            if(reactor.isMain()){ 
+                // we need to check for the cli parameters that are always taken
+                List<String> cliParams = List.of("t", "threads", "o", "timeout", "k", "keepalive", "f", "fast", "help");
+                if(cliParams.contains(param.getName())){
+                    error("Parameter '" + param.getName() + "' is already in use as command line argument by Lingua Franca,",
+                          Literals.PARAMETER__NAME);
+                }
+            }
+        }
+
+        if (isCBasedTarget() &&
+            this.info.overflowingParameters.contains(param)) {
+            error(
+                "Time value used to specify a deadline exceeds the maximum of " +
+                    TimeValue.MAX_LONG_DEADLINE + " nanoseconds.",
+                Literals.PARAMETER__INIT);
+        }
+    }
+
+
+    @Check(CheckType.FAST)
+    public void checkPreamble(Preamble preamble) {
+        if (this.target == Target.CPP) {
+            if (preamble.getVisibility() == Visibility.NONE) {
+                error(
+                    "Preambles for the C++ target need a visibility qualifier (private or public)!",
+                    Literals.PREAMBLE__VISIBILITY
+                );
+            } else if (preamble.getVisibility() == Visibility.PRIVATE) {
+                EObject container = preamble.eContainer();
+                if (container != null && container instanceof Reactor) {
+                    Reactor reactor = (Reactor) container;
+                    if (isGeneric(reactor)) {
+                        warning(
+                            "Private preambles in generic reactors are not truly private. " +
+                                "Since the generated code is placed in a *_impl.hh file, it will " +
+                                "be visible on the public interface. Consider using a public " +
+                                "preamble within the reactor or a private preamble on file scope.",
+                            Literals.PREAMBLE__VISIBILITY);
+                    }
+                }
+            }
+        } else if (preamble.getVisibility() != Visibility.NONE) {
+            warning(
+                String.format("The %s qualifier has no meaning for the %s target. It should be removed.", 
+                              preamble.getVisibility(), this.target.name()),
+                Literals.PREAMBLE__VISIBILITY
+            );
+        }
+    }
+
+    @Check(CheckType.FAST)
+    public void checkReaction(Reaction reaction) {
+
+        if (reaction.getTriggers() == null || reaction.getTriggers().size() == 0) {
+            warning("Reaction has no trigger.", Literals.REACTION__TRIGGERS);
+        }
+        HashSet<Variable> triggers = new HashSet<>();
+        // Make sure input triggers have no container and output sources do.
+        for (TriggerRef trigger : reaction.getTriggers()) {
+            if (trigger instanceof VarRef) {
+                VarRef triggerVarRef = (VarRef) trigger;
+                triggers.add(triggerVarRef.getVariable());
+                if (triggerVarRef instanceof Input) {
+                    if (triggerVarRef.getContainer() != null) {
+                        error(String.format("Cannot have an input of a contained reactor as a trigger: %s.%s", triggerVarRef.getContainer().getName(), triggerVarRef.getVariable().getName()),
+                        Literals.REACTION__TRIGGERS);
+                    }
+                } else if (triggerVarRef.getVariable() instanceof Output) {
+                    if (triggerVarRef.getContainer() == null) {
+                        error(String.format("Cannot have an output of this reactor as a trigger: %s", triggerVarRef.getVariable().getName()),
+                            Literals.REACTION__TRIGGERS);
+                    }
+                }
+            }
+        }
+
+        // Make sure input sources have no container and output sources do.
+        // Also check that a source is not already listed as a trigger.
+        for (VarRef source : reaction.getSources()) {
+            if (triggers.contains(source.getVariable())) {
+                error(String.format("Source is already listed as a trigger: %s", source.getVariable().getName()),
+                    Literals.REACTION__SOURCES);
+            }
+            if (source.getVariable() instanceof Input) {
+                if (source.getContainer() != null) {
+                    error(String.format("Cannot have an input of a contained reactor as a source: %s.%s", source.getContainer().getName(), source.getVariable().getName()),
+                        Literals.REACTION__SOURCES);
+                }
+            } else if (source.getVariable() instanceof Output) {
+                if (source.getContainer() == null) {
+                    error(String.format("Cannot have an output of this reactor as a source: %s", source.getVariable().getName()),
+                        Literals.REACTION__SOURCES);
+                }
+            }
+        }
+
+        // Make sure output effects have no container and input effects do.
+        for (VarRef effect : reaction.getEffects()) {
+            if (effect.getVariable() instanceof Input) {
+                if (effect.getContainer() == null) {
+                    error(String.format("Cannot have an input of this reactor as an effect: %s", effect.getVariable().getName()),
+                        Literals.REACTION__EFFECTS);
+                }
+            } else if (effect.getVariable() instanceof Output) {
+                if (effect.getContainer() != null) {
+                    error(String.format("Cannot have an output of a contained reactor as an effect: %s.%s", effect.getContainer().getName(), effect.getVariable().getName()),
+                        Literals.REACTION__EFFECTS);
+                }
+            }
+        }
+
+        // // Report error if this reaction is part of a cycle.
+        Set<NamedInstance<?>> cycles = this.info.topologyCycles();
+        Reactor reactor = (Reactor) reaction.eContainer();
+        boolean reactionInCycle = false;
+        for (NamedInstance<?> it : cycles) {
+            if (it.getDefinition().equals(reaction)) {
+                reactionInCycle = true;
+            }
+        }
+        if (reactionInCycle) {
+            // Report involved triggers.
+            List<CharSequence> trigs = new ArrayList<>();
+            for (TriggerRef t : reaction.getTriggers()) {
+                if (!(t instanceof VarRef)) {
+                    continue;
+                }
+                VarRef tVarRef = (VarRef) t;
+                boolean triggerExistsInCycle = false;
+                for (NamedInstance<?> c : cycles) {
+                    if (c.getDefinition().equals(tVarRef.getVariable())) {
+                        triggerExistsInCycle = true;
+                        break;
+                    }
+                }
+                if (triggerExistsInCycle) {
+                    trigs.add(toText(tVarRef));
+                }
+            }
+            if (trigs.size() > 0) {
+                error(String.format("Reaction triggers involved in cyclic dependency in reactor %s: %s.", reactor.getName(), String.join(", ", trigs)),
+                    Literals.REACTION__TRIGGERS);
+            }
+
+            // Report involved sources.
+            List<CharSequence> sources = new ArrayList<>();
+            for (VarRef t : reaction.getSources()) {
+                boolean sourceExistInCycle = false;
+                for (NamedInstance<?> c : cycles) {
+                    if (c.getDefinition().equals(t.getVariable())) {
+                        sourceExistInCycle = true;
+                        break;
+                    }
+                }
+                if (sourceExistInCycle) {
+                    sources.add(toText(t));
+                }
+            }
+            if (sources.size() > 0) {
+                error(String.format("Reaction sources involved in cyclic dependency in reactor %s: %s.", reactor.getName(), String.join(", ", sources)),
+                    Literals.REACTION__SOURCES);
+            }
+
+            // Report involved effects.
+            List<CharSequence> effects = new ArrayList<>();
+            for (VarRef t : reaction.getEffects()) {
+                boolean effectExistInCycle = false;
+                for (NamedInstance<?> c : cycles) {
+                    if (c.getDefinition().equals(t.getVariable())) {
+                        effectExistInCycle = true;
+                        break;
+                    }
+                }
+                if (effectExistInCycle) {
+                    effects.add(toText(t));
+                }
+            }
+            if (effects.size() > 0) {
+                error(String.format("Reaction effects involved in cyclic dependency in reactor %s: %s.", reactor.getName(), String.join(", ", effects)),
+                    Literals.REACTION__EFFECTS);
+            }
+
+            if (trigs.size() + sources.size() == 0) {
+                error(
+                    String.format("Cyclic dependency due to preceding reaction. Consider reordering reactions within reactor %s to avoid causality loop.", reactor.getName()),
+                    reaction.eContainer(),
+                    Literals.REACTOR__REACTIONS,
+                    reactor.getReactions().indexOf(reaction)
+                );
+            } else if (effects.size() == 0) {
+                error(
+                    String.format("Cyclic dependency due to succeeding reaction. Consider reordering reactions within reactor %s to avoid causality loop.", reactor.getName()),
+                    reaction.eContainer(),
+                    Literals.REACTOR__REACTIONS,
+                    reactor.getReactions().indexOf(reaction)
+                );
+            }
+            // Not reporting reactions that are part of cycle _only_ due to reaction ordering.
+            // Moving them won't help solve the problem.
+        }
+    // FIXME: improve error message.
+    }
+
+    @Check(CheckType.FAST)
+    public void checkReactor(Reactor reactor) throws IOException {
+        Set<Reactor> superClasses = ASTUtils.superClasses(reactor);
+        if (superClasses == null) {
+            error(
+                    "Problem with superclasses: Either they form a cycle or are not defined",
+                    Literals.REACTOR_DECL__NAME
+            );
+            // Continue checks, but without any superclasses.
+            superClasses = new LinkedHashSet<>();
+        }
+        String name = FileConfig.nameWithoutExtension(reactor.eResource());
+        if (reactor.getName() == null) {
+            if (!reactor.isFederated() && !reactor.isMain()) {
+                error(
+                    "Reactor must be named.",
+                    Literals.REACTOR_DECL__NAME
+                );
+                // Prevent NPE in tests below.
+                return;
+            }
+        }
+        TreeIterator<EObject> iter = reactor.eResource().getAllContents();
+        if (reactor.isFederated() || reactor.isMain()) {
+            if(reactor.getName() != null && !reactor.getName().equals(name)) {
+                // Make sure that if the name is given, it matches the expected name.
+                error(
+                    "Name of main reactor must match the file name (or be omitted).",
+                    Literals.REACTOR_DECL__NAME
+                );
+            }
+            // Do not allow multiple main/federated reactors.
+            int nMain = countMainOrFederated(iter);
+            if (nMain > 1) {
+                EAttribute attribute = Literals.REACTOR__MAIN;
+                if (reactor.isFederated()) {
+                   attribute = Literals.REACTOR__FEDERATED;
+                }
+                error(
+                    "Multiple definitions of main or federated reactor.",
+                    attribute
+                );
+            }
+        } else {
+            // Not federated or main.
+            int nMain = countMainOrFederated(iter);
+            if (nMain > 0 && reactor.getName().equals(name)) {
+                error(
+                    "Name conflict with main reactor.",
+                    Literals.REACTOR_DECL__NAME
+                );
+            }
+        }
+
+        // Check for illegal names.
+        checkName(reactor.getName(), Literals.REACTOR_DECL__NAME);
+
+        // C++ reactors may not be called 'preamble'
+        if (this.target == Target.CPP && reactor.getName().equalsIgnoreCase("preamble")) {
+            error(
+                "Reactor cannot be named '" + reactor.getName() + "'",
+                Literals.REACTOR_DECL__NAME
+            );
+        }
+
+        if (reactor.getHost() != null) {
+            if (!reactor.isFederated()) {
+                error(
+                    "Cannot assign a host to reactor '" + reactor.getName() +
+                    "' because it is not federated.",
+                    Literals.REACTOR__HOST
+                );
+            }
+        }
+
+        List<Variable> variables = new ArrayList<>();
+        variables.addAll(reactor.getInputs());
+        variables.addAll(reactor.getOutputs());
+        variables.addAll(reactor.getActions());
+        variables.addAll(reactor.getTimers());
+
+        // Perform checks on super classes.
+        for (Reactor superClass : superClasses) {
+            HashSet<Variable> conflicts = new HashSet<>();
+
+            // Detect input conflicts
+            checkConflict(superClass.getInputs(), reactor.getInputs(), variables, conflicts);
+            // Detect output conflicts
+            checkConflict(superClass.getOutputs(), reactor.getOutputs(), variables, conflicts);
+            // Detect output conflicts
+            checkConflict(superClass.getActions(), reactor.getActions(), variables, conflicts);
+            // Detect conflicts
+            for (Timer timer : superClass.getTimers()) {
+                List<Variable> filteredVariables = new ArrayList<>(variables);
+                filteredVariables.removeIf(it -> reactor.getTimers().contains(it));
+                if (hasNameConflict(timer, filteredVariables)) {
+                    conflicts.add(timer);
+                } else {
+                    variables.add(timer);
+                }
+            }
+
+            // Report conflicts.
+            if (conflicts.size() > 0) {
+                List<String> names = new ArrayList<>();
+                for (Variable it : conflicts) {
+                    names.add(it.getName());
+                }
+                error(
+                    String.format("Cannot extend %s due to the following conflicts: %s.",
+                            superClass.getName(), String.join(",", names)),
+                    Literals.REACTOR__SUPER_CLASSES
+                );
+            }
+        }
+    }
+
+    /**
+     * Check if the requested serialization is supported.
+     */
+    @Check(CheckType.FAST)
+    public void checkSerializer(Serializer serializer) {
+        boolean isValidSerializer = false;
+        for (SupportedSerializers method : SupportedSerializers.values()) {
+          if (method.name().equalsIgnoreCase(serializer.getType())){
+              isValidSerializer = true;
+          }          
+        }
+        
+        if (!isValidSerializer) {
+            error(
+                "Serializer can be " + Arrays.asList(SupportedSerializers.values()), 
+                Literals.SERIALIZER__TYPE
+            );
+        }
+    }
+
+    @Check(CheckType.FAST)
+    public void checkState(StateVar stateVar) {
+        checkName(stateVar.getName(), Literals.STATE_VAR__NAME);
+
+        if (stateVar.getInit() != null && stateVar.getInit().getExprs().size() != 0) {
+            typeCheck(stateVar.getInit(), JavaAstUtils.getInferredType(stateVar), Literals.STATE_VAR__INIT);
+        }
+
+        if (this.target.requiresTypes
+            && JavaAstUtils.getInferredType(stateVar).isUndefined()) {
+            // Report if a type is missing
+            error("State must have a type.", Literals.STATE_VAR__TYPE);
+        }
+
+        if (isCBasedTarget() && JavaAstUtils.isList(stateVar.getInit())) {
+            // In C, if initialization is done with a list, elements cannot
+            // refer to parameters.
+            if (stateVar.getInit().getExprs().stream()
+                    .anyMatch(it -> it instanceof ParamRef)) {
+                error("List items cannot refer to a parameter.",
+                        Literals.STATE_VAR__INIT);
+            }
+        }
+    }
+
+    @Check(CheckType.FAST)
+    public void checkSTPOffset(STP stp) {
+        if (isCBasedTarget() &&
+            this.info.overflowingSTP.contains(stp)) {
+            error(
+                "STP offset exceeds the maximum of " +
+                    TimeValue.MAX_LONG_DEADLINE + " nanoseconds.",
+                Literals.STP__VALUE);
+        }
+    }
+
+    @Check(CheckType.FAST)
+    public void checkTargetDecl(TargetDecl target) throws IOException {
+        Optional<Target> targetOpt = Target.forName(target.getName());
+        if (targetOpt.isEmpty()) {
+            error("Unrecognized target: " + target.getName(),
+                Literals.TARGET_DECL__NAME);
+        } else {
+            this.target = targetOpt.get();
+        }
+        String lfFileName = FileConfig.nameWithoutExtension(target.eResource());
+        if (Character.isDigit(lfFileName.charAt(0))) {
+            errorReporter.reportError("LF file names must not start with a number");
+        }
+    }
+
+    /**
+     * Check for consistency of the target properties, which are
+     * defined as KeyValuePairs.
+     *
+     * @param targetProperties The target properties defined
+     *  in the current Lingua Franca program.
+     */
+    @Check(CheckType.EXPENSIVE)
+    public void checkTargetProperties(KeyValuePairs targetProperties) {
+        EList<KeyValuePair> fastTargetProperties = new BasicEList<>(targetProperties.getPairs());
+        fastTargetProperties.removeIf(pair -> TargetProperty.forName(pair.getName()) != TargetProperty.FAST);
+        KeyValuePair fastTargetProperty = fastTargetProperties.size() > 0 ? fastTargetProperties.get(0) : null;
+
+        if (fastTargetProperty != null) {
+            // Check for federated
+            for (Reactor reactor : info.model.getReactors()) {
+                // Check to see if the program has a federated reactor
+                if (reactor.isFederated()) {
+                    error(
+                        "The fast target property is incompatible with federated programs.",
+                        fastTargetProperty,
+                        Literals.KEY_VALUE_PAIR__NAME
+                    );
+                    break;
+                }
+            }
+            
+            // Check for physical actions
+            for (Reactor reactor : info.model.getReactors()) {
+                // Check to see if the program has a physical action in a reactor
+                for (Action action : reactor.getActions()) {
+                    if (action.getOrigin().equals(ActionOrigin.PHYSICAL)) {
+                        error(
+                            "The fast target property is incompatible with physical actions.",
+                            fastTargetProperty,
+                            Literals.KEY_VALUE_PAIR__NAME
+                        );
+                        break;
+                    }
+                }
+            }
+        }
+        
+        EList<KeyValuePair> clockSyncTargetProperties = new BasicEList<>(targetProperties.getPairs());
+        // Check to see if clock-sync is defined
+        clockSyncTargetProperties.removeIf(pair -> TargetProperty.forName(pair.getName()) != TargetProperty.CLOCK_SYNC);
+        KeyValuePair clockSyncTargetProperty = clockSyncTargetProperties.size() > 0 ? clockSyncTargetProperties.get(0) : null;
+
+        if (clockSyncTargetProperty != null) {
+            boolean federatedExists = false;
+            for (Reactor reactor : info.model.getReactors()) {
+                if (reactor.isFederated()) {
+                    federatedExists = true;
+                }
+            }
+            if (!federatedExists) {
+                warning(
+                    "The clock-sync target property is incompatible with non-federated programs.",
+                    clockSyncTargetProperty,
+                    Literals.KEY_VALUE_PAIR__NAME
+                );
+            }
+        }
+    }
+
+    @Check(CheckType.FAST)
+    public void checkAddExpr(AddExpr e) {
+        checkValidArithmeticExpr(e, Literals.ADD_EXPR__LEFT);
+    }
+
+    @Check(CheckType.FAST)
+    public void checkMulExpr(MulExpr e) {
+        checkValidArithmeticExpr(e, Literals.MUL_EXPR__LEFT);
+    }
+
+    /**
+     * Check the form of an arithmetic expression.
+     * todo would be nice to allow `time + time` and `int * time`.
+     *   But we'd need to build up our typing infrastructure.
+     */
+    public void checkValidArithmeticExpr(Value e, EStructuralFeature feature) {
+        if (e instanceof AddExpr) {
+            checkValidArithmeticExpr(((AddExpr)e).getLeft(), feature);
+            checkValidArithmeticExpr(((AddExpr)e).getRight(), feature);
+        } else if (e instanceof MulExpr) {
+            checkValidArithmeticExpr(((AddExpr)e).getLeft(), feature);
+            checkValidArithmeticExpr(((AddExpr)e).getRight(), feature);
+        } else if (e instanceof Literal || e instanceof CodeExpr || e instanceof ParamRef) {
+         // Assume it's ok, language will check validity later.
+            // Eg in Python, the following is fine:
+            //    2 * "a"
+            // or in C/Java/C++:
+            //    c - 'a'
+        } else {
+            error("Unexpected operand in arithmetic expression.", feature);
+        }
+    }
+
+    /**
+     * Check that the initializer is compatible with the type of value.
+     * Note that if the type is inferred it will necessarily be compatible
+     * so this method is not harmful.
+     */
+    public void typeCheck(Initializer init, InferredType type, EStructuralFeature feature) {
+        if (init == null) return;
+
+        if (type.isTime) {
+            if (type.isList) {
+                 // list of times
+                 var exprs = init.getExprs();
+                 if (init.isAssign()) {
+                     var list = JavaAstUtils.asSingleValue(init);
+                     if (list instanceof BracketExpr) exprs = ((BracketExpr)list).getItems();
+                     if (list instanceof BraceExpr) exprs = ((BraceExpr)list).getItems();
+                     else if (list instanceof CodeExpr) return;  // cannot check it
+                     else if (!(list instanceof CodeExpr)) {
+                        error("Expected a list of time values.", feature);
+                        return;
+                     }
+                 }
+                 for (var component : exprs) {
+                    checkValueIsTime(component, feature);
+                 }
+            } else {
+                checkValueIsTime(init, feature);
+            }
+        }
+    }
+
+    public void checkValueIsTime(Initializer init, EStructuralFeature feature) {
+        if (init == null) return;
+
+        if (init.getExprs().size() != 1) {
+            error("Expected exactly one time value.", feature);
+        } else {
+            checkValueIsTime(JavaAstUtils.asSingleValue(init), feature);
+        }
+    }
+
+    public void checkValueIsTime(Value value, EStructuralFeature feature) {
+        if (value == null) return;
+
+        if (value instanceof ParamRef) {
+            if (!(JavaAstUtils.isOfTimeType(((ParamRef)value).getParameter())) && target.requiresTypes) {
+                error("Referenced parameter does not have time type.", feature);
+            }
+            return;
+        } else if (value instanceof Literal) {
+            if (ASTUtils.isZero(((Literal)value).getLiteral())) return;
+
+            if (ASTUtils.isInteger(((Literal)value).getLiteral())) {
+                error("Missing time unit.", feature);
+            }
+        } else if (value instanceof CodeExpr) {
+            if (ASTUtils.isZero(((CodeExpr) value).getCode())) {
+                return;
+            }
+            error("Invalid time literal.", feature);
+        } else if (!(value instanceof Time)) {
+            error("Invalid time literal.", feature);
+        }
+    }
+
+
+    @Check(CheckType.FAST)
+    public void checkTimer(Timer timer) {
+        checkName(timer.getName(), Literals.VARIABLE__NAME);
+        checkValueIsTime(timer.getOffset(), Literals.TIMER__OFFSET);
+        checkValueIsTime(timer.getPeriod(), Literals.TIMER__PERIOD);
+    }
+
+    @Check(CheckType.FAST)
+    public void checkType(Type type) {
+        // FIXME: disallow the use of generics in C
+        if (this.target == Target.CPP) {
+            if (type.getStars().size() > 0) {
+                warning(
+                    "Raw pointers should be avoided in conjunction with LF. Ports " +
+                    "and actions implicitly use smart pointers. In this case, " +
+                    "the pointer here is likely not needed. For parameters and state " +
+                    "smart pointers should be used explicitly if pointer semantics " +
+                    "are really needed.",
+                    Literals.TYPE__STARS
+                );
+            }
+        }
+        else if (this.target == Target.Python) {
+            if (type != null) {
+                error(
+                    "Types are not allowed in the Python target (found type " + type.getId() + 
+                    " in " + ((Variable) type.eContainer()).getName() +").",
+                    Literals.TYPE__ID
+                );
+            }
+        }
+    }
     
+    @Check(CheckType.FAST)
+    public void checkValueAsTime(Value value) {
+        EObject container = value.eContainer();
+
+        if (container instanceof Timer || container instanceof Action ||
+            container instanceof Connection || container instanceof Deadline) {
+            // If parameter is referenced, check that it is of the correct type.
+            if (value.getParameter() != null) {
+                if (!isOfTimeType(value.getParameter()) && target.requiresTypes) {
+                    error("Parameter is not of time type",
+                        Literals.VALUE__PARAMETER);
+                }
+            } else if (value.getTime() == null) {
+                if (value.getLiteral() != null && !isZero(value.getLiteral())) {
+                    if (isInteger(value.getLiteral())) {
+                            error("Missing time unit.", Literals.VALUE__LITERAL);
+                        } else {
+                            error("Invalid time literal.",
+                                Literals.VALUE__LITERAL);
+                        }
+                } else if (value.getCode() != null) {
+                     error("Invalid time literal.", Literals.VALUE__CODE);
+                }
+            }
+        }
+    }
+
+    @Check(CheckType.FAST)
+    public void checkVarRef(VarRef varRef) {
+        // check correct usage of interleaved
+        if (varRef.isInterleaved()) {
+            if (this.target != Target.CPP && !isCBasedTarget() && this.target != Target.Python) {
+                error("This target does not support interleaved port references.", Literals.VAR_REF__INTERLEAVED);
+            }
+            if (!(varRef.eContainer() instanceof Connection)) {
+                error("interleaved can only be used in connections.", Literals.VAR_REF__INTERLEAVED);
+            }
+
+            if (varRef.getVariable() instanceof Port) {
+                // This test only works correctly if the variable is actually a port. If it is not a port, other
+                // validator rules will produce error messages.
+                if (varRef.getContainer() == null || varRef.getContainer().getWidthSpec() == null ||
+                    ((Port) varRef.getVariable()).getWidthSpec() == null
+                ) {
+                    error("interleaved can only be used for multiports contained within banks.", Literals.VAR_REF__INTERLEAVED);
+                }
+            }
+        }
+    }
+
     @Check(CheckType.FAST)
     public void checkWidthSpec(WidthSpec widthSpec) {
         if (!this.target.supportsMultiports()) {
@@ -270,1106 +1318,16 @@
         }
     }
 
-    @Check(CheckType.FAST)
-=======
->>>>>>> c63b5d2f
-    public void checkConnection(Connection connection) {
-        if (connection.getDelay() != null) {
-            checkValueIsTime(connection.getDelay().getValue(), Literals.CONNECTION__DELAY);
-        }
-        
-        // Report if connection is part of a cycle.
-        Set<NamedInstance<?>> cycles = this.info.topologyCycles();
-        for (VarRef lp : connection.getLeftPorts()) {
-            for (VarRef rp : connection.getRightPorts()) {
-                boolean leftInCycle = false;
-                
-                for (NamedInstance<?> it : cycles) {
-                    if ((lp.getContainer() == null && it.getDefinition().equals(lp.getVariable())) 
-                        || (it.getDefinition().equals(lp.getVariable()) && it.getParent().equals(lp.getContainer()))) {
-                        leftInCycle = true;
-                        break;
-                    }
-                }
-
-                for (NamedInstance<?> it : cycles) {
-                    if ((rp.getContainer() == null && it.getDefinition().equals(rp.getVariable())) 
-                        || (it.getDefinition().equals(rp.getVariable()) && it.getParent().equals(rp.getContainer()))) {
-                        if (leftInCycle) {
-                            String reactorName = ((Reactor) connection.eContainer()).getName();
-                            error(String.format("Connection in reactor %s creates", reactorName) +
-                                  String.format("a cyclic dependency between %s and %s.", toText(lp), toText(rp)), 
-                                  Literals.CONNECTION__DELAY);
-                        }
-                    }
-                }
-            }
-        }
-
-        // FIXME: look up all ReactorInstance objects that have a definition equal to the
-        // container of this connection. For each of those occurrences, the widths have to match.
-        // For the C target, since C has such a weak type system, check that
-        // the types on both sides of every connection match. For other languages,
-        // we leave type compatibility that language's compiler or interpreter.
-        if (isCBasedTarget()) {
-            Type type = (Type) null;
-            for (VarRef port : connection.getLeftPorts()) {
-                // If the variable is not a port, then there is some other
-                // error. Avoid a class cast exception.
-                if (port.getVariable() instanceof Port) {
-                    if (type == null) {
-                        type = ((Port) port.getVariable()).getType();
-                    } else {
-                        // Unfortunately, xtext does not generate a suitable equals()
-                        // method for AST types, so we have to manually check the types.
-                        if (!sameType(type, ((Port) port.getVariable()).getType())) {
-                            error("Types do not match.", Literals.CONNECTION__LEFT_PORTS);
-                        }
-                    }
-                }
-            }
-            for (VarRef port : connection.getRightPorts()) {
-                // If the variable is not a port, then there is some other
-                // error. Avoid a class cast exception.
-                if (port.getVariable() instanceof Port) {
-                    if (type == null) {
-                        type = ((Port) port.getVariable()).getType();
-                    } else {
-                        if (!sameType(type, type = ((Port) port.getVariable()).getType())) {
-                            error("Types do not match.", Literals.CONNECTION__RIGHT_PORTS);
-                        }
-                    }
-                }
-            }
-        }
-
-        // Check whether the total width of the left side of the connection
-        // matches the total width of the right side. This cannot be determined
-        // here if the width is not given as a constant. In that case, it is up
-        // to the code generator to check it.
-        int leftWidth = 0;
-        for (VarRef port : connection.getLeftPorts()) {
-            int width = inferPortWidth(port, null, null); // null args imply incomplete check.
-            if (width < 0 || leftWidth < 0) {
-                // Cannot determine the width of the left ports.
-                leftWidth = -1;
-            } else {
-                leftWidth += width;
-            }
-        }
-        int rightWidth = 0;
-        for (VarRef port : connection.getRightPorts()) {
-            int width = inferPortWidth(port, null, null); // null args imply incomplete check.
-            if (width < 0 || rightWidth < 0) {
-                // Cannot determine the width of the left ports.
-                rightWidth = -1;
-            } else {
-                rightWidth += width;
-            }
-        }
-
-        if (leftWidth != -1 && rightWidth != -1 && leftWidth != rightWidth) {
-            if (connection.isIterated()) {
-                if (leftWidth == 0 || rightWidth % leftWidth != 0) {
-                    // FIXME: The second argument should be Literals.CONNECTION, but
-                    // stupidly, xtext will not accept that. There seems to be no way to
-                    // report an error for the whole connection statement.
-                    warning(String.format("Left width %s does not divide right width %s", leftWidth, rightWidth),
-                            Literals.CONNECTION__LEFT_PORTS
-                    );
-                }
-            } else {
-                // FIXME: The second argument should be Literals.CONNECTION, but
-                // stupidly, xtext will not accept that. There seems to be no way to
-                // report an error for the whole connection statement.
-                warning(String.format("Left width %s does not match right width %s", leftWidth, rightWidth),
-                        Literals.CONNECTION__LEFT_PORTS
-                );
-            }
-        }
-
-        Reactor reactor = (Reactor) connection.eContainer();
-
-        // Make sure the right port is not already an effect of a reaction.
-        for (Reaction reaction : reactor.getReactions()) {
-            for (VarRef effect : reaction.getEffects()) {
-                for (VarRef rightPort : connection.getRightPorts()) {
-                    if ((rightPort.getContainer() == null && effect.getContainer() == null ||
-                         rightPort.getContainer().equals(effect.getContainer())) &&
-                            rightPort.getVariable().equals(effect.getVariable())) {
-                        error("Cannot connect: Port named '" + effect.getVariable().getName() +
-                            "' is already effect of a reaction.",
-                            Literals.CONNECTION__RIGHT_PORTS
-                        );
-                    }
-                }
-            }
-        }
-
-        // Check that the right port does not already have some other
-        // upstream connection.
-        for (Connection c : reactor.getConnections()) {
-            if (c != connection) {
-                for (VarRef thisRightPort : connection.getRightPorts()) {
-                    for (VarRef thatRightPort : c.getRightPorts()) {
-                        if ((thisRightPort.getContainer() == null && thatRightPort.getContainer() == null ||
-                             thisRightPort.getContainer().equals(thatRightPort.getContainer())) &&
-                                thisRightPort.getVariable().equals(thatRightPort.getVariable())) {
-                            error(
-                                "Cannot connect: Port named '" + thisRightPort.getVariable().getName() +
-                                    "' may only appear once on the right side of a connection.",
-                                Literals.CONNECTION__RIGHT_PORTS);
-                        }
-                    }
-                }
-            }
-        }
-    }
-
-    @Check(CheckType.FAST)
-    public void checkDeadline(Deadline deadline) {
-        
-        checkValueIsTime(deadline.getDelay(), Literals.DEADLINE__DELAY);
-        
-        if (isCBasedTarget() &&
-            this.info.overflowingDeadlines.contains(deadline)) {
-            error(
-                "Deadline exceeds the maximum of " +
-                    TimeValue.MAX_LONG_DEADLINE + " nanoseconds.",
-                Literals.DEADLINE__DELAY);
-        }
-    }
-
-    @Check(CheckType.FAST)
-<<<<<<< HEAD
-    public void checkSTPOffset(STP stp) {
-        checkValueIsTime(stp.getValue(), Literals.STP__VALUE);
-        if (isCBasedTarget() &&
-            this.info.overflowingDeadlines.contains(stp)) {
-            error(
-                "STP offset exceeds the maximum of " +
-                    TimeValue.MAX_LONG_DEADLINE + " nanoseconds.",
-                Literals.DEADLINE__DELAY);
-=======
-    public void checkHost(Host host) {
-        String addr = host.getAddr();
-        String user = host.getUser();
-        if (user != null && !user.matches(USERNAME_REGEX)) {
-            warning(
-                "Invalid user name.",
-                Literals.HOST__USER
-            );
->>>>>>> c63b5d2f
-        }
-        if (host instanceof IPV4Host && !addr.matches(IPV4_REGEX)) {
-            warning(
-                "Invalid IP address.",
-                Literals.HOST__ADDR
-            );
-        } else if (host instanceof IPV6Host && !addr.matches(IPV6_REGEX)) {
-            warning(
-                "Invalid IP address.",
-                Literals.HOST__ADDR
-            );
-        } else if (host instanceof NamedHost && !addr.matches(HOST_OR_FQN_REGEX)) {
-            warning(
-                "Invalid host name or fully qualified domain name.",
-                Literals.HOST__ADDR
-            );
-        }
-    }
-    
-   @Check
-    public void checkImport(Import imp) {
-        if (toDefinition(imp.getReactorClasses().get(0)).eResource().getErrors().size() > 0) {
-            error("Error loading resource.", Literals.IMPORT__IMPORT_URI); // FIXME: print specifics.
-            return;
-        }
-
-        // FIXME: report error if resource cannot be resolved.
-        for (ImportedReactor reactor : imp.getReactorClasses()) {
-            if (!isUnused(reactor)) {
-                return;
-            }
-        }
-        warning("Unused import.", Literals.IMPORT__IMPORT_URI);
-    }
-    
-    @Check
-    public void checkImportedReactor(ImportedReactor reactor) {
-        if (isUnused(reactor)) {
-            warning("Unused reactor class.",
-                Literals.IMPORTED_REACTOR__REACTOR_CLASS);
-        }
-
-        if (info.instantiationGraph.hasCycles()) {
-            Set<Reactor> cycleSet = new HashSet<>();
-            for (Set<Reactor> cycle : info.instantiationGraph.getCycles()) {
-                cycleSet.addAll(cycle);
-            }
-            if (dependsOnCycle(toDefinition(reactor), cycleSet, new HashSet<>())) {
-                error("Imported reactor '" + toDefinition(reactor).getName() + 
-                      "' has cyclic instantiation in it.", Literals.IMPORTED_REACTOR__REACTOR_CLASS);
-            }
-        }
-    }
-
-    @Check(CheckType.FAST)
-    public void checkInput(Input input) {
-        Reactor parent = (Reactor)input.eContainer();
-        if (parent.isMain() || parent.isFederated()) {
-            error("Main reactor cannot have inputs.", Literals.VARIABLE__NAME);
-        }
-        checkName(input.getName(), Literals.VARIABLE__NAME);
-        if (target.requiresTypes) {
-            if (input.getType() == null) {
-                error("Input must have a type.", Literals.TYPED_VARIABLE__TYPE);
-            }
-        }
-
-        // mutable has no meaning in C++
-        if (input.isMutable() && this.target == Target.CPP) {
-            warning(
-                "The mutable qualifier has no meaning for the C++ target and should be removed. " +
-                "In C++, any value can be made mutable by calling get_mutable_copy().",
-                Literals.INPUT__MUTABLE
-            );
-        }
-
-        // Variable width multiports are not supported (yet?).
-        if (input.getWidthSpec() != null && input.getWidthSpec().isOfVariableLength()) {
-            error("Variable-width multiports are not supported.", Literals.PORT__WIDTH_SPEC);
-        }
-    }
-
-    @Check(CheckType.FAST)
-    public void checkInstantiation(Instantiation instantiation) {
-        checkName(instantiation.getName(), Literals.INSTANTIATION__NAME);
-        Reactor reactor = toDefinition(instantiation.getReactorClass());
-        if (reactor.isMain() || reactor.isFederated()) {
-            error(
-                "Cannot instantiate a main (or federated) reactor: " +
-                    instantiation.getReactorClass().getName(),
-                Literals.INSTANTIATION__REACTOR_CLASS
-            );
-        }
-
-        // Report error if this instantiation is part of a cycle.
-        // FIXME: improve error message.
-        // FIXME: Also report if there exists a cycle within.
-        if (this.info.instantiationGraph.getCycles().size() > 0) {
-            for (Set<Reactor> cycle : this.info.instantiationGraph.getCycles()) {
-                Reactor container = (Reactor) instantiation.eContainer();
-                if (cycle.contains(container) && cycle.contains(reactor)) {
-                    List<String> names = new ArrayList<>();
-                    for (Reactor r : cycle) {
-                        names.add(r.getName());
-                    }
-                    
-                    error(
-                        "Instantiation is part of a cycle: " + String.join(", ", names) + ".",
-                        Literals.INSTANTIATION__REACTOR_CLASS
-                    );
-                }
-            }
-        }
-        // Variable width multiports are not supported (yet?).
-        if (instantiation.getWidthSpec() != null
-                && instantiation.getWidthSpec().isOfVariableLength()
-        ) {
-            if (isCBasedTarget()) {
-                warning("Variable-width banks are for internal use only.",
-                    Literals.INSTANTIATION__WIDTH_SPEC
-                );
-            } else {
-                error("Variable-width banks are not supported.",
-                    Literals.INSTANTIATION__WIDTH_SPEC
-                );
-            }
-        }
-    }
-
-    /** Check target parameters, which are key-value pairs. */
-    @Check(CheckType.FAST)
-    public void checkKeyValuePair(KeyValuePair param) {
-        // Check only if the container's container is a Target.
-        if (param.eContainer().eContainer() instanceof TargetDecl) {
-            TargetProperty prop = TargetProperty.forName(param.getName());
-
-            // Make sure the key is valid.
-            if (prop == null) {
-                String options = TargetProperty.getOptions().stream()
-                                               .map(p -> p.description).sorted()
-                                               .collect(Collectors.joining(", "));
-                warning(
-                    "Unrecognized target parameter: " + param.getName() +
-                        ". Recognized parameters are: " + options,
-                    Literals.KEY_VALUE_PAIR__NAME);
-            } else {
-                // Check whether the property is supported by the target.
-                if (!prop.supportedBy.contains(this.target)) {
-                    warning(
-                        "The target parameter: " + param.getName() +
-                            " is not supported by the " + this.target +
-                            " target and will thus be ignored.",
-                        Literals.KEY_VALUE_PAIR__NAME);
-                }
-
-                // Report problem with the assigned value.
-                prop.type.check(param.getValue(), param.getName(), this);
-            }
-            
-            for (String it : targetPropertyErrors) {
-                error(it, Literals.KEY_VALUE_PAIR__VALUE);
-            }
-            targetPropertyErrors.clear();
-            
-            for (String it : targetPropertyWarnings) {
-                error(it, Literals.KEY_VALUE_PAIR__VALUE);
-            }
-            targetPropertyWarnings.clear();
-        }
-    }
-
-    @Check(CheckType.FAST)
-    public void checkModel(Model model) {
-        // Since we're doing a fast check, we only want to update
-        // if the model info hasn't been initialized yet. If it has,
-        // we use the old information and update it during a normal
-        // check (see below).
-        if (!info.updated) {
-            info.update(model, errorReporter);
-        }
-    }
-
-    @Check(CheckType.NORMAL)
-    public void updateModelInfo(Model model) {
-        info.update(model, errorReporter);
-    }
-
-    @Check(CheckType.FAST)
-    public void checkOutput(Output output) {
-        Reactor parent = (Reactor)output.eContainer();
-        if (parent.isMain() || parent.isFederated()) {
-            error("Main reactor cannot have outputs.", Literals.VARIABLE__NAME);
-        }
-        checkName(output.getName(), Literals.VARIABLE__NAME);
-        if (this.target.requiresTypes) {
-            if (output.getType() == null) {
-                error("Output must have a type.", Literals.TYPED_VARIABLE__TYPE);
-            }
-        }
-
-        // Variable width multiports are not supported (yet?).
-        if (output.getWidthSpec() != null && output.getWidthSpec().isOfVariableLength()) {
-            error("Variable-width multiports are not supported.", Literals.PORT__WIDTH_SPEC);
-        }
-    }
-
-    @Check(CheckType.FAST)
-    public void checkParameter(Parameter param) {
-        checkName(param.getName(), Literals.PARAMETER__NAME);
-
-        if (param.getInit() == null || param.getInit().getExprs().size() == 0) {
-            // All parameters must be initialized.
-            error("Uninitialized parameter.", Literals.PARAMETER__INIT);
-            return;
-        } else if (param.getInit().getExprs().stream()
-                        .anyMatch(it -> it instanceof ParamRef)) {
-            error("Parameter cannot be initialized using parameter.",
-                  Literals.PARAMETER__INIT);
-        } else {
-            typeCheck(param.getInit(), JavaAstUtils.getInferredType(param), Literals.PARAMETER__INIT);
-        }
-
-        if (this.target.requiresTypes) {
-            // Report missing target type.
-            if (JavaAstUtils.getInferredType(param).isUndefined()) {
-                error("Type declaration missing.", Literals.PARAMETER__TYPE);
-            }
-        }
-
-        if (this.target == Target.CPP) {
-            EObject container = param.eContainer();
-            Reactor reactor = (Reactor) container;
-            if(reactor.isMain()){ 
-                // we need to check for the cli parameters that are always taken
-                List<String> cliParams = List.of("t", "threads", "o", "timeout", "k", "keepalive", "f", "fast", "help");
-                if(cliParams.contains(param.getName())){
-                    error("Parameter '" + param.getName() + "' is already in use as command line argument by Lingua Franca,",
-                          Literals.PARAMETER__NAME);
-                }
-            }
-        }
-
-        if (isCBasedTarget() &&
-            this.info.overflowingParameters.contains(param)) {
-            error(
-                "Time value used to specify a deadline exceeds the maximum of " +
-                    TimeValue.MAX_LONG_DEADLINE + " nanoseconds.",
-                Literals.PARAMETER__INIT);
-        }
-    }
-
-    
-    @Check(CheckType.FAST)
-    public void checkPreamble(Preamble preamble) {
-        if (this.target == Target.CPP) {
-            if (preamble.getVisibility() == Visibility.NONE) {
-                error(
-                    "Preambles for the C++ target need a visibility qualifier (private or public)!",
-                    Literals.PREAMBLE__VISIBILITY
-                );
-            } else if (preamble.getVisibility() == Visibility.PRIVATE) {
-                EObject container = preamble.eContainer();
-                if (container != null && container instanceof Reactor) {
-                    Reactor reactor = (Reactor) container;
-                    if (isGeneric(reactor)) {
-                        warning(
-                            "Private preambles in generic reactors are not truly private. " +
-                                "Since the generated code is placed in a *_impl.hh file, it will " +
-                                "be visible on the public interface. Consider using a public " +
-                                "preamble within the reactor or a private preamble on file scope.",
-                            Literals.PREAMBLE__VISIBILITY);
-                    }
-                }
-            }
-        } else if (preamble.getVisibility() != Visibility.NONE) {
-            warning(
-                String.format("The %s qualifier has no meaning for the %s target. It should be removed.", 
-                              preamble.getVisibility(), this.target.name()),
-                Literals.PREAMBLE__VISIBILITY
-            );
-        }
-    }
-
-    @Check(CheckType.FAST)
-    public void checkReaction(Reaction reaction) {
-
-        if (reaction.getTriggers() == null || reaction.getTriggers().size() == 0) {
-            warning("Reaction has no trigger.", Literals.REACTION__TRIGGERS);
-        }
-        HashSet<Variable> triggers = new HashSet<>();
-        // Make sure input triggers have no container and output sources do.
-        for (TriggerRef trigger : reaction.getTriggers()) {
-            if (trigger instanceof VarRef) {
-                VarRef triggerVarRef = (VarRef) trigger;
-                triggers.add(triggerVarRef.getVariable());
-                if (triggerVarRef instanceof Input) {
-                    if (triggerVarRef.getContainer() != null) {
-                        error(String.format("Cannot have an input of a contained reactor as a trigger: %s.%s", triggerVarRef.getContainer().getName(), triggerVarRef.getVariable().getName()),
-                        Literals.REACTION__TRIGGERS);
-                    }
-                } else if (triggerVarRef.getVariable() instanceof Output) {
-                    if (triggerVarRef.getContainer() == null) {
-                        error(String.format("Cannot have an output of this reactor as a trigger: %s", triggerVarRef.getVariable().getName()),
-                            Literals.REACTION__TRIGGERS);
-                    }
-                }
-            }
-        }
-
-        // Make sure input sources have no container and output sources do.
-        // Also check that a source is not already listed as a trigger.
-        for (VarRef source : reaction.getSources()) {
-            if (triggers.contains(source.getVariable())) {
-                error(String.format("Source is already listed as a trigger: %s", source.getVariable().getName()),
-                    Literals.REACTION__SOURCES);
-            }
-            if (source.getVariable() instanceof Input) {
-                if (source.getContainer() != null) {
-                    error(String.format("Cannot have an input of a contained reactor as a source: %s.%s", source.getContainer().getName(), source.getVariable().getName()),
-                        Literals.REACTION__SOURCES);
-                }
-            } else if (source.getVariable() instanceof Output) {
-                if (source.getContainer() == null) {
-                    error(String.format("Cannot have an output of this reactor as a source: %s", source.getVariable().getName()),
-                        Literals.REACTION__SOURCES);
-                }
-            }
-        }
-
-        // Make sure output effects have no container and input effects do.
-        for (VarRef effect : reaction.getEffects()) {
-            if (effect.getVariable() instanceof Input) {
-                if (effect.getContainer() == null) {
-                    error(String.format("Cannot have an input of this reactor as an effect: %s", effect.getVariable().getName()),
-                        Literals.REACTION__EFFECTS);
-                }
-            } else if (effect.getVariable() instanceof Output) {
-                if (effect.getContainer() != null) {
-                    error(String.format("Cannot have an output of a contained reactor as an effect: %s.%s", effect.getContainer().getName(), effect.getVariable().getName()),
-                        Literals.REACTION__EFFECTS);
-                }
-            }
-        }
-
-        // // Report error if this reaction is part of a cycle.
-        Set<NamedInstance<?>> cycles = this.info.topologyCycles();
-        Reactor reactor = (Reactor) reaction.eContainer();
-        boolean reactionInCycle = false;
-        for (NamedInstance<?> it : cycles) {
-            if (it.getDefinition().equals(reaction)) {
-                reactionInCycle = true;
-            }
-        }
-        if (reactionInCycle) {
-            // Report involved triggers.
-            List<CharSequence> trigs = new ArrayList<>();
-            for (TriggerRef t : reaction.getTriggers()) {
-                if (!(t instanceof VarRef)) {
-                    continue;
-                }
-                VarRef tVarRef = (VarRef) t;
-                boolean triggerExistsInCycle = false;
-                for (NamedInstance<?> c : cycles) {
-                    if (c.getDefinition().equals(tVarRef.getVariable())) {
-                        triggerExistsInCycle = true;
-                        break;
-                    }
-                }
-                if (triggerExistsInCycle) {
-                    trigs.add(toText(tVarRef));
-                }
-            }
-            if (trigs.size() > 0) {
-                error(String.format("Reaction triggers involved in cyclic dependency in reactor %s: %s.", reactor.getName(), String.join(", ", trigs)),
-                    Literals.REACTION__TRIGGERS);
-            }
-
-            // Report involved sources.
-            List<CharSequence> sources = new ArrayList<>();
-            for (VarRef t : reaction.getSources()) {
-                boolean sourceExistInCycle = false;
-                for (NamedInstance<?> c : cycles) {
-                    if (c.getDefinition().equals(t.getVariable())) {
-                        sourceExistInCycle = true;
-                        break;
-                    }
-                }
-                if (sourceExistInCycle) {
-                    sources.add(toText(t));
-                }
-            }
-            if (sources.size() > 0) {
-                error(String.format("Reaction sources involved in cyclic dependency in reactor %s: %s.", reactor.getName(), String.join(", ", sources)),
-                    Literals.REACTION__SOURCES);
-            }
-
-            // Report involved effects.
-            List<CharSequence> effects = new ArrayList<>();
-            for (VarRef t : reaction.getEffects()) {
-                boolean effectExistInCycle = false;
-                for (NamedInstance<?> c : cycles) {
-                    if (c.getDefinition().equals(t.getVariable())) {
-                        effectExistInCycle = true;
-                        break;
-                    }
-                }
-                if (effectExistInCycle) {
-                    effects.add(toText(t));
-                }
-            }
-            if (effects.size() > 0) {
-                error(String.format("Reaction effects involved in cyclic dependency in reactor %s: %s.", reactor.getName(), String.join(", ", effects)),
-                    Literals.REACTION__EFFECTS);
-            }
-
-            if (trigs.size() + sources.size() == 0) {
-                error(
-                    String.format("Cyclic dependency due to preceding reaction. Consider reordering reactions within reactor %s to avoid causality loop.", reactor.getName()),
-                    reaction.eContainer(),
-                    Literals.REACTOR__REACTIONS,
-                    reactor.getReactions().indexOf(reaction)
-                );
-            } else if (effects.size() == 0) {
-                error(
-                    String.format("Cyclic dependency due to succeeding reaction. Consider reordering reactions within reactor %s to avoid causality loop.", reactor.getName()),
-                    reaction.eContainer(),
-                    Literals.REACTOR__REACTIONS,
-                    reactor.getReactions().indexOf(reaction)
-                );
-            }
-            // Not reporting reactions that are part of cycle _only_ due to reaction ordering.
-            // Moving them won't help solve the problem.
-        }
-    // FIXME: improve error message.
-    }
-
-    @Check(CheckType.FAST)
-    public void checkReactor(Reactor reactor) throws IOException {
-        Set<Reactor> superClasses = ASTUtils.superClasses(reactor);
-        if (superClasses == null) {
-            error(
-                    "Problem with superclasses: Either they form a cycle or are not defined",
-                    Literals.REACTOR_DECL__NAME
-            );
-            // Continue checks, but without any superclasses.
-            superClasses = new LinkedHashSet<>();
-        }
-        String name = FileConfig.nameWithoutExtension(reactor.eResource());
-        if (reactor.getName() == null) {
-            if (!reactor.isFederated() && !reactor.isMain()) {
-                error(
-                    "Reactor must be named.",
-                    Literals.REACTOR_DECL__NAME
-                );
-                // Prevent NPE in tests below.
-                return;
-            }
-        }
-        TreeIterator<EObject> iter = reactor.eResource().getAllContents();
-        if (reactor.isFederated() || reactor.isMain()) {
-            if(reactor.getName() != null && !reactor.getName().equals(name)) {
-                // Make sure that if the name is given, it matches the expected name.
-                error(
-                    "Name of main reactor must match the file name (or be omitted).",
-                    Literals.REACTOR_DECL__NAME
-                );
-            }
-            // Do not allow multiple main/federated reactors.
-            int nMain = countMainOrFederated(iter);
-            if (nMain > 1) {
-                EAttribute attribute = Literals.REACTOR__MAIN;
-                if (reactor.isFederated()) {
-                   attribute = Literals.REACTOR__FEDERATED;
-                }
-                error(
-                    "Multiple definitions of main or federated reactor.",
-                    attribute
-                );
-            }
-        } else {
-            // Not federated or main.
-            int nMain = countMainOrFederated(iter);
-            if (nMain > 0 && reactor.getName().equals(name)) {
-                error(
-                    "Name conflict with main reactor.",
-                    Literals.REACTOR_DECL__NAME
-                );
-            }
-        }
-
-        // Check for illegal names.
-        checkName(reactor.getName(), Literals.REACTOR_DECL__NAME);
-
-        // C++ reactors may not be called 'preamble'
-        if (this.target == Target.CPP && reactor.getName().equalsIgnoreCase("preamble")) {
-            error(
-                "Reactor cannot be named '" + reactor.getName() + "'",
-                Literals.REACTOR_DECL__NAME
-            );
-        }
-
-        if (reactor.getHost() != null) {
-            if (!reactor.isFederated()) {
-                error(
-                    "Cannot assign a host to reactor '" + reactor.getName() +
-                    "' because it is not federated.",
-                    Literals.REACTOR__HOST
-                );
-            }
-        }
-
-        List<Variable> variables = new ArrayList<>();
-        variables.addAll(reactor.getInputs());
-        variables.addAll(reactor.getOutputs());
-        variables.addAll(reactor.getActions());
-        variables.addAll(reactor.getTimers());
-
-        // Perform checks on super classes.
-        for (Reactor superClass : superClasses) {
-            HashSet<Variable> conflicts = new HashSet<>();
-
-            // Detect input conflicts
-            checkConflict(superClass.getInputs(), reactor.getInputs(), variables, conflicts);
-            // Detect output conflicts
-            checkConflict(superClass.getOutputs(), reactor.getOutputs(), variables, conflicts);
-            // Detect output conflicts
-            checkConflict(superClass.getActions(), reactor.getActions(), variables, conflicts);
-            // Detect conflicts
-            for (Timer timer : superClass.getTimers()) {
-                List<Variable> filteredVariables = new ArrayList<>(variables);
-                filteredVariables.removeIf(it -> reactor.getTimers().contains(it));
-                if (hasNameConflict(timer, filteredVariables)) {
-                    conflicts.add(timer);
-                } else {
-                    variables.add(timer);
-                }
-            }
-
-            // Report conflicts.
-            if (conflicts.size() > 0) {
-                List<String> names = new ArrayList<>();
-                for (Variable it : conflicts) {
-                    names.add(it.getName());
-                }
-                error(
-                    String.format("Cannot extend %s due to the following conflicts: %s.", 
-                            superClass.getName(), String.join(",", names)),
-                    Literals.REACTOR__SUPER_CLASSES
-                );
-            }
-        }
-    }
-
-    /**
-     * Check if the requested serialization is supported.
-     */
-    @Check(CheckType.FAST)
-    public void checkSerializer(Serializer serializer) {
-        boolean isValidSerializer = false;
-        for (SupportedSerializers method : SupportedSerializers.values()) {
-          if (method.name().equalsIgnoreCase(serializer.getType())){
-              isValidSerializer = true;
-          }          
-        }
-        
-        if (!isValidSerializer) {
-            error(
-                "Serializer can be " + Arrays.asList(SupportedSerializers.values()), 
-                Literals.SERIALIZER__TYPE
-            );
-        }
-    }
-
-    @Check(CheckType.FAST)
-    public void checkState(StateVar stateVar) {
-        checkName(stateVar.getName(), Literals.STATE_VAR__NAME);
-
-        if (stateVar.getInit() != null && stateVar.getInit().getExprs().size() != 0) {
-            typeCheck(stateVar.getInit(), JavaAstUtils.getInferredType(stateVar), Literals.STATE_VAR__INIT);
-        }
-
-        if (this.target.requiresTypes
-            && JavaAstUtils.getInferredType(stateVar).isUndefined()) {
-            // Report if a type is missing
-            error("State must have a type.", Literals.STATE_VAR__TYPE);
-        }
-
-        if (isCBasedTarget() && JavaAstUtils.isList(stateVar.getInit())) {
-            // In C, if initialization is done with a list, elements cannot
-            // refer to parameters.
-            if (stateVar.getInit().getExprs().stream()
-                    .anyMatch(it -> it instanceof ParamRef)) {
-                error("List items cannot refer to a parameter.",
-                        Literals.STATE_VAR__INIT);
-            }
-        }
-    }
-
-    @Check(CheckType.FAST)
-    public void checkSTPOffset(STP stp) {
-        if (isCBasedTarget() &&
-            this.info.overflowingSTP.contains(stp)) {
-            error(
-                "STP offset exceeds the maximum of " +
-                    TimeValue.MAX_LONG_DEADLINE + " nanoseconds.",
-                Literals.STP__VALUE);
-        }
-    }
-
-    @Check(CheckType.FAST)
-    public void checkTargetDecl(TargetDecl target) throws IOException {
-        Optional<Target> targetOpt = Target.forName(target.getName());
-        if (targetOpt.isEmpty()) {
-            error("Unrecognized target: " + target.getName(),
-                Literals.TARGET_DECL__NAME);
-        } else {
-            this.target = targetOpt.get();
-        }
-        String lfFileName = FileConfig.nameWithoutExtension(target.eResource());
-        if (Character.isDigit(lfFileName.charAt(0))) {
-            errorReporter.reportError("LF file names must not start with a number");
-        }
-    }
-
-    /**
-     * Check for consistency of the target properties, which are
-     * defined as KeyValuePairs.
-     *
-     * @param targetProperties The target properties defined
-     *  in the current Lingua Franca program.
-     */
-    @Check(CheckType.EXPENSIVE)
-    public void checkTargetProperties(KeyValuePairs targetProperties) {
-        EList<KeyValuePair> fastTargetProperties = new BasicEList<>(targetProperties.getPairs());
-        fastTargetProperties.removeIf(pair -> TargetProperty.forName(pair.getName()) != TargetProperty.FAST);
-        KeyValuePair fastTargetProperty = fastTargetProperties.size() > 0 ? fastTargetProperties.get(0) : null;
-
-        if (fastTargetProperty != null) {
-            // Check for federated
-            for (Reactor reactor : info.model.getReactors()) {
-                // Check to see if the program has a federated reactor
-                if (reactor.isFederated()) {
-                    error(
-                        "The fast target property is incompatible with federated programs.",
-                        fastTargetProperty,
-                        Literals.KEY_VALUE_PAIR__NAME
-                    );
-                    break;
-                }
-            }
-            
-            // Check for physical actions
-            for (Reactor reactor : info.model.getReactors()) {
-                // Check to see if the program has a physical action in a reactor
-                for (Action action : reactor.getActions()) {
-                    if (action.getOrigin().equals(ActionOrigin.PHYSICAL)) {
-                        error(
-                            "The fast target property is incompatible with physical actions.",
-                            fastTargetProperty,
-                            Literals.KEY_VALUE_PAIR__NAME
-                        );
-                        break;
-                    }
-                }
-            }
-        }
-        
-        EList<KeyValuePair> clockSyncTargetProperties = new BasicEList<>(targetProperties.getPairs());
-        // Check to see if clock-sync is defined
-        clockSyncTargetProperties.removeIf(pair -> TargetProperty.forName(pair.getName()) != TargetProperty.CLOCK_SYNC);
-        KeyValuePair clockSyncTargetProperty = clockSyncTargetProperties.size() > 0 ? clockSyncTargetProperties.get(0) : null;
-
-        if (clockSyncTargetProperty != null) {
-            boolean federatedExists = false;
-            for (Reactor reactor : info.model.getReactors()) {
-                if (reactor.isFederated()) {
-                    federatedExists = true;
-                }
-            }
-            if (!federatedExists) {
-                warning(
-                    "The clock-sync target property is incompatible with non-federated programs.",
-                    clockSyncTargetProperty,
-                    Literals.KEY_VALUE_PAIR__NAME
-                );
-            }
-        }
-    }
-
-    @Check(CheckType.FAST)
-<<<<<<< HEAD
-    public void checkAddExpr(AddExpr e) {
-        checkValidArithmeticExpr(e, Literals.ADD_EXPR__LEFT);
-    }
-    
-    @Check(CheckType.FAST)
-    public void checkMulExpr(MulExpr e) {
-        checkValidArithmeticExpr(e, Literals.MUL_EXPR__LEFT);
-    }
-    
-    /**
-     * Check the form of an arithmetic expression.
-     * todo would be nice to allow `time + time` and `int * time`.
-     *   But we'd need to build up our typing infrastructure.
-     */
-    public void checkValidArithmeticExpr(Value e, EStructuralFeature feature) {
-        if (e instanceof AddExpr) {
-            checkValidArithmeticExpr(((AddExpr)e).getLeft(), feature);
-            checkValidArithmeticExpr(((AddExpr)e).getRight(), feature);
-        } else if (e instanceof MulExpr) {
-            checkValidArithmeticExpr(((AddExpr)e).getLeft(), feature);
-            checkValidArithmeticExpr(((AddExpr)e).getRight(), feature);
-        } else if (e instanceof Literal || e instanceof CodeExpr || e instanceof ParamRef) {
-         // Assume it's ok, language will check validity later.
-            // Eg in Python, the following is fine:
-            //    2 * "a"
-            // or in C/Java/C++:
-            //    c - 'a'
-        } else {
-            error("Unexpected operand in arithmetic expression.", feature);
-        }
-    }
-    
-    /**
-     * Check that the initializer is compatible with the type of value.
-     * Note that if the type is inferred it will necessarily be compatible
-     * so this method is not harmful.
-     */
-    public void typeCheck(Initializer init, InferredType type, EStructuralFeature feature) {
-        if (init == null) return;
-
-        if (type.isTime) {
-            if (type.isList) {
-                 // list of times
-                 var exprs = init.getExprs();
-                 if (init.isAssign()) {
-                     var list = JavaAstUtils.asSingleValue(init);
-                     if (list instanceof BracketExpr) exprs = ((BracketExpr)list).getItems();
-                     if (list instanceof BraceExpr) exprs = ((BraceExpr)list).getItems();
-                     else if (list instanceof CodeExpr) return;  // cannot check it
-                     else if (!(list instanceof CodeExpr)) {
-                        error("Expected a list of time values.", feature);
-                        return;
-                     }
-                 } 
-                 for (var component : exprs) {
-                    checkValueIsTime(component, feature);
-                 }
-            } else {
-                checkValueIsTime(init, feature);
-            }
-        }
-    }
-
-    public void checkValueIsTime(Initializer init, EStructuralFeature feature) {
-        if (init == null) return;
-
-        if (init.getExprs().size() != 1) {
-            error("Expected exactly one time value.", feature);
-        } else {
-            checkValueIsTime(JavaAstUtils.asSingleValue(init), feature);
-        }
-    }
-
-    public void checkValueIsTime(Value value, EStructuralFeature feature) {
-        if (value == null) return;
-
-        if (value instanceof ParamRef) {
-            if (!(JavaAstUtils.isOfTimeType(((ParamRef)value).getParameter())) && target.requiresTypes) {
-                error("Referenced parameter does not have time type.", feature);
-            }
-            return;
-        } else if (value instanceof Literal) {
-            if (ASTUtils.isZero(((Literal)value).getLiteral())) return;
-
-            if (ASTUtils.isInteger(((Literal)value).getLiteral())) {
-                error("Missing time unit.", feature);
-            }
-        } else if (value instanceof CodeExpr) {
-            if (ASTUtils.isZero(((CodeExpr) value).getCode())) {
-                return;
-            }
-            error("Invalid time literal.", feature);
-        } else if (!(value instanceof Time)) {
-            error("Invalid time literal.", feature);
-        }
-    }
-    
-    
-    @Check(CheckType.FAST)
-=======
->>>>>>> c63b5d2f
-    public void checkTimer(Timer timer) {
-        checkName(timer.getName(), Literals.VARIABLE__NAME);
-        checkValueIsTime(timer.getOffset(), Literals.TIMER__OFFSET);
-        checkValueIsTime(timer.getPeriod(), Literals.TIMER__PERIOD);
-    }
-
-    @Check(CheckType.FAST)
-    public void checkType(Type type) {
-        // FIXME: disallow the use of generics in C
-        if (this.target == Target.CPP) {
-            if (type.getStars().size() > 0) {
-                warning(
-                    "Raw pointers should be avoided in conjunction with LF. Ports " +
-                    "and actions implicitly use smart pointers. In this case, " +
-                    "the pointer here is likely not needed. For parameters and state " +
-                    "smart pointers should be used explicitly if pointer semantics " +
-                    "are really needed.",
-                    Literals.TYPE__STARS
-                );
-            }
-        }
-        else if (this.target == Target.Python) {
-            if (type != null) {
-                error(
-                    "Types are not allowed in the Python target (found type " + type.getId() + 
-                    " in " + ((Variable) type.eContainer()).getName() +").",
-                    Literals.TYPE__ID
-                );
-            }
-        }
-    }
-    
-    @Check(CheckType.FAST)
-    public void checkValueAsTime(Value value) {
-        EObject container = value.eContainer();
-
-        if (container instanceof Timer || container instanceof Action ||
-            container instanceof Connection || container instanceof Deadline) {
-            // If parameter is referenced, check that it is of the correct type.
-            if (value.getParameter() != null) {
-                if (!isOfTimeType(value.getParameter()) && target.requiresTypes) {
-                    error("Parameter is not of time type",
-                        Literals.VALUE__PARAMETER);
-                }
-            } else if (value.getTime() == null) {
-                if (value.getLiteral() != null && !isZero(value.getLiteral())) {
-                    if (isInteger(value.getLiteral())) {
-                            error("Missing time unit.", Literals.VALUE__LITERAL);
-                        } else {
-                            error("Invalid time literal.",
-                                Literals.VALUE__LITERAL);
-                        }
-                } else if (value.getCode() != null) {
-                     error("Invalid time literal.", Literals.VALUE__CODE);
-                }
-            }
-        }
-    }
-
-    @Check(CheckType.FAST)
-    public void checkVarRef(VarRef varRef) {
-        // check correct usage of interleaved
-        if (varRef.isInterleaved()) {
-            if (this.target != Target.CPP && !isCBasedTarget() && this.target != Target.Python) {
-                error("This target does not support interleaved port references.", Literals.VAR_REF__INTERLEAVED);
-            }
-            if (!(varRef.eContainer() instanceof Connection)) {
-                error("interleaved can only be used in connections.", Literals.VAR_REF__INTERLEAVED);
-            }
-
-            if (varRef.getVariable() instanceof Port) {
-                // This test only works correctly if the variable is actually a port. If it is not a port, other
-                // validator rules will produce error messages.
-                if (varRef.getContainer() == null || varRef.getContainer().getWidthSpec() == null ||
-                    ((Port) varRef.getVariable()).getWidthSpec() == null
-                ) {
-                    error("interleaved can only be used for multiports contained within banks.", Literals.VAR_REF__INTERLEAVED);
-                }
-            }
-        }
-    }
-
-    @Check(CheckType.FAST)
-    public void checkWidthSpec(WidthSpec widthSpec) {
-        if (!this.target.supportsMultiports()) {
-            error("Multiports and banks are currently not supported by the given target.",
-                Literals.WIDTH_SPEC__TERMS);
-        } else {
-            for (WidthTerm term : widthSpec.getTerms()) {
-                if (term.getParameter() != null) {
-                    if (!this.target.supportsParameterizedWidths()) {
-                        error("Parameterized widths are not supported by this target.", Literals.WIDTH_SPEC__TERMS);
-                    }
-                } else if (term.getPort() != null) {
-                    // Widths given with `widthof()` are not supported (yet?).
-                    // This feature is currently only used for after delays.
-                    error("widthof is not supported.", Literals.WIDTH_SPEC__TERMS);
-                } else if (term.getCode() != null) {
-                     if (this.target != Target.CPP) {
-                        error("This target does not support width given as code.", Literals.WIDTH_SPEC__TERMS);
-                    }
-                } else if (term.getWidth() < 0) {
-                    error("Width must be a positive integer.", Literals.WIDTH_SPEC__TERMS);
-                }
-            }
-        }
-    }
-
     //////////////////////////////////////////////////////////////
     //// Public methods.
 
-    /** 
-     * Return the error reporter for this validator. 
+    /**
+     * Return the error reporter for this validator.
      */
     public ValidatorErrorReporter getErrorReporter() {
         return this.errorReporter;
     }
-    
+
     /**
      * Implementation required by xtext to report validation errors.
      */
@@ -1377,7 +1335,7 @@
     public ValidationMessageAcceptor getMessageAcceptor() {
         return messageAcceptor == null ? this : messageAcceptor;
     }
-    
+
     /**
      * Return a list of error messages for the target declaration.
      */
@@ -1387,7 +1345,7 @@
 
     //////////////////////////////////////////////////////////////
     //// Private methods.
-    
+
     /**
      * For each input, report a conflict if:
      *   1) the input exists and the type doesn't match; or
@@ -1526,7 +1484,7 @@
     private boolean isUnused(ImportedReactor reactor) {
         TreeIterator<EObject> instantiations = reactor.eResource().getAllContents();
         TreeIterator<EObject> subclasses = reactor.eResource().getAllContents();
-        
+
         boolean instantiationsCheck = true;
         while (instantiations.hasNext() && instantiationsCheck) {
             EObject obj = instantiations.next();
@@ -1607,14 +1565,14 @@
     //////////////////////////////////////////////////////////////
     //// Private static constants.
 
-    private static String ACTIONS_MESSAGE 
+    private static String ACTIONS_MESSAGE
         = "\"actions\" is a reserved word for the TypeScript target for objects "
                 + "(inputs, outputs, actions, timers, parameters, state, reactor definitions, "
                 + "and reactor instantiation): ";
 
-    private static String HOST_OR_FQN_REGEX 
+    private static String HOST_OR_FQN_REGEX
         = "^([a-z0-9]+(-[a-z0-9]+)*)|(([a-z0-9]+(-[a-z0-9]+)*\\.)+[a-z]{2,})$";
- 
+
     /**
      * Regular expression to check the validity of IPV4 addresses (due to David M. Syzdek).
      */
@@ -1643,11 +1601,11 @@
 
     private static String RESERVED_MESSAGE = "Reserved words in the target language are not allowed for objects "
             + "(inputs, outputs, actions, timers, parameters, state, reactor definitions, and reactor instantiation): ";
-    
+
     private static List<String> SPACING_VIOLATION_POLICIES = List.of("defer", "drop", "replace");
-    
+
     private static String UNDERSCORE_MESSAGE = "Names of objects (inputs, outputs, actions, timers, parameters, "
             + "state, reactor definitions, and reactor instantiation) may not start with \"__\": ";
-    
+
     private static String USERNAME_REGEX = "^[a-z_]([a-z0-9_-]{0,31}|[a-z0-9_-]{0,30}\\$)$";
 }