--- conflicted
+++ resolved
@@ -331,13 +331,6 @@
                 if (term.parameter !== null) {
                     if (this.target != Target.C && this.target != Target.Python && this.target != Target.CPP) {
                         error("Parameterized widths are not supported by this target.", Literals.WIDTH_SPEC__TERMS)
-<<<<<<< HEAD
-                    }
-                } else if (term.port !== null) {
-                    // Widths given with `widthof()` are not supported (yet?).
-                    // This feature is currently only used for after delays.
-                    error("widthof is not supported.", Literals.WIDTH_SPEC__TERMS)
-=======
                     }
                 } else if (term.port !== null) {
                     // Widths given with `widthof()` are not supported (yet?).
@@ -347,7 +340,6 @@
                      if (this.target != Target.CPP) {
                         error("This target does not support width given as code.", Literals.WIDTH_SPEC__TERMS)
                     }
->>>>>>> 77864eac
                 } else if (term.width < 0) {
                     error("Width must be a positive integer.", Literals.WIDTH_SPEC__TERMS)
                 }
