/* Validation checks for Lingua Franca code. */

/*************
 * Copyright (c) 2019-2020, The University of California at Berkeley.

 * Redistribution and use in source and binary forms, with or without modification,
 * are permitted provided that the following conditions are met:

 * 1. Redistributions of source code must retain the above copyright notice,
 *    this list of conditions and the following disclaimer.

 * 2. Redistributions in binary form must reproduce the above copyright notice,
 *    this list of conditions and the following disclaimer in the documentation
 *    and/or other materials provided with the distribution.

 * THIS SOFTWARE IS PROVIDED BY THE COPYRIGHT HOLDERS AND CONTRIBUTORS "AS IS" AND
 * ANY EXPRESS OR IMPLIED WARRANTIES, INCLUDING, BUT NOT LIMITED TO, THE IMPLIED
 * WARRANTIES OF MERCHANTABILITY AND FITNESS FOR A PARTICULAR PURPOSE ARE
 * DISCLAIMED. IN NO EVENT SHALL THE COPYRIGHT HOLDER OR CONTRIBUTORS BE LIABLE FOR
 * ANY DIRECT, INDIRECT, INCIDENTAL, SPECIAL, EXEMPLARY, OR CONSEQUENTIAL DAMAGES
 * (INCLUDING, BUT NOT LIMITED TO, PROCUREMENT OF SUBSTITUTE GOODS OR SERVICES;
 * LOSS OF USE, DATA, OR PROFITS; OR BUSINESS INTERRUPTION) HOWEVER CAUSED AND ON
 * ANY THEORY OF LIABILITY, WHETHER IN CONTRACT, STRICT LIABILITY, OR TORT
 * (INCLUDING NEGLIGENCE OR OTHERWISE) ARISING IN ANY WAY OUT OF THE USE OF THIS
 * SOFTWARE, EVEN IF ADVISED OF THE POSSIBILITY OF SUCH DAMAGE.
 ***************/
package org.lflang.validation

import com.google.inject.Inject

import java.util.ArrayList
import java.util.HashSet
import java.util.List
import java.util.Set

import org.eclipse.emf.common.util.EList
import org.eclipse.emf.ecore.EStructuralFeature
import org.eclipse.xtext.validation.Check
import org.eclipse.xtext.validation.ValidationMessageAcceptor;
import org.eclipse.xtend.lib.annotations.Accessors

import org.lflang.FileConfig
import org.lflang.InferredType
import org.lflang.ModelInfo
import org.lflang.Target
import org.lflang.TargetProperty
import org.lflang.TimeValue
import org.lflang.lf.Action
import org.lflang.lf.ActionOrigin
import org.lflang.lf.AddExpr
import org.lflang.lf.Assignment
import org.lflang.lf.BracketExpr
import org.lflang.lf.BraceExpr
import org.lflang.lf.Connection
import org.lflang.lf.CodeExpr
import org.lflang.lf.Deadline
import org.lflang.lf.Host
import org.lflang.lf.IPV4Host
import org.lflang.lf.IPV6Host
import org.lflang.lf.Import
import org.lflang.lf.ImportedReactor
import org.lflang.lf.Input
import org.lflang.lf.Initializer
import org.lflang.lf.Instantiation
import org.lflang.lf.KeyValuePair
import org.lflang.lf.KeyValuePairs
import org.lflang.lf.LfPackage.Literals
import org.lflang.lf.Literal
import org.lflang.lf.Model
import org.lflang.lf.MulExpr
import org.lflang.lf.NamedHost
import org.lflang.lf.Output
import org.lflang.lf.Parameter
import org.lflang.lf.Port
import org.lflang.lf.Preamble
import org.lflang.lf.ParamRef
import org.lflang.lf.Reaction
import org.lflang.lf.Reactor
import org.lflang.lf.Serializer
import org.lflang.lf.STP
import org.lflang.lf.StateVar
import org.lflang.lf.TargetDecl
import org.lflang.lf.TimeUnit
import org.lflang.lf.Time
import org.lflang.lf.Timer
import org.lflang.lf.TupleExpr
import org.lflang.lf.Type
import org.lflang.lf.TypedVariable
import org.lflang.lf.Value
import org.lflang.lf.VarRef
import org.lflang.lf.Variable
import org.lflang.lf.Visibility
import org.lflang.lf.WidthSpec

import static extension org.lflang.ASTUtils.*
import static extension org.lflang.JavaAstUtils.*
import org.lflang.federated.serialization.SupportedSerializers

/**
 * Custom validation checks for Lingua Franca programs.
 *
 * Also see: https://www.eclipse.org/Xtext/documentation/303_runtime_concepts.html#validation
 *
 * @author{Edward A. Lee <eal@berkeley.edu>}
 * @author{Marten Lohstroh <marten@berkeley.edu>}
 * @author{Matt Weber <matt.weber@berkeley.edu>}
 * @author(Christian Menard <christian.menard@tu-dresden.de>}
 *
 */
class LFValidator extends BaseLFValidator {

    var Target target

    public var info = new ModelInfo()

    @Accessors(PUBLIC_GETTER)
    val ValidatorErrorReporter errorReporter = new ValidatorErrorReporter(getMessageAcceptor(),
        new ValidatorStateAccess())

    @Inject(optional = true)
    ValidationMessageAcceptor messageAcceptor

    /**
     * Regular expression to check the validity of IPV4 addresses (due to David M. Syzdek).
     */
    static val ipv4Regex = "((25[0-5]|(2[0-4]|1{0,1}[0-9]){0,1}[0-9])\\.){3,3}" +
                                "(25[0-5]|(2[0-4]|1{0,1}[0-9]){0,1}[0-9])"

    /**
     * Regular expression to check the validity of IPV6 addresses (due to David M. Syzdek),
     * with minor adjustment to allow up to six IPV6 segments (without truncation) in front
     * of an embedded IPv4-address.
     **/
    static val ipv6Regex =
                "(([0-9a-fA-F]{1,4}:){7,7}[0-9a-fA-F]{1,4}|" +
                "([0-9a-fA-F]{1,4}:){1,7}:|" +
                "([0-9a-fA-F]{1,4}:){1,6}:[0-9a-fA-F]{1,4}|" +
                "([0-9a-fA-F]{1,4}:){1,5}(:[0-9a-fA-F]{1,4}){1,2}|" +
                "([0-9a-fA-F]{1,4}:){1,4}(:[0-9a-fA-F]{1,4}){1,3}|" +
                "([0-9a-fA-F]{1,4}:){1,3}(:[0-9a-fA-F]{1,4}){1,4}|" +
                "([0-9a-fA-F]{1,4}:){1,2}(:[0-9a-fA-F]{1,4}){1,5}|" +
                 "[0-9a-fA-F]{1,4}:((:[0-9a-fA-F]{1,4}){1,6})|" +
                                 ":((:[0-9a-fA-F]{1,4}){1,7}|:)|" +
        "fe80:(:[0-9a-fA-F]{0,4}){0,4}%[0-9a-zA-Z]{1,}|" +
        "::(ffff(:0{1,4}){0,1}:){0,1}" + ipv4Regex + "|" +
        "([0-9a-fA-F]{1,4}:){1,4}:"    + ipv4Regex + "|" +
        "([0-9a-fA-F]{1,4}:){1,6}"     + ipv4Regex + ")"

    static val usernameRegex = "^[a-z_]([a-z0-9_-]{0,31}|[a-z0-9_-]{0,30}\\$)$"

    static val hostOrFQNRegex = "^([a-z0-9]+(-[a-z0-9]+)*)|(([a-z0-9]+(-[a-z0-9]+)*\\.)+[a-z]{2,})$"

    public static val GLOBALLY_DUPLICATE_NAME = 'GLOBALLY_DUPLICATE_NAME'

    static val spacingViolationPolicies = #['defer', 'drop', 'replace']

    val List<String> targetPropertyErrors = new ArrayList

    val List<String> targetPropertyWarnings = new ArrayList

    def List<String> getTargetPropertyErrors() {
        this.targetPropertyErrors
    }

    override ValidationMessageAcceptor getMessageAcceptor() {
        return messageAcceptor === null ? this : messageAcceptor
    }
    
    /**
     * Returns true if target is C or a C-based target like CCpp.
     */
    def boolean isCBasedTarget() {
        return (this.target == Target.C || this.target == Target.CCPP);
    }

    @Check
    def checkImportedReactor(ImportedReactor reactor) {
        if (reactor.unused) {
            warning("Unused reactor class.",
                Literals.IMPORTED_REACTOR__REACTOR_CLASS)
        }

        if (info.instantiationGraph.hasCycles) {
            val cycleSet = newHashSet
            info.instantiationGraph.cycles.forEach[forEach[cycleSet.add(it)]]
            if (dependsOnCycle(reactor.toDefinition, cycleSet, newHashSet)) {
                error("Imported reactor '" + reactor.toDefinition.name +
                    "' has cyclic instantiation in it.",
                    Literals.IMPORTED_REACTOR__REACTOR_CLASS)
            }
        }
    }

    @Check
    def checkImport(Import imp) {
        if (imp.reactorClasses.get(0).toDefinition.eResource.errors.size > 0) {
            error("Error loading resource.", Literals.IMPORT__IMPORT_URI) // FIXME: print specifics.
            return
        }

        // FIXME: report error if resource cannot be resolved.

        for (reactor : imp.reactorClasses) {
            if (!reactor.unused) {
                return
            }
        }
        warning("Unused import.", Literals.IMPORT__IMPORT_URI)
    }

    // //////////////////////////////////////////////////
    // // Helper functions for checks to be performed on multiple entities
    // Check the name of a feature for illegal substrings.
    private def checkName(String name, EStructuralFeature feature) {

        // Raises an error if the string starts with two underscores.
        if (name.length() >= 2 && name.substring(0, 2).equals("__")) {
            error(UNDERSCORE_MESSAGE + name, feature)
        }

        if (this.target.isReservedIdent(name)) {
            error(RESERVED_MESSAGE + name, feature)
        }

        if (this.target == Target.TS) {
            // "actions" is a reserved word within a TS reaction
            if (name.equals("actions")) {
                error(ACTIONS_MESSAGE + name, feature)
            }
        }

    }

    /**
     * Report whether a given reactor has dependencies on a cyclic
     * instantiation pattern. This means the reactor has an instantiation
     * in it -- directly or in one of its contained reactors -- that is
     * self-referential.
     * @param reactor The reactor definition to find out whether it has any
     * dependencies on cyclic instantiations.
     * @param cycleSet The set of all reactors that are part of an
     * instantiation cycle.
     * @param visited The set of nodes already visited in this graph traversal.
     */
    private def boolean dependsOnCycle(Reactor reactor, Set<Reactor> cycleSet,
        Set<Reactor> visited) {
        val origins = info.instantiationGraph.getUpstreamAdjacentNodes(reactor)
        if (visited.contains(reactor)) {
            return false
        } else {
            visited.add(reactor)
            if (origins.exists[cycleSet.contains(it)] || origins.exists [
                it.dependsOnCycle(cycleSet, visited)
            ]) {
                // Reached a cycle.
                return true
            }
        }
        return false
    }

    /**
     * Report whether a given imported reactor is used in this resource or not.
     * @param reactor The imported reactor to check whether it is used.
     */
    private def boolean isUnused(ImportedReactor reactor) {
        val instantiations = reactor.eResource.allContents.filter(Instantiation)
        val subclasses = reactor.eResource.allContents.filter(Reactor)
        if (instantiations.
            forall[it.reactorClass !== reactor && it.reactorClass !== reactor.reactorClass] &&
            subclasses.forall [
                it.superClasses.forall [
                    it !== reactor && it !== reactor.reactorClass
                ]
            ]) {
            return true
        }
        return false
    }


    // //////////////////////////////////////////////////
    // // Functions to set up data structures for performing checks.
    // FAST ensures that these checks run whenever a file is modified.
    // Alternatives are NORMAL (when saving) and EXPENSIVE (only when right-click, validate).

    // //////////////////////////////////////////////////
    // // The following checks are in alphabetical order.
    @Check(FAST)
    def checkAction(Action action) {
        checkName(action.name, Literals.VARIABLE__NAME)
        checkValueIsTime(action.minDelay, Literals.ACTION__MIN_DELAY)
        checkValueIsTime(action.minSpacing, Literals.ACTION__MIN_SPACING)

        if (action.origin == ActionOrigin.NONE) {
            error(
                "Action must have modifier `logical` or `physical`.",
                Literals.ACTION__ORIGIN
            )
        }
        if (action.policy !== null &&
            !spacingViolationPolicies.contains(action.policy)) {
            error(
                "Unrecognized spacing violation policy: " + action.policy +
                    ". Available policies are: " +
                    spacingViolationPolicies.join(", ") + ".",
                Literals.ACTION__POLICY)
        }
    }

    @Check(FAST)
    def checkAssignment(Assignment assignment) {
        // If the left-hand side is a time parameter, make sure the assignment has units
        if (assignment.lhs.isOfTimeType) {
            if (assignment.rhs.isList) {
                 error("Incompatible type.", Literals.ASSIGNMENT__RHS)
            } else {
                val v = assignment.rhs.asSingleValue
                if (v !== null && !v.isValidTime) {
                    if (v instanceof ParamRef) {
                        // This is a reference to another parameter. Report problem.
                        error("Cannot assign parameter: " + v.parameter.name
                            + " to " + assignment.lhs.name +
                            ". The latter is a time parameter, but the former is not.",
                            Literals.ASSIGNMENT__RHS)
                    } else {
                        // This is a value. Check that units are present.
                        error("Missing time unit.", Literals.ASSIGNMENT__RHS)
                    }
                }
            }
            // If this assignment overrides a parameter that is used in a deadline,
            // report possible overflow.
            if (isCBasedTarget &&
                this.info.overflowingAssignments.contains(assignment)) {
                error(
                    "Time value used to specify a deadline exceeds the maximum of " +
                        TimeValue.MAX_LONG_DEADLINE + " nanoseconds.",
                    Literals.ASSIGNMENT__RHS)
            }
        }

        // FIXME: lhs is list => rhs is list
        // lhs is fixed with size n => rhs is fixed with size n
        // FIXME": similar checks for decl/init
        // Specifically for C: list can only be literal or time lists
    }

    @Check(FAST)
    def checkWidthSpec(WidthSpec widthSpec) {
        if (!this.target.supportsMultiports()) {
            error("Multiports and banks are currently not supported by the given target.",
                Literals.WIDTH_SPEC__TERMS)
        } else {
            for (term : widthSpec.terms) {
                if (term.parameter !== null) {
                    if (!this.target.supportsParameterizedWidths()) {
                        error("Parameterized widths are not supported by this target.", Literals.WIDTH_SPEC__TERMS)
                    }
                } else if (term.port !== null) {
                    // Widths given with `widthof()` are not supported (yet?).
                    // This feature is currently only used for after delays.
                    error("widthof is not supported.", Literals.WIDTH_SPEC__TERMS)
                } else if (term.code !== null) {
                     if (this.target != Target.CPP) {
                        error("This target does not support width given as code.", Literals.WIDTH_SPEC__TERMS)
                    }
                } else if (term.width < 0) {
                    error("Width must be a positive integer.", Literals.WIDTH_SPEC__TERMS)
                }
            }
        }
    }

    @Check(FAST)
    def checkBracketExpr(BracketExpr list) {
        if (!target.supportsLfBracketListExpressions()) {
            error("Target " + target + " does not support this expression form.", Literals.BRACKET_EXPR__ITEMS)
        }
    }

    @Check(FAST)
    def checkBraceExpr(BraceExpr list) {
        if (!target.supportsLfBraceListExpressions()) {
            error("Target " + target + " does not support this expression form.", Literals.BRACE_EXPR__ITEMS)
        }
    }

    @Check(FAST)
    def checkTupleLiteral(TupleExpr expr) {
        if (expr.items.size == 1 && !expr.isTrailingComma) {
            throw new AssertionError("this parenthesized expr should not have been parsed as a tuple")
        }
        if (!target.supportsLfTupleLiterals()) {
            if (expr.items.size == 1)
                error("Target " + target + " does not support tuple literals. You might want to remove the trailing comma.", Literals.TUPLE_EXPR__ITEMS)
            else
                error("Target " + target + " does not support tuple literals.", Literals.TUPLE_EXPR__ITEMS)
        }
    }

    @Check(FAST)
    def checkConnection(Connection connection) {
        checkValueIsTime(connection.delay?.value, Literals.CONNECTION__DELAY)

        // Report if connection is part of a cycle.
        for (cycle : this.info.topologyCycles()) {
            for (lp : connection.leftPorts) {
                for (rp : connection.rightPorts) {
                    var leftInCycle = false
                    val reactorName = (connection.eContainer as Reactor).name

                    if ((lp.container === null && cycle.exists [
                        it.definition === lp.variable
                    ]) || cycle.exists [
                        (it.definition === lp.variable && it.parent === lp.container)
                    ]) {
                        leftInCycle = true
                    }

                    if ((rp.container === null && cycle.exists [
                        it.definition === rp.variable
                    ]) || cycle.exists [
                        (it.definition === rp.variable && it.parent === rp.container)
                    ]) {
                        if (leftInCycle) {
                            // Only report of _both_ reference ports are in the cycle.
                            error('''Connection in reactor «reactorName» creates ''' +
                                    '''a cyclic dependency between «lp.toText» and ''' +
                                    '''«rp.toText».''', Literals.CONNECTION__DELAY
                            )
                        }
                    }
                }
            }
        }

        // FIXME: look up all ReactorInstance objects that have a definition equal to the
        // container of this connection. For each of those occurrences, the widths have to match.
        // For the C target, since C has such a weak type system, check that
        // the types on both sides of every connection match. For other languages,
        // we leave type compatibility that language's compiler or interpreter.
        if (isCBasedTarget) {
            var type = null as Type
            for (port : connection.leftPorts) {
                // If the variable is not a port, then there is some other
                // error. Avoid a class cast exception.
                if (port.variable instanceof Port) {
                    if (type === null) {
                        type = (port.variable as Port).type
                    } else {
                        // Unfortunately, xtext does not generate a suitable equals()
                        // method for AST types, so we have to manually check the types.
                        if (!sameType(type, (port.variable as Port).type)) {
                            error("Types do not match.", Literals.CONNECTION__LEFT_PORTS)
                        }
                    }
                }
            }
            for (port : connection.rightPorts) {
                // If the variable is not a port, then there is some other
                // error. Avoid a class cast exception.
                if (port.variable instanceof Port) {
                    if (type === null) {
                        type = (port.variable as Port).type
                    } else {
                        if (!sameType(type, (port.variable as Port).type)) {
                            error("Types do not match.", Literals.CONNECTION__RIGHT_PORTS)
                        }
                    }
                }
            }
        }

        // Check whether the total width of the left side of the connection
        // matches the total width of the right side. This cannot be determined
        // here if the width is not given as a constant. In that case, it is up
        // to the code generator to check it.
        var leftWidth = 0
        for (port : connection.leftPorts) {
            val width = inferPortWidth(port, null, null) // null args imply incomplete check.
            if (width < 0 || leftWidth < 0) {
                // Cannot determine the width of the left ports.
                leftWidth = -1
            } else {
                leftWidth += width
            }
        }
        var rightWidth = 0
        for (port : connection.rightPorts) {
            val width = inferPortWidth(port, null, null) // null args imply incomplete check.
            if (width < 0 || rightWidth < 0) {
                // Cannot determine the width of the left ports.
                rightWidth = -1
            } else {
                rightWidth += width
            }
        }

        if (leftWidth !== -1 && rightWidth !== -1 && leftWidth != rightWidth) {
            if (connection.isIterated) {
                if (leftWidth == 0 || rightWidth % leftWidth != 0) {
                    // FIXME: The second argument should be Literals.CONNECTION, but
                    // stupidly, xtext will not accept that. There seems to be no way to
                    // report an error for the whole connection statement.
                    warning('''Left width «leftWidth» does not divide right width «rightWidth»''',
                            Literals.CONNECTION__LEFT_PORTS
                    )
                }
            } else {
                // FIXME: The second argument should be Literals.CONNECTION, but
                // stupidly, xtext will not accept that. There seems to be no way to
                // report an error for the whole connection statement.
                warning('''Left width «leftWidth» does not match right width «rightWidth»''',
                        Literals.CONNECTION__LEFT_PORTS
                )
            }
        }

        val reactor = connection.eContainer as Reactor

        // Make sure the right port is not already an effect of a reaction.
        for (reaction : reactor.reactions) {
            for (effect : reaction.effects) {
                for (rightPort : connection.rightPorts) {
                    if (rightPort.container === effect.container &&
                            rightPort.variable === effect.variable) {
                        error("Cannot connect: Port named '" + effect.variable.name +
                            "' is already effect of a reaction.",
                            Literals.CONNECTION__RIGHT_PORTS
                        )
                    }
                }
            }
        }

        // Check that the right port does not already have some other
        // upstream connection.
        for (c : reactor.connections) {
            if (c !== connection) {
                for (thisRightPort : connection.rightPorts) {
                    for (thatRightPort : c.rightPorts) {
                        if (thisRightPort.container === thatRightPort.container &&
                                thisRightPort.variable === thatRightPort.variable) {
                            error(
                                "Cannot connect: Port named '" + thisRightPort.variable.name +
                                    "' may only appear once on the right side of a connection.",
                                Literals.CONNECTION__RIGHT_PORTS)
                        }
                    }
                }
            }
        }
    }

    /**
     * Return true if the two types match. Unfortunately, xtext does not
     * seem to create a suitable equals() method for Type, so we have to
     * do this manually.
     */
    private def boolean sameType(Type type1, Type type2) {
        // Most common case first.
        if (type1.id !== null) {
            if (type1.stars !== null) {
                if (type2.stars === null) return false
                if (type1.stars.length != type2.stars.length) return false
            }
            return (type1.id.equals(type2.id))
        }
        if (type1 === null) {
            if (type2 === null) return true
            return false
        }
        // Type specification in the grammar is:
        // (time?='time' (arraySpec=ArraySpec)?) | ((id=(DottedName) (stars+='*')* ('<' typeParms+=TypeParm (',' typeParms+=TypeParm)* '>')? (arraySpec=ArraySpec)?) | code=Code);
        if (type1.time) {
            if (!type2.time) return false
            // Ignore the arraySpec because that is checked when connection
            // is checked for balance.
            return true
        }
        // Type must be given in a code body.
        return (type1.code.body.equals(type2?.code?.body))
    }

    @Check(FAST)
    def checkDeadline(Deadline deadline) {
        checkValueIsTime(deadline.delay, Literals.DEADLINE__DELAY)

        if (isCBasedTarget &&
            this.info.overflowingDeadlines.contains(deadline)) {
            error(
                "Deadline exceeds the maximum of " +
                    TimeValue.MAX_LONG_DEADLINE + " nanoseconds.",
                Literals.DEADLINE__DELAY)
        }
    }

    @Check(FAST)
    def checkSTPOffset(STP stp) {
        checkValueIsTime(stp.value, Literals.STP__VALUE)

        if (isCBasedTarget &&
            this.info.overflowingDeadlines.contains(stp)) {
            error(
                "STP offset exceeds the maximum of " +
                    TimeValue.MAX_LONG_DEADLINE + " nanoseconds.",
                Literals.DEADLINE__DELAY)
        }
    }

    @Check(FAST)
    def checkInput(Input input) {
        checkName(input.name, Literals.VARIABLE__NAME)
        if (target.requiresTypes) {
            if (input.type === null) {
                error("Input must have a type.", Literals.TYPED_VARIABLE__TYPE)
            }
        }

        // mutable has no meaning in C++
        if (input.mutable && this.target == Target.CPP) {
            warning(
                "The mutable qualifier has no meaning for the C++ target and should be removed. " +
                "In C++, any value can be made mutable by calling get_mutable_copy().",
                Literals.INPUT__MUTABLE
            )
        }

        // Variable width multiports are not supported (yet?).
        if (input.widthSpec !== null && input.widthSpec.ofVariableLength) {
            error("Variable-width multiports are not supported.", Literals.PORT__WIDTH_SPEC)
        }
    }

    @Check(FAST)
    def checkInstantiation(Instantiation instantiation) {
        checkName(instantiation.name, Literals.INSTANTIATION__NAME)
        val reactor = instantiation.reactorClass.toDefinition
        if (reactor.isMain || reactor.isFederated) {
            error(
                "Cannot instantiate a main (or federated) reactor: " +
                    instantiation.reactorClass.name,
                Literals.INSTANTIATION__REACTOR_CLASS
            )
        }

        // Report error if this instantiation is part of a cycle.
        // FIXME: improve error message.
        // FIXME: Also report if there exists a cycle within.
        if (this.info.instantiationGraph.cycles.size > 0) {
            for (cycle : this.info.instantiationGraph.cycles) {
                val container = instantiation.eContainer as Reactor
                if (cycle.contains(container) && cycle.contains(reactor)) {
                    error(
                        "Instantiation is part of a cycle: " +
                            cycle.fold(newArrayList, [ list, r |
                                list.add(r.name);
                                list
                            ]).join(', ') + ".",
                        Literals.INSTANTIATION__REACTOR_CLASS
                    )
                }
            }
        }
        // Variable width multiports are not supported (yet?).
        if (instantiation.widthSpec !== null
                && instantiation.widthSpec.ofVariableLength
        ) {
            if (isCBasedTarget) {
                warning("Variable-width banks are for internal use only.",
                    Literals.INSTANTIATION__WIDTH_SPEC
                )
            } else {
                error("Variable-width banks are not supported.",
                    Literals.INSTANTIATION__WIDTH_SPEC
                )
            }
        }
    }

    /** Check target parameters, which are key-value pairs. */
    @Check(FAST)
    def checkKeyValuePair(KeyValuePair param) {
        // Check only if the container's container is a Target.
        if (param.eContainer.eContainer instanceof TargetDecl) {

            val prop = TargetProperty.forName(param.name)

            // Make sure the key is valid.
            if (prop === null) {
                warning(
                    "Unrecognized target parameter: " + param.name +
                        ". Recognized parameters are: " +
                        TargetProperty.getOptions().join(", ") + ".",
                    Literals.KEY_VALUE_PAIR__NAME)
            }

            // Check whether the property is supported by the target.
            if (!prop.supportedBy.contains(this.target)) {
                warning(
                    "The target parameter: " + param.name +
                        " is not supported by the " + this.target +
                        " target and will thus be ignored.",
                    Literals.KEY_VALUE_PAIR__NAME)
            }

            // Report problem with the assigned value.
            prop.type.check(param.value, param.name, this)
            targetPropertyErrors.forEach [
                error(it, Literals.KEY_VALUE_PAIR__VALUE)
            ]
            targetPropertyErrors.clear()
            targetPropertyWarnings.forEach [
                warning(it, Literals.KEY_VALUE_PAIR__VALUE)
            ]
            targetPropertyWarnings.clear()
        }
    }

    @Check(FAST)
    def checkOutput(Output output) {
        checkName(output.name, Literals.VARIABLE__NAME)
        if (this.target.requiresTypes) {
            if (output.type === null) {
                error("Output must have a type.", Literals.TYPED_VARIABLE__TYPE)
            }
        }

        // Variable width multiports are not supported (yet?).
        if (output.widthSpec !== null && output.widthSpec.ofVariableLength) {
            error("Variable-width multiports are not supported.", Literals.PORT__WIDTH_SPEC)
        }
    }

    @Check(FAST)
    def checkModel(Model model) {
        // Since we're doing a fast check, we only want to update
        // if the model info hasn't been initialized yet. If it has,
        // we use the old information and update it during a normal
        // check (see below).
        if (!info.updated) {
            info.update(model, errorReporter)
        }
    }

    @Check(NORMAL)
    def updateModelInfo(Model model) {
        info.update(model, errorReporter)
    }

    @Check(FAST)
    def checkParameter(Parameter param) {
        checkName(param.name, Literals.PARAMETER__NAME)

        if (param.init.exprs.exists[it instanceof ParamRef]) {
            // Initialization using parameters is forbidden.
            error("Parameter cannot be initialized using parameter.",
                Literals.PARAMETER__INIT)
        }

        if (param.init === null || param.init.exprs.size == 0) {
            // All parameters must be initialized.
            error("Uninitialized parameter.", Literals.PARAMETER__INIT)
        } else {
            typeCheck(param.init, param.inferredType, Literals.PARAMETER__INIT)
        }

        if (this.target.requiresTypes) {
            // Report missing target type.
            if (param.inferredType.isUndefined()) {
                error("Type declaration missing.", Literals.PARAMETER__TYPE)
            }
        }

        if (isCBasedTarget &&
            this.info.overflowingParameters.contains(param)) {
            error(
                "Time value used to specify a deadline exceeds the maximum of " +
                    TimeValue.MAX_LONG_DEADLINE + " nanoseconds.",
                Literals.PARAMETER__INIT)
        }
        
    }

    @Check(FAST)
    def checkInitializer(Initializer init) {
        if (init.isBraces && this.target != Target.CPP) {
            error("Brace initializers are only supported for the C++ target", Literals.INITIALIZER__BRACES)
        }
    }

    @Check(FAST)
    def checkPreamble(Preamble preamble) {
        if (this.target == Target.CPP) {
            if (preamble.visibility == Visibility.NONE) {
                error(
                    "Preambles for the C++ target need a visibility qualifier (private or public)!",
                    Literals.PREAMBLE__VISIBILITY
                )
            } else if (preamble.visibility == Visibility.PRIVATE) {
                val container = preamble.eContainer
                if (container !== null && container instanceof Reactor) {
                    val reactor = container as Reactor
                    if (reactor.isGeneric) {
                        warning(
                            "Private preambles in generic reactors are not truly private. " +
                                "Since the generated code is placed in a *_impl.hh file, it will " +
                                "be visible on the public interface. Consider using a public " +
                                "preamble within the reactor or a private preamble on file scope.",
                            Literals.PREAMBLE__VISIBILITY)
                    }
                }
            }
        } else if (preamble.visibility != Visibility.NONE) {
            warning(
                '''The «preamble.visibility» qualifier has no meaning for the «this.target.name» target. It should be removed.''',
                Literals.PREAMBLE__VISIBILITY
            )
        }
    }

	@Check(FAST)
    def checkReaction(Reaction reaction) {

        if (reaction.triggers === null || reaction.triggers.size == 0) {
            warning("Reaction has no trigger.", Literals.REACTION__TRIGGERS)
        }
        val triggers = new HashSet<Variable>
        // Make sure input triggers have no container and output sources do.
        for (trigger : reaction.triggers) {
            if (trigger instanceof VarRef) {
                triggers.add(trigger.variable)
                if (trigger.variable instanceof Input) {
                    if (trigger.container !== null) {
                        error('''Cannot have an input of a contained reactor as a trigger: «trigger.container.name».«trigger.variable.name»''',
                            Literals.REACTION__TRIGGERS)
                    }
                } else if (trigger.variable instanceof Output) {
                    if (trigger.container === null) {
                        error('''Cannot have an output of this reactor as a trigger: «trigger.variable.name»''',
                            Literals.REACTION__TRIGGERS)
                    }
                }
            }
        }

		// Make sure input sources have no container and output sources do.
        // Also check that a source is not already listed as a trigger.
        for (source : reaction.sources) {
            if (triggers.contains(source.variable)) {
                error('''Source is already listed as a trigger: «source.variable.name»''',
                    Literals.REACTION__SOURCES)
            }
            if (source.variable instanceof Input) {
                if (source.container !== null) {
                    error('''Cannot have an input of a contained reactor as a source: «source.container.name».«source.variable.name»''',
                        Literals.REACTION__SOURCES)
                }
            } else if (source.variable instanceof Output) {
                if (source.container === null) {
                    error('''Cannot have an output of this reactor as a source: «source.variable.name»''',
                        Literals.REACTION__SOURCES)
                }
            }
        }

        // Make sure output effects have no container and input effects do.
        for (effect : reaction.effects) {
            if (effect.variable instanceof Input) {
                if (effect.container === null) {
                    error('''Cannot have an input of this reactor as an effect: «effect.variable.name»''',
                        Literals.REACTION__EFFECTS)
                }
            } else if (effect.variable instanceof Output) {
                if (effect.container !== null) {
                    error('''Cannot have an output of a contained reactor as an effect: «effect.container.name».«effect.variable.name»''',
                        Literals.REACTION__EFFECTS)
                }
            }
        }

        // Report error if this reaction is part of a cycle.
        for (cycle : this.info.topologyCycles()) {
            val reactor = (reaction.eContainer) as Reactor
            if (cycle.exists[it.definition === reaction]) {
                // Report involved triggers.
                val trigs = new ArrayList()
                reaction.triggers.forEach [ t |
                    (t instanceof VarRef && cycle.exists [ c |
                        c.definition === (t as VarRef).variable
                    ]) ? trigs.add((t as VarRef).toText) : {
                    }
                ]
                if (trigs.size > 0) {
                    error('''Reaction triggers involved in cyclic dependency in reactor «reactor.name»: «trigs.join(', ')».''',
                        Literals.REACTION__TRIGGERS)
                }

                // Report involved sources.
                val sources = new ArrayList()
                reaction.sources.forEach [ t |
                    (cycle.exists[c|c.definition === t.variable])
                        ? sources.add(t.toText)
                        : {
                    }
                ]
                if (sources.size > 0) {
                    error('''Reaction sources involved in cyclic dependency in reactor «reactor.name»: «sources.join(', ')».''',
                        Literals.REACTION__SOURCES)
                }

                // Report involved effects.
                val effects = new ArrayList()
                reaction.effects.forEach [ t |
                    (cycle.exists[c|c.definition === t.variable])
                        ? effects.add(t.toText)
                        : {
                    }
                ]
                if (effects.size > 0) {
                    error('''Reaction effects involved in cyclic dependency in reactor «reactor.name»: «effects.join(', ')».''',
                        Literals.REACTION__EFFECTS)
                }

                if (trigs.size + sources.size == 0) {
                    error(
                    '''Cyclic dependency due to preceding reaction. Consider reordering reactions within reactor «reactor.name» to avoid causality loop.''',
                        reaction.eContainer,
                    Literals.REACTOR__REACTIONS,
                    reactor.reactions.indexOf(reaction))
                } else if (effects.size == 0) {
                    error(
                    '''Cyclic dependency due to succeeding reaction. Consider reordering reactions within reactor «reactor.name» to avoid causality loop.''',
                    reaction.eContainer,
                    Literals.REACTOR__REACTIONS,
                    reactor.reactions.indexOf(reaction))
                }
                // Not reporting reactions that are part of cycle _only_ due to reaction ordering.
                // Moving them won't help solve the problem.
            }
        }
    // FIXME: improve error message.
    }

    @Check(FAST)
    def checkReactor(Reactor reactor) {
        val name = FileConfig.nameWithoutExtension(reactor.eResource)
        if (reactor.name === null) {
            if (!reactor.isFederated && !reactor.isMain) {
                error(
                    "Reactor must be named.",
                    Literals.REACTOR_DECL__NAME
                )
            }
            // Prevent NPE in tests below.
            return
        } else {
            if (reactor.isFederated || reactor.isMain) {
                if(!reactor.name.equals(name)) {
                    // Make sure that if the name is omitted, the reactor is indeed main.
                    error(
                        "Name of main reactor must match the file name (or be omitted).",
                        Literals.REACTOR_DECL__NAME
                    )
                }
                // Do not allow multiple main/federated reactors.
                if (reactor.eResource.allContents.filter(Reactor).filter[it.isMain || it.isFederated].size > 1) {
                    var attribute = Literals.REACTOR__MAIN
                    if (reactor.isFederated) {
                       attribute = Literals.REACTOR__FEDERATED
                    }
                    if (reactor.isMain || reactor.isFederated) {
                        error(
                            "Multiple definitions of main or federated reactor.",
                            attribute
                        )
                    }
                }
            } else if (reactor.eResource.allContents.filter(Reactor).exists[it.isMain || it.isFederated] && reactor.name.equals(name)) {
                // Make sure that if a main reactor is specified, there are no
                // ordinary reactors that clash with it.
                error(
                    "Name conflict with main reactor.",
                    Literals.REACTOR_DECL__NAME
                )
            }
        }

        // If there is a main reactor (with no name) then disallow other (non-main) reactors
        // matching the file name.

        checkName(reactor.name, Literals.REACTOR_DECL__NAME)

        // C++ reactors may not be called 'preamble'
        if (this.target == Target.CPP && reactor.name.equalsIgnoreCase("preamble")) {
            error(
                "Reactor cannot be named '" + reactor.name + "'",
                Literals.REACTOR_DECL__NAME
            )
        }

        if (reactor.host !== null) {
            if (!reactor.isFederated) {
                error(
                    "Cannot assign a host to reactor '" + reactor.name +
                    "' because it is not federated.",
                    Literals.REACTOR__HOST
                )
            }
        }

        var variables = new ArrayList()
        variables.addAll(reactor.inputs)
        variables.addAll(reactor.outputs)
        variables.addAll(reactor.actions)
        variables.addAll(reactor.timers)

        // Perform checks on super classes.
        for (superClass : reactor.superClasses ?: emptyList) {
            var conflicts = new HashSet()

            // Detect input conflicts
            checkConflict(superClass.toDefinition.inputs, reactor.inputs, variables, conflicts)
            // Detect output conflicts
            checkConflict(superClass.toDefinition.outputs, reactor.outputs, variables, conflicts)
            // Detect output conflicts
            checkConflict(superClass.toDefinition.actions, reactor.actions, variables, conflicts)
            // Detect conflicts
            for (timer : superClass.toDefinition.timers) {
                if (timer.hasNameConflict(variables.filter[it | !reactor.timers.contains(it)])) {
                    conflicts.add(timer)
                } else {
                    variables.add(timer)
                }
            }

            // Report conflicts.
            if (conflicts.size > 0) {
                val names = new ArrayList();
                conflicts.forEach[it | names.add(it.name)]
                error(
                '''Cannot extend «superClass.name» due to the following conflicts: «names.join(',')».''',
                Literals.REACTOR__SUPER_CLASSES
                )
            }
        }
    }
    /**
     * For each input, report a conflict if:
     *   1) the input exists and the type doesn't match; or
     *   2) the input has a name clash with variable that is not an input.
     * @param superVars List of typed variables of a particular kind (i.e.,
     * inputs, outputs, or actions), found in a super class.
     * @param sameKind Typed variables of the same kind, found in the subclass.
     * @param allOwn Accumulator of non-conflicting variables incorporated in the
     * subclass.
     * @param conflicts Set of variables that are in conflict, to be used by this
     * function to report conflicts.
     */
    def <T extends TypedVariable> checkConflict (EList<T> superVars,
        EList<T> sameKind, List<Variable> allOwn,
        HashSet<Variable> conflicts) {
        for (superVar : superVars) {
                val match = sameKind.findFirst [ it |
                it.name.equals(superVar.name)
            ]
            val rest = allOwn.filter[it|!sameKind.contains(it)]
            if ((match !== null && superVar.type !== match.type) || superVar.hasNameConflict(rest)) {
                conflicts.add(superVar)
            } else {
                allOwn.add(superVar)
            }
        }
    }

    /**
     * Report whether the name of the given element matches any variable in
     * the ones to check against.
     * @param element The element to compare against all variables in the given iterable.
     * @param toCheckAgainst Iterable variables to compare the given element against.
     */
    def boolean hasNameConflict(Variable element,
        Iterable<Variable> toCheckAgainst) {
        if (toCheckAgainst.filter[it|it.name.equals(element.name)].size > 0) {
            return true
        }
        return false
    }

    @Check(FAST)
    def checkHost(Host host) {
        val addr = host.addr
        val user = host.user
        if (user !== null && !user.matches(usernameRegex)) {
            warning(
                "Invalid user name.",
                Literals.HOST__USER
            )
        }
        if (host instanceof IPV4Host && !addr.matches(ipv4Regex)) {
            warning(
                "Invalid IP address.",
                Literals.HOST__ADDR
            )
        } else if (host instanceof IPV6Host && !addr.matches(ipv6Regex)) {
            warning(
                "Invalid IP address.",
                Literals.HOST__ADDR
            )
        } else if (host instanceof NamedHost && !addr.matches(hostOrFQNRegex)) {
            warning(
                "Invalid host name or fully qualified domain name.",
                Literals.HOST__ADDR
            )
        }
    }
    
    /**
     * Check if the requested serialization is supported.
     */
    @Check(FAST)
    def checkSerializer(Serializer serializer) {
        var boolean isValidSerializer = false;
        for (SupportedSerializers method : SupportedSerializers.values()) {
          if (method.name().equalsIgnoreCase(serializer.type)){
              isValidSerializer = true;
          }          
        }
        
        if (!isValidSerializer) {
            error(
                "Serializer can be " + SupportedSerializers.values.toList, 
                Literals.SERIALIZER__TYPE
            );
        }
    }

    @Check(FAST)
    def checkState(StateVar stateVar) {
        checkName(stateVar.name, Literals.STATE_VAR__NAME)
        typeCheck(stateVar.init, stateVar.inferredType, Literals.STATE_VAR__INIT)

        if (this.target.requiresTypes && stateVar.inferredType.isUndefined) {
            // Report if a type is missing
            error("State must have a type.", Literals.STATE_VAR__TYPE)
        }

        if (isCBasedTarget && stateVar.init.isList) {
            // In C, if initialization is done with a list, elements cannot
            // refer to parameters.
            if (stateVar.init.exprs.exists[it instanceof ParamRef]) {
                error("List items cannot refer to a parameter.",
                    Literals.STATE_VAR__INIT)
            }
        }
    }

    @Check(FAST)
    def checkTargetDecl(TargetDecl target) {
        val targetOpt = Target.forName(target.name);
        if (targetOpt.isEmpty()) {
            error("Unrecognized target: " + target.name,
                Literals.TARGET_DECL__NAME)
        } else {
            this.target = targetOpt.get();
        }
    }

    /**
     * Check for consistency of the target properties, which are
     * defined as KeyValuePairs.
     *
     * @param targetProperties The target properties defined
     *  in the current Lingua Franca program.
     */
    @Check(EXPENSIVE)
    def checkTargetProperties(KeyValuePairs targetProperties) {
        
        val fastTargetProperties = targetProperties.pairs.filter(
            pair |
                // Check to see if fast is defined
                TargetProperty.forName(pair.name) == TargetProperty.FAST
        )
        
        val fastTargetProperty = fastTargetProperties.findFirst[t | true];

        if (fastTargetProperty !== null) {
            // Check for federated
            if (info.model.reactors.exists(
                reactor |
                    // Check to see if the program has a federated reactor
                    reactor.isFederated
            )) {
                error(
                    "The fast target property is incompatible with federated programs.",
                    fastTargetProperty,
                    Literals.KEY_VALUE_PAIR__NAME
                )
            }
            
            // Check for physical actions
            if (info.model.reactors.exists(
                reactor |
                    // Check to see if the program has a physical action in a reactor
                    reactor.actions.exists(action|(action.origin == ActionOrigin.PHYSICAL))
            )) {
                error(
                    "The fast target property is incompatible with physical actions.",
                    fastTargetProperty,
                    Literals.KEY_VALUE_PAIR__NAME
                )
            }

        }
        
        val clockSyncTargetProperties = targetProperties.pairs.filter(
            pair |
                // Check to see if clock-sync is defined
                TargetProperty.forName(pair.name) == TargetProperty.CLOCK_SYNC
        )
        
        val clockSyncTargetProperty = clockSyncTargetProperties.findFirst[t | true];
        if (clockSyncTargetProperty !== null) {
            if (info.model.reactors.exists(
                reactor |
                    // Check to see if the program has a federated reactor defined.
                    reactor.isFederated
            ) == false) {
                warning(
                    "The clock-sync target property is incompatible with non-federated programs.",
                    clockSyncTargetProperty,
                    Literals.KEY_VALUE_PAIR__NAME
                )
            }
        }
    }

    @Check(FAST)
    def checkAddExpr(AddExpr e) {
        checkValidArithmeticExpr(e, Literals.ADD_EXPR__LEFT)
    }

    @Check(FAST)
    def checkMulExpr(MulExpr e) {
        checkValidArithmeticExpr(e, Literals.MUL_EXPR__LEFT)
    }

<<<<<<< HEAD
    /**
     * Check the form of an arithmetic expression.
     * todo would be nice to allow `time + time` and `int * time`.
     *   But we'd need to build up our typing infrastructure.
     */
    def void checkValidArithmeticExpr(Value e, EStructuralFeature feature) {
        switch (e) {
            AddExpr: {
                checkValidArithmeticExpr(e.left, feature)
                checkValidArithmeticExpr(e.right, feature)
            }
            MulExpr: {
                checkValidArithmeticExpr(e.left, feature)
                checkValidArithmeticExpr(e.right, feature)
=======
            // If parameter is referenced, check that it is of the correct type.
            if (value.parameter !== null) {
                if (!value.parameter.isOfTimeType && target.requiresTypes === true) {
                    error("Parameter is not of time type",
                        Literals.VALUE__PARAMETER)
                }
            } else if (value.time === null) {
                if (value.literal !== null && !value.literal.isZero) {
                    if (value.literal.isInteger) {
                            error("Missing time unit.", Literals.VALUE__LITERAL)
                        } else {
                            error("Invalid time literal.",
                                Literals.VALUE__LITERAL)
                        }
                } else if (value.code !== null) {
                     error("Invalid time literal.", Literals.VALUE__CODE)
                }
>>>>>>> 4b3a1fe6
            }
            Literal, CodeExpr, ParamRef: {
                // Assume it's ok, language will check validity later.
                // Eg in Python, the following is fine:
                //    2 * "a"
                // or in C/Java/C++:
                //    c - 'a'
            }
            default:
                error("Unexpected operand in arithmetic expression.", feature)
        }
    }

    /**
     * Check that the initializer is compatible with the type of value.
     * Note that if the type is inferred it will necessarily be compatible
     * so this method is not harmful.
     */
    def void typeCheck(Initializer init, InferredType type, EStructuralFeature feature) {
        if (init === null) return;

        if (type.isTime) {
            if (type.isList) {
                 // list of times
                 val exprs = if (init.isAssign) {
                     val list = init.asSingleValue
                     if (list instanceof BracketExpr) list.items
                     if (list instanceof BraceExpr) list.items
                     else if (list instanceof CodeExpr) return  // cannot check it
                     else {
                        error("Expected a list of time values.", feature)
                        return
                     }
                 } else {
                     init.exprs
                 }
                 for (component: exprs) {
                    checkValueIsTime(component, feature)
                 }
            } else {
                checkValueIsTime(init, feature)
            }
        }
    }

    def void checkValueIsTime(Initializer init, EStructuralFeature feature) {
        if (init === null) return;

        if (init.exprs.size != 1) {
            error("Expected exactly one time value.", feature)
        } else {
            checkValueIsTime(init.asSingleValue, feature)
        }
    }

    def void checkValueIsTime(Value value, EStructuralFeature feature) {
        if (value === null) return;

        if (value instanceof ParamRef) {
            if (!value.parameter.isOfTimeType && target.requiresTypes) {
                error("Referenced parameter does not have time type.", feature)
            }
            return;
        } else if (value instanceof Literal) {
            if (value.literal.isZero) return;

            if (value.literal.isInteger) {
                error("Missing time units. Should be one of " + TimeUnit.VALUES.filter[it != TimeUnit.NONE], feature)
            }
        } else if (value instanceof CodeExpr) {
            if (value.code.isZero) return;
            error("Invalid time literal.", feature)
        }

        if (!(value instanceof Time))
            error("Invalid time literal.", feature)
    }

    @Check(FAST)
    def checkTimer(Timer timer) {
        checkName(timer.name, Literals.VARIABLE__NAME)
        checkValueIsTime(timer.offset, Literals.TIMER__OFFSET)
        checkValueIsTime(timer.period, Literals.TIMER__PERIOD)
    }

    @Check(FAST)
    def checkType(Type type) {
        // FIXME: disallow the use of generics in C
        if (this.target == Target.CPP) {
            if (type.stars.size > 0) {
                warning(
                    "Raw pointers should be avoided in conjunction with LF. Ports " +
                    "and actions implicitly use smart pointers. In this case, " +
                    "the pointer here is likely not needed. For parameters and state " +
                    "smart pointers should be used explicitly if pointer semantics " +
                    "are really needed.",
                    Literals.TYPE__STARS
                )
            }
        }
        else if (this.target == Target.Python) {
            if (type !== null) {
                error(
                    "Types are not allowed in the Python target",
                    Literals.TYPE__ID
                )
            }
        }
    }
    
    @Check(FAST)
    def checkVarRef(VarRef varRef) {
        // check correct usage of interleaved
        if (varRef.isInterleaved) {
            if (this.target != Target.CPP && !isCBasedTarget && this.target != Target.Python) {
                error("This target does not support interleaved port references.", Literals.VAR_REF__INTERLEAVED)
            }
            if (!(varRef.eContainer instanceof Connection)) {
                error("interleaved can only be used in connections.", Literals.VAR_REF__INTERLEAVED)
            }

            if (varRef.variable instanceof Port) {
                // This test only works correctly if the variable is actually a port. If it is not a port, other
                // validator rules will produce error messages.
                if (varRef.container === null || varRef.container.widthSpec === null ||
                    (varRef.variable as Port).widthSpec === null
                ) {
                    error("interleaved can only be used for multiports contained within banks.", Literals.VAR_REF__INTERLEAVED)
                }
            }
        }
    }

    static val UNDERSCORE_MESSAGE = "Names of objects (inputs, outputs, actions, timers, parameters, state, reactor definitions, and reactor instantiation) may not start with \"__\": "
    static val ACTIONS_MESSAGE = "\"actions\" is a reserved word for the TypeScript target for objects (inputs, outputs, actions, timers, parameters, state, reactor definitions, and reactor instantiation): "
    static val RESERVED_MESSAGE = "Reserved words in the target language are not allowed for objects (inputs, outputs, actions, timers, parameters, state, reactor definitions, and reactor instantiation): "

}<|MERGE_RESOLUTION|>--- conflicted
+++ resolved
@@ -1246,7 +1246,6 @@
         checkValidArithmeticExpr(e, Literals.MUL_EXPR__LEFT)
     }
 
-<<<<<<< HEAD
     /**
      * Check the form of an arithmetic expression.
      * todo would be nice to allow `time + time` and `int * time`.
@@ -1261,25 +1260,6 @@
             MulExpr: {
                 checkValidArithmeticExpr(e.left, feature)
                 checkValidArithmeticExpr(e.right, feature)
-=======
-            // If parameter is referenced, check that it is of the correct type.
-            if (value.parameter !== null) {
-                if (!value.parameter.isOfTimeType && target.requiresTypes === true) {
-                    error("Parameter is not of time type",
-                        Literals.VALUE__PARAMETER)
-                }
-            } else if (value.time === null) {
-                if (value.literal !== null && !value.literal.isZero) {
-                    if (value.literal.isInteger) {
-                            error("Missing time unit.", Literals.VALUE__LITERAL)
-                        } else {
-                            error("Invalid time literal.",
-                                Literals.VALUE__LITERAL)
-                        }
-                } else if (value.code !== null) {
-                     error("Invalid time literal.", Literals.VALUE__CODE)
-                }
->>>>>>> 4b3a1fe6
             }
             Literal, CodeExpr, ParamRef: {
                 // Assume it's ok, language will check validity later.
