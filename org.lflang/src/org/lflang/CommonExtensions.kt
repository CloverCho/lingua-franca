--- conflicted
+++ resolved
@@ -24,12 +24,8 @@
 
 package org.lflang
 
-<<<<<<< HEAD
+import org.lflang.generator.TargetCode
 import java.util.*
-=======
-import org.lflang.generator.TargetCode
-import java.util.Locale
->>>>>>> f3326b8e
 
 /**
  * Parse and return an integer from this string, much
