/* The Lingua Franca grammar. */

/*************
Copyright (c) 2020, The University of California at Berkeley.

Redistribution and use in source and binary forms, with or without modification,
are permitted provided that the following conditions are met:

1. Redistributions of source code must retain the above copyright notice,
   this list of conditions and the following disclaimer.

2. Redistributions in binary form must reproduce the above copyright notice,
   this list of conditions and the following disclaimer in the documentation
   and/or other materials provided with the distribution.

THIS SOFTWARE IS PROVIDED BY THE COPYRIGHT HOLDERS AND CONTRIBUTORS "AS IS" AND 
ANY EXPRESS OR IMPLIED WARRANTIES, INCLUDING, BUT NOT LIMITED TO, THE IMPLIED 
WARRANTIES OF MERCHANTABILITY AND FITNESS FOR A PARTICULAR PURPOSE ARE 
DISCLAIMED. IN NO EVENT SHALL THE COPYRIGHT HOLDER OR CONTRIBUTORS BE LIABLE FOR
ANY DIRECT, INDIRECT, INCIDENTAL, SPECIAL, EXEMPLARY, OR CONSEQUENTIAL DAMAGES 
(INCLUDING, BUT NOT LIMITED TO, PROCUREMENT OF SUBSTITUTE GOODS OR SERVICES; 
LOSS OF USE, DATA, OR PROFITS; OR BUSINESS INTERRUPTION) HOWEVER CAUSED AND ON 
ANY THEORY OF LIABILITY, WHETHER IN CONTRACT, STRICT LIABILITY, OR TORT 
(INCLUDING NEGLIGENCE OR OTHERWISE) ARISING IN ANY WAY OUT OF THE USE OF THIS 
SOFTWARE, EVEN IF ADVISED OF THE POSSIBILITY OF SUCH DAMAGE.
***************/

/** 
 * Grammar for Lingua Franca.
 * A note of caution: extending this grammar with productions that introduce
 * new terminals (i.e., anything written between quotes), will require those 
 * terminals to also be added to the Token production at the bottom of this
 * file. Failing to do so will cause a parse error whenever a terminal not
 * listed in the Token production is featured in a segment of target-language
 * code (e.g., a reaction body).
 * @author{Marten Lohstroh <marten@berkeley.edu>}
 * @author{Edward A. Lee <eal@berkeley.edu>}
 */

grammar org.lflang.LF with org.eclipse.xtext.common.Terminals

// Use the package name "lf" for generated files defining the classes
// in the metamodel (i.e., the classes representing nodes in the
// abstract syntax tree (AST), i.e., the eCore model). 
generate lf "https://lf-lang.org"

/////////// Overall file

/**
 * Top-level AST node.
 */
Model:
    target=TargetDecl
    (imports+=Import)*
    (preambles+=Preamble)*
    (reactors+=Reactor)+
    ;

/////////// Top level elements

/**
 * Import declaration.
 */
Import: 'import' reactorClasses+=ImportedReactor (',' reactorClasses+=ImportedReactor)* 'from' importURI=STRING ';'?;

ReactorDecl: Reactor | ImportedReactor;

ImportedReactor: reactorClass=[Reactor] ('as' name=ID)?;

//Import:
//    'import' ((importedNamespace=QualifiedNameWithWildcard ('as' alias=ID)?) | importURI=STRING) ';'
//;
    

QualifiedName:
    ID ('.' ID)*;
    
QualifiedNameWithWildcard:
    QualifiedName '.*'?;

/**
 * Declaration of a reactor class.
 */
Reactor:
    {Reactor} ((federated?='federated' | main?='main')? & realtime?='realtime'?) 'reactor' (name=ID)? 
    ('<' typeParms+=TypeParm (',' typeParms+=TypeParm)* '>')?
    ('(' parameters+=Parameter (',' parameters+=Parameter)* ')')?
    ('at' host=Host)?
    ('extends' (superClasses+=[ReactorDecl] (',' superClasses+=[ReactorDecl])*))?
    '{'
    (     (preambles+=Preamble)
        | (stateVars+=StateVar)
        | (methods+=Method)
        | (inputs+=Input)
        | (outputs+=Output)
        | (timers+=Timer)
        | (actions+=Action)
        | (instantiations+=Instantiation)
        | (connections+=Connection)
        | (reactions+=Reaction)
        | (mutations+=Mutation)
    )* '}';


TypeParm:
    literal=TypeExpr | code=Code
;

// Allows simple statements like "A extends B". We probably want to further expand this.
TypeExpr:
    ID+
;

/**
 * Specification of the target language. Target properties can be specified in
 * YAML format to pass on configuration details to the runtime environment. 
 */
TargetDecl:
    'target' name=ID (config=KeyValuePairs)? ';'?;


/////////// Statements

/**
 * Declaration of a state variable. Types are optional, but may be required 
 * during validation (depending on the target language). Initialization is also 
 * optional. A state variable can be initialized by assigning a `Value` or list 
 * of these. Note that a `Value` may also be a reference to a parameter.
 * The following checks must be carried out during validation: 
 *  - if the list of initialization values has more than one element in it, a 
 *  type must be specified;
 *  - if the `time` type is specified, there can only be a single initialization
 *  element, which has to denote a time or a reference to a parameter that
 *  denotes a time; and
 *  - if the `time` type is specified, either a proper time interval and unit
 *  must be given, or a literal or code that denotes zero.
 */
 StateVar:
    'state' name=ID (
        (':' (type=Type))? 
        ((parens+='(' (init+=Value (','  init+=Value)*)? parens+=')')
            | (braces+='{' (init+=Value (','  init+=Value)*)? braces+='}')
        )?
    ) ';'?
;

Method:
    const?='const'? 'method' name=ID
    '(' (arguments+=MethodArgument (',' arguments+=MethodArgument)*)? ')'
    (':' return=Type)?
    code=Code
    ';'?
;

MethodArgument:
    name=ID (':' type=Type)?
;

Input:
    mutable?='mutable'? 'input' (widthSpec=WidthSpec)? name=ID (':' type=Type)? ';'?;

Output:
    'output' (widthSpec=WidthSpec)? name=ID (':' type=Type)? ';'?;

// Timing specification for a timer: (offset, period)
// Can be empty, which means (0,0) = (NOW, ONCE).
// E.g. (0) or (NOW) or (NOW, ONCE) or (100, 1000)
// The latter means fire with period 1000, offset 100.
Timer:
    'timer' name=ID ('(' offset=Value (',' period=Value)? ')')? ';'?;

Boolean:
    TRUE | FALSE
;

terminal TRUE:
    'true' | 'True';
    
terminal FALSE:
    'false' | 'False';

// Action that has either a physical or logical origin.
// 
// If the origin is logical, the minDelay is a minimum logical delay
// after the logical time at which schedule() is called that the
// action will occur. If the origin is physical, then the 
// minDelay is a minimum logical delay after the physical time
// at which schedule() is called that the action will occur.
//
// For all actions, minSpacing is the minimum difference between
// the tags of two subsequently scheduled events.
Action:
    (origin=ActionOrigin)? 'action' name=ID 
    ('(' minDelay=Value (',' minSpacing=Value (',' policy=STRING)? )? ')')?
    (':' type=Type)? ';'?;

Reaction:
    ('reaction')
    ('(' (triggers+=TriggerRef (',' triggers+=TriggerRef)*)? ')')?
    (sources+=VarRef (',' sources+=VarRef)*)?
    ('->' effects+=VarRef (',' effects+=VarRef)*)?
    code=Code
    (stp=STP)?
    (deadline=Deadline)?;

TriggerRef:
    VarRef | startup?='startup' | shutdown?='shutdown';

Deadline:
    'deadline' '(' delay=Value ')' code=Code;
    
STP:
    'STP' '(' value=Value ')' code=Code;

Mutation:
    ('mutation')
    ('(' (triggers+=[Trigger] (',' triggers+=[Trigger])*)? ')')?
    (sources+=[Input] (',' sources+=[Input])*)?
    ('->' effects+=[Effect] (',' effects+=[Effect])*)?
    code=Code;

Preamble:
    (visibility=Visibility)? 'preamble' code=Code;

Instantiation:
    name=ID '=' 'new' (widthSpec=WidthSpec)?
    reactorClass=[ReactorDecl] ('<' typeParms+=TypeParm (',' typeParms+=TypeParm)* '>')? '(' 
    (parameters+=Assignment (',' parameters+=Assignment)*)? 
    ')' ('at' host=Host)? ';'?;

Connection:
    ((leftPorts += VarRef (',' leftPorts += VarRef)*)
    | ( '(' leftPorts += VarRef (',' leftPorts += VarRef)* ')' isIterated ?= '+'?))
    ('->' | physical?='~>') 
    rightPorts += VarRef (',' rightPorts += VarRef)*
    (delay=Delay | ';'?);

// After clause with a delay that can either be specified as a parameter or as
// a literal value. If no units are given (which implies that the time interval
// must be zero), the clause must be ended with a semicolon. If units are given,
// the semicolon is optional.
Delay:
    'after' (parameter=[Parameter] ';'? | (interval=INT ((unit=TimeUnit ';'?) | ';')))
;

/////////// For target parameters

KeyValuePairs:
    '{' pairs+=KeyValuePair (',' (pairs+=KeyValuePair))* ','? '}';

KeyValuePair:
    name=Kebab ':' value=Element;

Array:
    '[' elements+=Element (',' (elements+=Element))* ','? ']';
    
Element:
    keyvalue=KeyValuePairs 
    | array=Array
    | literal=Literal 
    | (time=INT unit=TimeUnit) 
    | id=Path;

///////// Pieces
TypedVariable:
    Port | Action
;

Variable:
    TypedVariable | Timer;

Trigger:
    Action | Input;

Effect:
    Action | Output;

VarRef:
    variable=[Variable]
    | container=[Instantiation] '.' variable=[Variable];

Assignment:
    (lhs=[Parameter] (
        (equals='=' rhs+=Value)
        | ((equals='=')? (
            parens+='(' (rhs+=Value (',' rhs+=Value)*)? parens+=')'
            | braces+='{' (rhs+=Value (',' rhs+=Value)*)? braces+='}'))
    ));

/**
 * Parameter declaration with optional type and mandatory initialization.
 */
Parameter:
    name=ID (':' (type=Type))? 
    // FIXME: rename Value to Expr
    ((parens+='(' (init+=Value (','  init+=Value)*)? parens+=')')
        | (braces+='{' (init+=Value (','  init+=Value)*)? braces+='}')
    )?
;

Sum :
    terms+=Difference ('+' terms+=Difference)*;

Difference:
    terms+=Product ('-' terms +=Product)*;

Product:
    terms+=Quotient ('*' terms+=Quotient)*;

Quotient:
    terms+=Expr ('/' terms += Expr)*;

Expr :
  Value | '(' Sum ')';

// Time is either a reference to a parameter or an integer value, 
// a number followed by a unit specification (unless the value is zero). 
// If it is a constant, the validator should check that if the value
// is non-zero, it is accompanied by a unit.
Value:
    (parameter=[Parameter] | time=Time | literal=Literal | code=Code);


Time:
    (interval=INT unit=TimeUnit)
;

Port:
    Input | Output;
    
// A type is in the target language, hence either an ID or target code.
Type:
   time?='time' (arraySpec=ArraySpec)? 
   | id=DottedName ('<' typeParms+=Type (',' typeParms+=Type)* '>')? (stars+='*')* (arraySpec=ArraySpec)? 
   | code=Code
;

ArraySpec:
    ofVariableLength?='[]' | '[' length=INT ']';
    
WidthSpec:
    ofVariableLength?='[]' | '[' (terms+=WidthTerm) ('+' terms+=WidthTerm)* ']';
    
WidthTerm:
    width=INT 
    | parameter=[Parameter] 
    | 'widthof(' port=VarRef ')';

IPV4Host:
    (user=Kebab '@')? addr=IPV4Addr (':' port=INT)?
;

IPV6Host:
    ('[' (user=Kebab '@')? addr=IPV6Addr ']' (':' port=INT)?)
;

NamedHost:
    (user=Kebab '@')? addr=HostName (':' port=INT)?
;

Host:
    IPV4Host | IPV6Host | NamedHost
;

HostName:
    (Kebab (('.') Kebab)*)
;

DottedName:
    (ID (('.'|'::') ID)*)
;


Generic:
    '<' (DottedName (',' DottedName)*) '>'
;

SignedInt:
    INT | NEGINT
;

Literal:
    STRING | SignedFloat | SignedInt | Boolean;

/////////// Elementary components
// Terminals must be mutually exclusive. They are used by the lexer before parsing.

@Override
terminal SL_COMMENT: ('//' | '#') !('\n'|'\r')* ('\r'? '\n')?;

@Override
terminal ML_COMMENT: ('/*' -> '*/') | ('\'\'\'' -> '\'\'\'');

Kebab: (ID|"physical")('-'ID)*;

terminal NEGINT:
    '-' ('0'..'9')+;

IPV4Addr:
    INT '.' INT '.' INT '.' INT
;

IPV6Seg:
    // NOTE: This rule is too permissive by design. 
    // Further checking is done during validation.
    (INT | (INT? ID))
;


IPV6Addr:
    // NOTE: This rule is too permissive by design. 
    // Further checking is done during validation. 
    // IPV6 with truncation.
    '::' | ('::' (IPV6Seg (':'))* IPV6Seg) | ((IPV6Seg (':'|'::'))+ IPV6Seg?) | 
    
    // (Link-local IPv6 addresses with zone index) "fe80::7:8%1"
    (ID '::' IPV6Seg (':' IPV6Seg)* '%' (INT | ID)+) |

    // IPv4-mapped IPv6 addresses and IPv4-translated addresses
    ('::' IPV4Addr) | ('::' ID ':' (INT ':')? IPV4Addr) |
    
    // IPv4-Embedded IPv6 Address
    (((IPV6Seg (':' IPV6Seg)* '::') | (IPV6Seg (':' IPV6Seg)*) ':') IPV4Addr)
;


SignedFloat:
    '-'? INT '.' INT;

// FIXME: What if the code needs to contain '=}'?
// Just escaping with \ is not a good idea because then every \ has to be escaped \\.
// Perhaps the string EQUALS_BRACE could become '=}'?
Code:
    //{Code} '{=' (tokens+=Token)* '=}'
    {Code} '{=' body=Body '=}'
;

// The following cannot be terminal because it overlaps ID.
//Path: 
//    ID ('.' ID)*;
    
FSName: 
    (ID | '.' | '_')+
;
// Absolute or relative directory path in Windows, Linux, or MacOS.
Path:
    (FSName ':\\')? ('\\' | '/')? FSName (('\\' | '/') FSName)*
;

/////////// Enums
enum ActionOrigin:
    NONE | LOGICAL='logical' | PHYSICAL='physical';

enum Visibility:
    NONE | PRIVATE='private' | PUBLIC='public';

enum TimeUnit:
    NONE |
    NSEC='nsec' | NSECS='nsecs' |
    USEC='usec' | USECS='usecs' |
    MSEC='msec' | MSECS='msecs' |
    SEC='sec' | SECS='secs' | SECOND='second' | SECONDS='seconds' |
    MIN='min' | MINS='mins' | MINUTE='minute' | MINUTES='minutes' |
    HOUR='hour' | HOURS='hours' |
    DAY='day' | DAYS='days' |
    WEEK='week' | WEEKS='weeks';

// An arbitrary sequence of terminals.
Body:
    Token*
;
// Production for the tokenization of target code. All terminals used in any
// of the productions in the grammar (except for `{=` and `=}`) have to be
// listed here. Whenever a terminal is encountered amid a sequence of target-
// language tokens that is not featured in this production, this will demarcate
// the end of a target-code segment.
Token:
    // Imported terminals
    ID | INT | STRING | ML_COMMENT | SL_COMMENT | WS | ANY_OTHER | 
    // Keywords
    'target' | 'import' | 'main' | 'realtime' | 'reactor' | 'state' | 'time' | 
    'mutable' | 'input' | 'output' | 'timer' | 'action' | 'reaction' | 
    'startup' | 'shutdown' | 'after' | 'deadline' | 'mutation' | 'preamble' |
<<<<<<< HEAD
    'new' | 'federated' | 'at' | 'as' | 'from' | 'widthof' |
=======
    'new' | 'federated' | 'at' | 'as' | 'from' | 'const' | 'method' |
>>>>>>> 267696f3
    // Other terminals
    NEGINT | TRUE | FALSE |
    // Action origins
    'logical' | 'physical' |
    // Visibility modifiers
    'private' | 'public' |
    // Time units
    'nsec' | 'nsecs' | 'usec' | 'usecs' | 'msec' | 'msecs' | 'sec' | 'secs' | 
    'second' | 'seconds' | 'min' | 'mins' | 'minute' | 'minutes' | 'hour' |
    'hours' | 'day' | 'days' | 'week' | 'weeks' |
    // Braces
    '(' | ')' | '{' | '}' |
    // Brackets
    '[' | ']' | '<' | '>' | '[]' |
    // Punctuation
    ':' | ';' | ',' | '.' | '::' |
    // Slashes
    ':\\' | '\\' |
    // Arithmetic
    '+' | '-' | '*' | '/' |
    // Underscore
    '_' |
    // Arrow
    '->' | 
    // Assignment
    '=' |
    // Percentage
    '%' |
    // Annotation
    '@'
;<|MERGE_RESOLUTION|>--- conflicted
+++ resolved
@@ -481,11 +481,7 @@
     'target' | 'import' | 'main' | 'realtime' | 'reactor' | 'state' | 'time' | 
     'mutable' | 'input' | 'output' | 'timer' | 'action' | 'reaction' | 
     'startup' | 'shutdown' | 'after' | 'deadline' | 'mutation' | 'preamble' |
-<<<<<<< HEAD
-    'new' | 'federated' | 'at' | 'as' | 'from' | 'widthof' |
-=======
-    'new' | 'federated' | 'at' | 'as' | 'from' | 'const' | 'method' |
->>>>>>> 267696f3
+    'new' | 'federated' | 'at' | 'as' | 'from' | 'widthof' | 'const' | 'method' |
     // Other terminals
     NEGINT | TRUE | FALSE |
     // Action origins
