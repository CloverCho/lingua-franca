--- conflicted
+++ resolved
@@ -404,14 +404,10 @@
 
 terminal LT_ANNOT: "'" ID?;
 
-<<<<<<< HEAD
-terminal STRING:   '"' ( '\\' . | !('\\' | '"' | '\t' | '\r' | '\n') )* '"';
-=======
 terminal STRING:   '"' ( '\\' . | !('\\' | '"' | '\t' | '\r' | '\n') )* '"'
                  | '"""' -> '"""'
                  ;
 
->>>>>>> a012c944
 terminal CHAR_LIT: "'" ( '\\' . | !('\\' | "'" | '\t' | '\r' | '\n') )  "'";
 
 terminal ANY_OTHER: .;
