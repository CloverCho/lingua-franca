--- conflicted
+++ resolved
@@ -150,14 +150,10 @@
         this.binPath = getBinPath(this.srcPkgPath, this.srcPath, this.outPath, context);
         this.iResource = getIResource(resource);
     }
-<<<<<<< HEAD
-
-=======
-    
-    /**
+/**
      * A copy constructor for FileConfig objects. Children of this class can
      * use this constructor to obtain a copy of a parent object.
-     * 
+     *
      * @param fileConfig An object of FileConfig
      * @throws IOException
      */
@@ -165,12 +161,12 @@
         this.resource = fileConfig.resource;
         this.fsa = fileConfig.fsa;
         this.context = fileConfig.context;
-        
+
         this.srcFile = fileConfig.srcFile;
-        
+
         this.srcPath = srcFile.toPath().getParent();
         this.srcPkgPath = fileConfig.srcPkgPath;
-        
+
         this.srcGenRoot = fileConfig.srcGenRoot;
         this.srcGenBasePath = toPath(this.srcGenRoot);
         this.outputRoot = getOutputRoot(this.srcGenRoot);
@@ -182,8 +178,7 @@
         this.binPath = getBinPath(this.srcPkgPath, this.srcPath, this.outPath, context);
         this.iResource = getIResource(resource);
     }
-    
->>>>>>> 066aecd5
+
     // Getters to be overridden in derived classes.
 
     protected void setSrcGenPath(Path srcGenPath) {
@@ -388,22 +383,10 @@
         }
         return relSrcPath;
     }
-<<<<<<< HEAD
-=======
-    
-    /**
-     * Create nested directories if the given path does not exist.
-     */
-    public static void createDirectories(Path path) {
-        File file = path.toFile();
-        if (!file.exists()) {
-            file.mkdirs();
-        }
-    }
-    
+
     /**
      * Copy a given directory from 'src' to 'dest'.
-     * 
+     *
      * @param src The source directory path.
      * @param dest The destination directory path.
      * @throws IOException if copy fails.
@@ -412,7 +395,7 @@
         try (Stream<Path> stream = Files.walk(src)) {
             stream.forEach(source -> {
                 // Handling checked exceptions in lambda expressions is
-                // hard. See 
+                // hard. See
                 // https://www.baeldung.com/java-lambda-exceptions#handling-checked-exceptions.
                 // An alternative would be to create a custom Consumer interface and use that
                 // here.
@@ -436,7 +419,7 @@
 
     /**
      * Copy a given file from 'src' to 'dest'.
-     * 
+     *
      * @param source The source file path string.
      * @param dest The destination file path string.
      * @throws IOException if copy fails.
@@ -451,7 +434,7 @@
 
     /**
      * Copy a given file from 'src' to 'dest'.
-     * 
+     *
      * @param source The source file path.
      * @param dest The destination file path.
      * @throws IOException if copy fails.
@@ -463,7 +446,6 @@
             throw e;
         }
     }
->>>>>>> 066aecd5
 
     /**
      * Check if a clean was requested from the standalone compiler and perform
