--- conflicted
+++ resolved
@@ -773,11 +773,7 @@
 
         // Handle target parameters.
         // First, if there are federates, then ensure that threading is enabled.
-<<<<<<< HEAD
-        if (targetConfig.threads === 0 && federates.size > 1) {
-=======
         if (targetConfig.threads === 0 && isFederated) {
->>>>>>> 2ce220a1
             targetConfig.threads = 1
         }
 
@@ -939,11 +935,7 @@
     override void doGenerate(Resource resource, IFileSystemAccess2 fsa, IGeneratorContext context) {
         
         // If there are federates, assign the number of threads in the CGenerator to 1        
-<<<<<<< HEAD
-        if(federates.size > 1) {
-=======
         if(isFederated) {
->>>>>>> 2ce220a1
             targetConfig.threads = 1;
         }
 
