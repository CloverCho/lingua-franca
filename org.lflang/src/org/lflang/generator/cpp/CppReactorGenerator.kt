/*************
 * Copyright (c) 2021, TU Dresden.

 * Redistribution and use in source and binary forms, with or without modification,
 * are permitted provided that the following conditions are met:

 * 1. Redistributions of source code must retain the above copyright notice,
 *    this list of conditions and the following disclaimer.

 * 2. Redistributions in binary form must reproduce the above copyright notice,
 *    this list of conditions and the following disclaimer in the documentation
 *    and/or other materials provided with the distribution.

 * THIS SOFTWARE IS PROVIDED BY THE COPYRIGHT HOLDERS AND CONTRIBUTORS "AS IS" AND ANY
 * EXPRESS OR IMPLIED WARRANTIES, INCLUDING, BUT NOT LIMITED TO, THE IMPLIED WARRANTIES OF
 * MERCHANTABILITY AND FITNESS FOR A PARTICULAR PURPOSE ARE DISCLAIMED. IN NO EVENT SHALL
 * THE COPYRIGHT HOLDER OR CONTRIBUTORS BE LIABLE FOR ANY DIRECT, INDIRECT, INCIDENTAL,
 * SPECIAL, EXEMPLARY, OR CONSEQUENTIAL DAMAGES (INCLUDING, BUT NOT LIMITED TO,
 * PROCUREMENT OF SUBSTITUTE GOODS OR SERVICES; LOSS OF USE, DATA, OR PROFITS; OR BUSINESS
 * INTERRUPTION) HOWEVER CAUSED AND ON ANY THEORY OF LIABILITY, WHETHER IN CONTRACT,
 * STRICT LIABILITY, OR TORT (INCLUDING NEGLIGENCE OR OTHERWISE) ARISING IN ANY WAY OUT OF
 * THE USE OF THIS SOFTWARE, EVEN IF ADVISED OF THE POSSIBILITY OF SUCH DAMAGE.
 ***************/

package org.lflang.generator.cpp

import org.lflang.ErrorReporter
import org.lflang.generator.PrependOperator
import org.lflang.isGeneric
import org.lflang.lf.Reactor
import org.lflang.toText
import org.lflang.toUnixString

/**
 * A C++ code generator that produces a C++ class representing a single reactor
 */
class CppReactorGenerator(private val reactor: Reactor, fileConfig: CppFileConfig, errorReporter: ErrorReporter) {

    /** Comment to be inserted at the top of generated files */
    private val fileComment = fileComment(reactor.eResource())

    /** The header file that declares `reactor` */
    private val headerFile = fileConfig.getReactorHeaderPath(reactor).toUnixString()

    /** The implementation header file that declares a `reactor` if it is generic*/
    private val implHeaderFile = fileConfig.getReactorHeaderImplPath(reactor).toUnixString()

    /** The header file that contains the public file-level preamble of the file containing `reactor` */
    private val preambleHeaderFile = fileConfig.getPreambleHeaderPath(reactor.eResource()).toUnixString()

    private val parameters = CppParameterGenerator(reactor)
    private val state = CppStateGenerator(reactor)
<<<<<<< HEAD
    private val instances = CppInstanceGenerator(reactor, fileConfig)
=======
    private val methods = CppMethodGenerator(reactor)
    private val instances = CppInstanceGenerator(reactor, fileConfig, errorReporter)
>>>>>>> 267696f3
    private val timers = CppTimerGenerator(reactor)
    private val actions = CppActionGenerator(reactor, errorReporter)
    private val ports = CppPortGenerator(reactor)
    private val reactions = CppReactionGenerator(reactor, ports, instances)
    private val constructor = CppConstructorGenerator(reactor, parameters, state, instances, timers, actions, ports, reactions)
    private val assemble = CppAssembleMethodGenerator(reactor)

    private fun publicPreamble() =
        reactor.preambles.filter { it.isPublic }
            .joinToString(separator = "\n", prefix = "// public preamble\n") { it.code.toText() }

    private fun privatePreamble() =
        reactor.preambles.filter { it.isPrivate }
            .joinToString(separator = "\n", prefix = "// private preamble\n") { it.code.toText() }

    /** Generate a C++ header file declaring the given reactor. */
    fun generateHeader() = with(PrependOperator) {
        """
        ${" |"..fileComment}
            | 
            |#pragma once
            |
            |#include "reactor-cpp/reactor-cpp.hh"
            |#include "lfutil.hh"
            |
            |using namespace std::chrono_literals;
            |
            |#include "$preambleHeaderFile"
            |
        ${" |"..instances.generateIncludes()}
            |
        ${" |"..publicPreamble()}
            |
            |${reactor.templateLine}
            |class ${reactor.name}: public reactor::Reactor {
            | private:
        ${" |  "..instances.generateDeclarations()}
        ${" |  "..timers.generateDeclarations()}
        ${" |  "..actions.generateDeclarations()}
        ${" |  "..reactions.generateReactionViews()}
        ${" |  "..reactions.generateDeclarations()}
            |
            |  class Inner: public lfutil::LFScope {
        ${" |    "..parameters.generateDeclarations()}
        ${" |    "..state.generateDeclarations()}
        ${" |    "..methods.generateDeclarations()}
        ${" |    "..constructor.generateInnerDeclaration()}
        ${" |    "..reactions.generateBodyDeclarations()}
        ${" |    "..reactions.generateDeadlineHandlerDeclarations()}
            |
            |   friend ${reactor.name};
            |  };
            |
            |  Inner __lf_inner;
            |
            | public:
        ${" |  "..ports.generateDeclarations()}
        ${" |  "..constructor.generateOuterDeclaration()}
            |
            |  void assemble() override;
            |};
            |
        ${" |"..if (reactor.isGeneric) """#include "$implHeaderFile"""" else ""}
        """.trimMargin()
    }

    /** Generate a C++ source file implementing the given reactor. */
    fun generateSource() = with(PrependOperator) {
        """
        ${" |"..fileComment}
            |
            |${if (!reactor.isGeneric) """#include "$headerFile"""" else ""}
            |
            |using namespace reactor::operators;
            |
        ${" |  "..privatePreamble()}
            |
            |// outer constructor
        ${" |"..constructor.generateOuterDefinition()}
            |
            |// inner constructor
        ${" |"..constructor.generateInnerDefinition()}
            |
        ${" |"..assemble.generateDefinition()}
            |
        ${" |"..methods.generateDefinitions()}
            |
        ${" |"..reactions.generateBodyDefinitions()}
        ${" |"..reactions.generateDeadlineHandlerDefinitions()}
        """.trimMargin()
    }
}
<|MERGE_RESOLUTION|>--- conflicted
+++ resolved
@@ -50,12 +50,8 @@
 
     private val parameters = CppParameterGenerator(reactor)
     private val state = CppStateGenerator(reactor)
-<<<<<<< HEAD
+    private val methods = CppMethodGenerator(reactor)
     private val instances = CppInstanceGenerator(reactor, fileConfig)
-=======
-    private val methods = CppMethodGenerator(reactor)
-    private val instances = CppInstanceGenerator(reactor, fileConfig, errorReporter)
->>>>>>> 267696f3
     private val timers = CppTimerGenerator(reactor)
     private val actions = CppActionGenerator(reactor, errorReporter)
     private val ports = CppPortGenerator(reactor)
