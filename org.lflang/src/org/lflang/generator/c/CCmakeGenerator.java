--- conflicted
+++ resolved
@@ -100,26 +100,18 @@
         cMakeCode.pr("set(CMAKE_CXX_STANDARD_REQUIRED ON)");
         cMakeCode.pr("");
         
-<<<<<<< HEAD
-        cMakeCode.append("# Compile definitions\n");
+        cMakeCode.pr("# Compile definitions\n");
         targetConfig.compileDefinitions.forEach( (key, value) -> {
-            cMakeCode.append("add_compile_definitions("+key+"="+value+")\n");
+            cMakeCode.pr("add_compile_definitions("+key+"="+value+")\n");
         });
-        cMakeCode.append("\n");
+        cMakeCode.pr("\n");
         
         // Set the build type
-        cMakeCode.append("set(DEFAULT_BUILD_TYPE " + targetConfig.cmakeBuildType + ")\n");
-        cMakeCode.append("if(NOT CMAKE_BUILD_TYPE AND NOT CMAKE_CONFIGURATION_TYPES)\n");
-        cMakeCode.append("    set(CMAKE_BUILD_TYPE ${DEFAULT_BUILD_TYPE} CACHE STRING \"Choose the type of build.\" FORCE)\n");
-        cMakeCode.append("endif()\n");
-        cMakeCode.append("\n");
-=======
-        // Follow the 
-        cMakeCode.pr("set(DEFAULT_BUILD_TYPE " + targetConfig.cmakeBuildType + ")");
-        cMakeCode.pr("if(NOT CMAKE_BUILD_TYPE AND NOT CMAKE_CONFIGURATION_TYPES)");
-        cMakeCode.pr("    set(CMAKE_BUILD_TYPE ${DEFAULT_BUILD_TYPE} CACHE STRING \"Choose the type of build.\" FORCE)");
-        cMakeCode.pr("endif()");
->>>>>>> 5e3d1840
+        cMakeCode.pr("set(DEFAULT_BUILD_TYPE " + targetConfig.cmakeBuildType + ")\n");
+        cMakeCode.pr("if(NOT CMAKE_BUILD_TYPE AND NOT CMAKE_CONFIGURATION_TYPES)\n");
+        cMakeCode.pr("    set(CMAKE_BUILD_TYPE ${DEFAULT_BUILD_TYPE} CACHE STRING \"Choose the type of build.\" FORCE)\n");
+        cMakeCode.pr("endif()\n");
+        cMakeCode.pr("\n");
         
         cMakeCode.pr("set(CoreLib core)");
         cMakeCode.pr("set(PlatformLib platform)");
