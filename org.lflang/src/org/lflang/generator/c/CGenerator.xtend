/* Generator for C target. */

/*************
Copyright (c) 2019-2021, The University of California at Berkeley.

Redistribution and use in source and binary forms, with or without modification,
are permitted provided that the following conditions are met:

1. Redistributions of source code must retain the above copyright notice,
   this list of conditions and the following disclaimer.

2. Redistributions in binary form must reproduce the above copyright notice,
   this list of conditions and the following disclaimer in the documentation
   and/or other materials provided with the distribution.

THIS SOFTWARE IS PROVIDED BY THE COPYRIGHT HOLDERS AND CONTRIBUTORS "AS IS" AND ANY
EXPRESS OR IMPLIED WARRANTIES, INCLUDING, BUT NOT LIMITED TO, THE IMPLIED WARRANTIES OF
MERCHANTABILITY AND FITNESS FOR A PARTICULAR PURPOSE ARE DISCLAIMED. IN NO EVENT SHALL
THE COPYRIGHT HOLDER OR CONTRIBUTORS BE LIABLE FOR ANY DIRECT, INDIRECT, INCIDENTAL,
SPECIAL, EXEMPLARY, OR CONSEQUENTIAL DAMAGES (INCLUDING, BUT NOT LIMITED TO,
PROCUREMENT OF SUBSTITUTE GOODS OR SERVICES; LOSS OF USE, DATA, OR PROFITS; OR BUSINESS
INTERRUPTION) HOWEVER CAUSED AND ON ANY THEORY OF LIABILITY, WHETHER IN CONTRACT,
STRICT LIABILITY, OR TORT (INCLUDING NEGLIGENCE OR OTHERWISE) ARISING IN ANY WAY OUT OF
THE USE OF THIS SOFTWARE, EVEN IF ADVISED OF THE POSSIBILITY OF SUCH DAMAGE.
***************/

package org.lflang.generator.c;

import java.io.File;
import java.nio.file.Files;
import java.util.ArrayList;
import java.util.Collection;
import java.util.HashSet;
import java.util.LinkedHashMap;
import java.util.LinkedHashSet;
import java.util.LinkedList;
import java.util.Set;
import java.util.concurrent.Executors;
import java.util.concurrent.TimeUnit;
import java.util.regex.Pattern;
import org.eclipse.emf.ecore.resource.Resource;
import org.eclipse.emf.ecore.util.EcoreUtil;
import org.eclipse.xtext.util.CancelIndicator;
import org.lflang.ErrorReporter;
import org.lflang.FileConfig;
import org.lflang.InferredType;
import org.lflang.ASTUtils;
import org.lflang.Target;
import org.lflang.TargetConfig;
import org.lflang.TargetProperty;
import org.lflang.TargetProperty.ClockSyncMode;
import org.lflang.TargetProperty.CoordinationType;
import org.lflang.TargetProperty.LogLevel;
import org.lflang.TimeValue;
import org.lflang.federated.CGeneratorExtension;
import org.lflang.federated.FedFileConfig;
import org.lflang.federated.FederateInstance;
import org.lflang.federated.launcher.FedCLauncher;
import org.lflang.federated.serialization.FedROS2CPPSerialization;
import org.lflang.federated.serialization.SupportedSerializers;
import org.lflang.generator.CodeBuilder;
import org.lflang.generator.GeneratorBase;
import org.lflang.generator.DockerComposeGenerator;
import org.lflang.generator.GeneratorResult;
import org.lflang.generator.IntegratedBuilder;
import org.lflang.generator.GeneratorUtils;
import org.lflang.generator.LFGeneratorContext;
import org.lflang.generator.ModeInstance;
import org.lflang.generator.PortInstance;
import org.lflang.generator.ReactionInstance;
import org.lflang.generator.ReactorInstance;
import org.lflang.generator.RuntimeRange;
import org.lflang.generator.SendRange;
import org.lflang.generator.SubContext;
import org.lflang.generator.TriggerInstance;
import org.lflang.generator.c.CActionGenerator;
import org.lflang.generator.c.CTimerGenerator;
import org.lflang.generator.c.CStateGenerator;
import org.lflang.generator.c.CTracingGenerator;
import org.lflang.generator.c.CPortGenerator;
import org.lflang.generator.c.CModesGenerator;
import org.lflang.generator.c.CMainGenerator;
import org.lflang.generator.c.InteractingContainedReactors;
import org.lflang.lf.Action;
import org.lflang.lf.ActionOrigin;
import org.lflang.lf.Connection;
import org.lflang.lf.Delay;
import org.lflang.lf.Input;
import org.lflang.lf.Instantiation;
import org.lflang.lf.LfFactory;
import org.lflang.lf.Mode;
import org.lflang.lf.Model;
import org.lflang.lf.Output;
import org.lflang.lf.Port;
import org.lflang.lf.Reaction;
import org.lflang.lf.Reactor;
import org.lflang.lf.ReactorDecl;
import org.lflang.lf.TriggerRef;
import org.lflang.lf.VarRef;
import org.lflang.lf.Variable;
import org.lflang.util.FileUtil;
import org.lflang.util.XtendUtil;

import static extension org.lflang.ASTUtils.*;
import static extension org.lflang.ASTUtils.*;

/** 
 * Generator for C target. This class generates C code defining each reactor
 * class given in the input .lf file and imported .lf files. The generated code
 * has the following components:
 * 
 * * A typedef for inputs, outputs, and actions of each reactor class. These
 *   define the types of the variables that reactions use to access inputs and
 *   action values and to set output values.
 * 
 * * A typedef for a "self" struct for each reactor class. One instance of this
 *   struct will be created for each reactor instance. See below for details.
 * 
 * * A function definition for each reaction in each reactor class. These
 *   functions take an instance of the self struct as an argument.
 * 
 * * A constructor function for each reactor class. This is used to create
 *   a new instance of the reactor.
 * 
 * After these, the main generated function is `_lf_initialize_trigger_objects()`.
 * This function creates the instances of reactors (using their constructors)
 * and makes connections between them.
 * 
 * A few other smaller functions are also generated.
 * 
 * ## Self Struct
 * 
 * The "self" struct has fields for each of the following:
 * 
 * * parameter: the field name and type match the parameter.
 * * state: the field name and type match the state.
 * * action: the field name prepends the action name with "_lf_".
 *   A second field for the action is also created to house the trigger_t object.
 *   That second field prepends the action name with "_lf__".
 * * output: the field name prepends the output name with "_lf_".
 * * input:  the field name prepends the output name with "_lf_".
 *   A second field for the input is also created to house the trigger_t object.
 *   That second field prepends the input name with "_lf__".
 *
 * If, in addition, the reactor contains other reactors and reacts to their outputs,
 * then there will be a struct within the self struct for each such contained reactor.
 * The name of that self struct will be the name of the contained reactor prepended with "_lf_".
 * That inside struct will contain pointers the outputs of the contained reactors
 * that are read together with pointers to booleans indicating whether those outputs are present.
 * 
 * If, in addition, the reactor has a reaction to shutdown, then there will be a pointer to
 * trigger_t object (see reactor.h) for the shutdown event and an action struct named
 * _lf_shutdown on the self struct.
 * 
 * ## Reaction Functions
 * 
 * For each reaction in a reactor class, this generator will produce a C function
 * that expects a pointer to an instance of the "self" struct as an argument.
 * This function will contain verbatim the C code specified in the reaction, but
 * before that C code, the generator inserts a few lines of code that extract from the
 * self struct the variables that that code has declared it will use. For example, if
 * the reaction declares that it is triggered by or uses an input named "x" of type
 * int, the function will contain a line like this:
 * ```
 *     r_x_t* x = self->_lf_x;
 * ```
 * where `r` is the full name of the reactor class and the struct type `r_x_t`
 * will be defined like this:
 * ```
 *     typedef struct {
 *         int value;
 *         bool is_present;
 *         int num_destinations;
 *     } r_x_t;
 * ```
 * The above assumes the type of `x` is `int`.
 * If the programmer fails to declare that it uses x, then the absence of the
 * above code will trigger a compile error when the verbatim code attempts to read `x`.
 *
 * ## Constructor
 * 
 * For each reactor class, this generator will create a constructor function named
 * `new_r`, where `r` is the reactor class name. This function will malloc and return
 * a pointer to an instance of the "self" struct.  This struct initially represents
 * an unconnected reactor. To establish connections between reactors, additional
 * information needs to be inserted (see below). The self struct is made visible
 * to the body of a reaction as a variable named "self".  The self struct contains the
 * following:
 * 
 * * Parameters: For each parameter `p` of the reactor, there will be a field `p`
 *   with the type and value of the parameter. So C code in the body of a reaction
 *   can access parameter values as `self->p`.
 * 
 * * State variables: For each state variable `s` of the reactor, there will be a field `s`
 *   with the type and value of the state variable. So C code in the body of a reaction
 *   can access state variables as as `self->s`.
 * 
 * The self struct also contains various fields that the user is not intended to
 * use. The names of these fields begin with at least two underscores. They are:
 * 
 * * Outputs: For each output named `out`, there will be a field `_lf_out` that is
 *   a struct containing a value field whose type matches that of the output.
 *   The output value is stored here. That struct also has a field `is_present`
 *   that is a boolean indicating whether the output has been set.
 *   This field is reset to false at the start of every time
 *   step. There is also a field `num_destinations` whose value matches the
 *   number of downstream reactors that use this variable. This field must be
 *   set when connections are made or changed. It is used to initialize
 *   reference counts for dynamically allocated message payloads.
 *   The reference count is decremented in each destination reactor at the
 *   conclusion of each time step, and when it drops to zero, the memory
 *   is freed.
 * 
 * * Inputs: For each input named `in` of type T, there is a field named `_lf_in`
 *   that is a pointer struct with a value field of type T. The struct pointed
 *   to also has an `is_present` field of type bool that indicates whether the
 *   input is present.
 * 
 * * Outputs of contained reactors: If a reactor reacts to outputs of a
 *   contained reactor `r`, then the self struct will contain a nested struct
 *   named `_lf_r` that has fields pointing to those outputs. For example,
 *   if `r` has an output `out` of type T, then there will be field in `_lf_r`
 *   named `out` that points to a struct containing a value field
 *   of type T and a field named `is_present` of type bool.
 * 
 * * Inputs of contained reactors: If a reactor sends to inputs of a
 *   contained reactor `r`, then the self struct will contain a nested struct
 *   named `_lf_r` that has fields for storing the values provided to those
 *   inputs. For example, if R has an input `in` of type T, then there will
 *   be field in _lf_R named `in` that is a struct with a value field
 *   of type T and a field named `is_present` of type bool.
 * 
 * * Actions: If the reactor has an action a (logical or physical), then there
 *   will be a field in the self struct named `_lf_a` and another named `_lf__a`.
 *   The type of the first is specific to the action and contains a `value`
 *   field with the type and value of the action (if it has a value). That
 *   struct also has a `has_value` field, an `is_present` field, and a
 *   `token` field (which is NULL if the action carries no value).
 *   The `_lf__a` field is of type trigger_t.
 *   That struct contains various things, including an array of reactions
 *   sensitive to this trigger and a lf_token_t struct containing the value of
 *   the action, if it has a value.  See reactor.h in the C library for
 *   details.
 * 
 * * Reactions: Each reaction will have several fields in the self struct.
 *   Each of these has a name that begins with `_lf__reaction_i`, where i is
 *   the number of the reaction, starting with 0. The fields are:
 *   * _lf__reaction_i: The struct that is put onto the reaction queue to
 *     execute the reaction (see reactor.h in the C library).
 * 
 *  * Timers: For each timer t, there is are two fields in the self struct:
 *    * _lf__t: The trigger_t struct for this timer (see reactor.h).
 *    * _lf__t_reactions: An array of reactions (pointers to the
 *      reaction_t structs on this self struct) sensitive to this timer.
 *
 * * Triggers: For each Timer, Action, Input, and Output of a contained
 *   reactor that triggers reactions, there will be a trigger_t struct
 *   on the self struct with name `_lf__t`, where t is the name of the trigger.
 * 
 * ## Connections Between Reactors
 * 
 * Establishing connections between reactors involves two steps.
 * First, each destination (e.g. an input port) must have pointers to
 * the source (the output port). As explained above, for an input named
 * `in`, the field `_lf_in->value` is a pointer to the output data being read.
 * In addition, `_lf_in->is_present` is a pointer to the corresponding
 * `out->is_present` field of the output reactor's self struct.
 *  
 * In addition, the `reaction_i` struct on the self struct has a `triggers`
 * field that records all the trigger_t structs for ports and actions
 * that are triggered by the i-th reaction. The triggers field is
 * an array of arrays of pointers to trigger_t structs.
 * The length of the outer array is the number of output channels
 * (single ports plus multiport widths) that the reaction effects
 * plus the number of input port channels of contained
 * reactors that it effects. Each inner array has a length equal to the
 * number of final destinations of that output channel or input channel.
 * The reaction_i struct has an array triggered_sizes that indicates
 * the sizes of these inner arrays. The num_outputs field of the
 * reaction_i struct gives the length of the triggered_sizes and
 * (outer) triggers arrays. The num_outputs field is equal to the
 * total number of single ports and multiport channels that the reaction
 * writes to.
 * 
 * ## Runtime Tables
 * 
 * This generator creates an populates the following tables used at run time.
 * These tables may have to be resized and adjusted when mutations occur.
 * 
 * * _lf_is_present_fields: An array of pointers to booleans indicating whether an
 *   event is present. The _lf_start_time_step() function in reactor_common.c uses
 *   this to mark every event absent at the start of a time step. The size of this
 *   table is contained in the variable _lf_is_present_fields_size.
 *    * This table is accompanied by another list, _lf_is_present_fields_abbreviated,
 *      which only contains the is_present fields that have been set to true in the
 *      current tag. This list can allow a performance improvement if most ports are
 *      seldom present because only fields that have been set to true need to be
 *      reset to false.
 *
 * * _lf_tokens_with_ref_count: An array of pointers to structs that point to lf_token_t
 *   objects, which carry non-primitive data types between reactors. This is used
 *   by the _lf_start_time_step() function to decrement reference counts, if necessary,
 *   at the conclusion of a time step. Then the reference count reaches zero, the
 *   memory allocated for the lf_token_t object will be freed.  The size of this
 *   array is stored in the _lf_tokens_with_ref_count_size variable.
 * 
 * * _lf_shutdown_triggers: An array of pointers to trigger_t structs for shutdown
 *   reactions. The length of this table is in the _lf_shutdown_triggers_size
 *   variable.
 * 
 * * _lf_timer_triggers: An array of pointers to trigger_t structs for timers that
 *   need to be started when the program runs. The length of this table is in the
 *   _lf_timer_triggers_size variable.
 * 
 * * _lf_action_table: For a federated execution, each federate will have this table
 *   that maps port IDs to the corresponding trigger_t struct.
 * 
 * @author{Edward A. Lee <eal@berkeley.edu>}
 * @author{Marten Lohstroh <marten@berkeley.edu>}
 * @author{Mehrdad Niknami <mniknami@berkeley.edu>}
 * @author{Christian Menard <christian.menard@tu-dresden.de>}
 * @author{Matt Weber <matt.weber@berkeley.edu>}
 * @author{Soroush Bateni <soroush@utdallas.edu>
 * @author{Alexander Schulz-Rosengarten <als@informatik.uni-kiel.de>}
 */
class CGenerator extends GeneratorBase {
    protected new(FileConfig fileConfig, ErrorReporter errorReporter, boolean CCppMode, CTypes types) {
        super(fileConfig, errorReporter)
        this.CCppMode = CCppMode;
        this.types = types
    }

    new(FileConfig fileConfig, ErrorReporter errorReporter, boolean CCppMode) {
        this(fileConfig, errorReporter, CCppMode, new CTypes(errorReporter))
    }

    new(FileConfig fileConfig, ErrorReporter errorReporter) {
        this(fileConfig, errorReporter, false)
    }

    ////////////////////////////////////////////
    //// Public methods
    /**
     * Set C-specific default target configurations if needed.
     */
    def setCSpecificDefaults(LFGeneratorContext context) {
        if (!targetConfig.useCmake && targetConfig.compiler.isNullOrEmpty) {
            if (this.CCppMode) {
                targetConfig.compiler = "g++"
                targetConfig.compilerFlags.addAll("-O2", "-Wno-write-strings")
            } else {
                targetConfig.compiler = "gcc"
                targetConfig.compilerFlags.addAll("-O2") // "-Wall -Wconversion"
            }
        }
        if (isFederated) {
            // Add compile definitions for federated execution
            targetConfig.compileDefinitions.put("FEDERATED", "");
            if (targetConfig.coordination === CoordinationType.CENTRALIZED) {
                // The coordination is centralized.
                targetConfig.compileDefinitions.put("FEDERATED_CENTRALIZED", "");                
            } else if (targetConfig.coordination === CoordinationType.DECENTRALIZED) {
                // The coordination is decentralized
                targetConfig.compileDefinitions.put("FEDERATED_DECENTRALIZED", "");  
            }        
        }
    }
    
    /**
     * Look for physical actions in all resources.
     * If found, set threads to be at least one to allow asynchronous schedule calls.
     */
    def accommodatePhysicalActionsIfPresent() {
        // If there are any physical actions, ensure the threaded engine is used and that
        // keepalive is set to true, unless the user has explicitly set it to false.
        for (resource : GeneratorUtils.getResources(reactors)) {
            for (action : resource.allContents.toIterable.filter(Action)) {
                if (action.origin == ActionOrigin.PHYSICAL) {
                    // If the unthreaded runtime is requested, use the threaded runtime instead
                    // because it is the only one currently capable of handling asynchronous events.
                    if (targetConfig.threads < 1) {
                        targetConfig.threads = 1
                        errorReporter.reportWarning(
                            action,
                            '''Using the threaded C runtime to allow for asynchronous handling of«
                            » physical action «action.name».'''
                        );
                        return;
                    }
                }
            }
        }
    }
    
    /**
     * Return true if the host operating system is compatible and
     * otherwise report an error and return false.
     */
    protected def boolean isOSCompatible() {
        if (GeneratorUtils.isHostWindows) {
            if (isFederated) { 
                errorReporter.reportError(
                    "Federated LF programs with a C target are currently not supported on Windows. " + 
                    "Exiting code generation."
                )
                // Return to avoid compiler errors
                return false
            }
            if (CCppMode) {
                errorReporter.reportError(
                    "LF programs with a CCpp target are currently not supported on Windows. " + 
                    "Exiting code generation."
                )
                // FIXME: The incompatibility between our C runtime code and the
                //  Visual Studio compiler is extensive. 
                return false;             
            }
            if (targetConfig.useCmake == false) {
                errorReporter.reportError(
                    "Only CMake is supported as the build system on Windows. "+
                    "Use `cmake: true` in the target properties. Exiting code generation."
                )
                return false;
            }
        }
        return true;
    }

    /**
     * Generate C code from the Lingua Franca model contained by the
     * specified resource. This is the main entry point for code
     * generation.
     * @param resource The resource containing the source code.
     * @param context The context in which the generator is
     *     invoked, including whether it is cancelled and
     *     whether it is a standalone context
     */
    override void doGenerate(Resource resource, LFGeneratorContext context) {
<<<<<<< HEAD
        // The following generates code needed by all the reactors.
        super.doGenerate(resource, context);
        accommodatePhysicalActionsIfPresent();
        setCSpecificDefaults(context);
        generatePreamble();
        code.pr(CMainGenerator.generateCode());
=======
        super.doGenerate(resource, context)

        if (!GeneratorUtils.canGenerate(errorsOccurred, mainDef, errorReporter, context)) return;

        accommodatePhysicalActionsIfPresent()
        setCSpecificDefaults(context)
        generatePreamble()
        printMain();
>>>>>>> 9e5e5a16
        
        if (errorsOccurred) return;
        if (!isOSCompatible()) return; // Incompatible OS and configuration

        // Create the main reactor instance if there is a main reactor.
        createMainReactorInstance();

        // Create the output directories if they don't yet exist.
        var dir = fileConfig.getSrcGenPath.toFile
        if (!dir.exists()) dir.mkdirs()
        dir = fileConfig.binPath.toFile
        if (!dir.exists()) dir.mkdirs()
        
        targetConfig.compileAdditionalSources.add("ctarget.c");
        targetConfig.compileAdditionalSources.add("core" + File.separator + "mixed_radix.c");

        if (targetConfig.threads > 0) {
            pickScheduler();
        }
        
        pickCompilePlatform();
        var dockerComposeDir = fileConfig.getSrcGenPath().toFile();
        var dockerComposeServices = new StringBuilder();

        // If there are federates, copy the required files for that.
        // Also, create the RTI C file and the launcher script.
        if (isFederated) {
            createFederatedLauncher();
        }

        // Perform distinct code generation into distinct files for each federate.
        val baseFilename = topLevelName
        
        // Copy the code generated so far.
        var commonCode = new CodeBuilder(code);
        
        // Keep a separate file config for each federate
        val oldFileConfig = fileConfig;
        val numOfCompileThreads = Math.min(6,
                Math.min(
                    Math.max(federates.size, 1), 
                    Runtime.getRuntime().availableProcessors()
                )
            )
        val compileThreadPool = Executors.newFixedThreadPool(numOfCompileThreads);
        System.out.println("******** Using "+numOfCompileThreads+" threads to compile the program.");
        var federateCount = 0;
        val LFGeneratorContext generatingContext = new SubContext(
            context, IntegratedBuilder.VALIDATED_PERCENT_PROGRESS, IntegratedBuilder.GENERATED_PERCENT_PROGRESS
        )
        for (federate : federates) {
            currentFederate = federate;
            federateCount++;
            startTimeStepIsPresentCount = 0
            startTimeStepTokens = 0
            
            // If federated, append the federate name to the file name.
            // Only generate one output if there is no federation.
            if (isFederated) {
                topLevelName = baseFilename + '_' + federate.name // FIXME: don't (temporarily) reassign a class variable for this
                fileConfig = new FedFileConfig(fileConfig, federate.name);
                
                // Reset the cmake-includes and files, to be repopulated for each federate individually.
                // This is done to enable support for separately
                // adding cmake-includes/files for different federates to prevent linking and mixing
                // all federates' supporting libraries/files together.
                targetConfig.cmakeIncludes.clear();
                targetConfig.cmakeIncludesWithoutPath.clear();
                targetConfig.fileNames.clear();
                targetConfig.filesNamesWithoutPath.clear();
                
                // Re-apply the cmake-include target property of the main .lf file.
                val target = GeneratorUtils.findTarget(mainDef.reactorClass.eResource)
                if (target.config !== null) {
                    // Update the cmake-include
                    TargetProperty.updateOne(
                        this.targetConfig, 
                        TargetProperty.CMAKE_INCLUDE,
                        target.config.pairs ?: emptyList,
                        errorReporter
                    )
                    // Update the files
                    TargetProperty.updateOne(
                        this.targetConfig, 
                        TargetProperty.FILES,
                        target.config.pairs ?: emptyList,
                        errorReporter
                    )
                }
                
                // Need to copy user files again since the source structure changes
                // for federated programs.
                copyUserFiles(this.targetConfig, this.fileConfig);
                
                // Clear out previously generated code.
                code = new CodeBuilder(commonCode)
                initializeTriggerObjects = new CodeBuilder()
                        
                // Enable clock synchronization if the federate
                // is not local and clock-sync is enabled
                initializeClockSynchronization()
                

                startTimeStep = new CodeBuilder()
            }
            
            // Copy the core lib
            FileUtil.copyFilesFromClassPath(
                "/lib/c/reactor-c/core", 
                fileConfig.getSrcGenPath.resolve("core"),
                CCoreFilesUtils.getCoreFiles(
                    isFederated,
                    targetConfig.threads,
                    targetConfig.schedulerType
                )
            )
            // Copy the header files
            copyTargetHeaderFile()
            
            // Generate code for each reactor.
            generateReactorDefinitions();
        
            // Derive target filename from the .lf filename.
            val cFilename = CCompiler.getTargetFileName(topLevelName, this.CCppMode);

            var file = fileConfig.getSrcGenPath().resolve(cFilename).toFile
            // Delete source previously produced by the LF compiler.
            if (file.exists) {
                file.delete
            }

            // Delete binary previously produced by the C compiler.
            file = fileConfig.binPath.resolve(topLevelName).toFile
            if (file.exists) {
                file.delete
            }

            // Generate main instance, if there is one.
            // Note that any main reactors in imported files are ignored.
            // Skip generation if there are cycles.      
            if (this.main !== null) {
                initializeTriggerObjects.pr('''
                    int _lf_startup_reactions_count = 0;
                    int _lf_shutdown_reactions_count = 0;
                    int _lf_timer_triggers_count = 0;
                    int _lf_tokens_with_ref_count_count = 0;
                ''');

                // Create an array of arrays to store all self structs.
                // This is needed because connections cannot be established until
                // all reactor instances have self structs because ports that
                // receive data reference the self structs of the originating
                // reactors, which are arbitarily far away in the program graph.
                generateSelfStructs(main);

                generateReactorInstance(this.main)
                // Generate function to set default command-line options.
                // A literal array needs to be given outside any function definition,
                // so start with that.
                if (runCommand.length > 0) {
                    code.pr('''
                        char* _lf_default_argv[] = { "«runCommand.join('", "')»" };
                        void _lf_set_default_command_line_options() {
                            default_argc = «runCommand.length»;
                            default_argv = _lf_default_argv;
                        }
                    ''');
                } else {
                    code.pr("void _lf_set_default_command_line_options() {}");
                }
                
                // If there are timers, create a table of timers to be initialized.
                if (timerCount > 0) {
                    code.pr('''
                        // Array of pointers to timer triggers to be scheduled in _lf_initialize_timers().
                        trigger_t* _lf_timer_triggers[«timerCount»];
                        int _lf_timer_triggers_size = «timerCount»;
                    ''')
                } else {
                    code.pr('''
                        // Array of pointers to timer triggers to be scheduled in _lf_initialize_timers().
                        trigger_t** _lf_timer_triggers = NULL;
                        int _lf_timer_triggers_size = 0;
                    ''')
                }
                
                // If there are startup reactions, store them in an array.
                if (startupReactionCount > 0) {
                    code.pr('''
                        // Array of pointers to reactions to be scheduled in _lf_trigger_startup_reactions().
                        reaction_t* _lf_startup_reactions[«startupReactionCount»];
                        int _lf_startup_reactions_size = «startupReactionCount»;
                    ''')
                } else {
                    code.pr('''
                        // Array of pointers to reactions to be scheduled in _lf_trigger_startup_reactions().
                        reaction_t** _lf_startup_reactions = NULL;
                        int _lf_startup_reactions_size = 0;
                    ''')
                }
                
                // If there are shutdown reactions, create a table of triggers.
                if (shutdownReactionCount > 0) {
                    code.pr('''
                        // Array of pointers to shutdown triggers.
                        reaction_t* _lf_shutdown_reactions[«shutdownReactionCount»];
                        int _lf_shutdown_reactions_size = «shutdownReactionCount»;
                    ''')
                } else {
                    code.pr('''
                        // Empty array of pointers to shutdown triggers.
                        reaction_t** _lf_shutdown_reactions = NULL;
                        int _lf_shutdown_reactions_size = 0;
                    ''')
                }
                
                // If there are modes, create a table of mode state to be checked for transitions.
                if (hasModalReactors) {
                    code.pr('''
                        // Array of pointers to mode states to be handled in _lf_handle_mode_changes().
                        reactor_mode_state_t* _lf_modal_reactor_states[«modalReactorCount»];
                        int _lf_modal_reactor_states_size = «modalReactorCount»;
                    ''')
                    if (modalStateResetCount > 0) {
                        code.pr('''
                            // Array of reset data for state variables nested in modes. Used in _lf_handle_mode_changes().
                            mode_state_variable_reset_data_t _lf_modal_state_reset[«modalStateResetCount»];
                            int _lf_modal_state_reset_size = «modalStateResetCount»;
                        ''')
                    }
                }
                
                // Generate function to return a pointer to the action trigger_t
                // that handles incoming network messages destined to the specified
                // port. This will only be used if there are federates.
                if (federate.networkMessageActions.size > 0) {
                    // Create a static array of trigger_t pointers.
                    // networkMessageActions is a list of Actions, but we
                    // need a list of trigger struct names for ActionInstances.
                    // There should be exactly one ActionInstance in the
                    // main reactor for each Action.
                    val triggers = new LinkedList<String>()
                    for (action : federate.networkMessageActions) {
                        // Find the corresponding ActionInstance.
                        val actionInstance = main.lookupActionInstance(action)
                        triggers.add(CUtil.triggerRef(actionInstance, null))
                    }
                    var actionTableCount = 0
                    for (trigger : triggers) {
                        initializeTriggerObjects.pr('''
                            _lf_action_table[«actionTableCount++»] = &«trigger»;
                        ''')
                    }
                    code.pr('''
                        trigger_t* _lf_action_table[«federate.networkMessageActions.size»];
                        trigger_t* _lf_action_for_port(int port_id) {
                            if (port_id < «federate.networkMessageActions.size») {
                                return _lf_action_table[port_id];
                            } else {
                                return NULL;
                            }
                        }
                    ''')
                } else {
                    code.pr('''
                        trigger_t* _lf_action_for_port(int port_id) {
                            return NULL;
                        }
                    ''')
                }
                
                // Generate function to initialize the trigger objects for all reactors.
                generateInitializeTriggerObjects(federate);

                // Generate function to trigger startup reactions for all reactors.
                generateTriggerStartupReactions();

                // Generate function to schedule timers for all reactors.
                if (timerCount > 0) {
                    code.pr('''
                       void _lf_initialize_timers() {
                           for (int i = 0; i < _lf_timer_triggers_size; i++) {
                               if (_lf_timer_triggers[i] != NULL) {
                                   _lf_initialize_timer(_lf_timer_triggers[i]);
                               }
                           }
                       }
                    ''')
                } else {
                    code.pr('''
                        void _lf_initialize_timers() {}
                    ''')
                }

                // Generate a function that will either do nothing
                // (if there is only one federate or the coordination 
                // is set to decentralized) or, if there are
                // downstream federates, will notify the RTI
                // that the specified logical time is complete.
                code.pr('''
                    void logical_tag_complete(tag_t tag_to_send) {
                        «IF isFederatedAndCentralized»
                            _lf_logical_tag_complete(tag_to_send);
                        «ENDIF»
                    }
                ''')
                
                if (isFederated) {
                    code.pr(generateFederateNeighborStructure(federate).toString());
                }
                                
                // Generate function to schedule shutdown reactions if any
                // reactors have reactions to shutdown.
                code.pr('''
                    bool _lf_trigger_shutdown_reactions() {                          
                        for (int i = 0; i < _lf_shutdown_reactions_size; i++) {
                            if (_lf_shutdown_reactions[i] != NULL) {
                                _lf_trigger_reaction(_lf_shutdown_reactions[i], -1);
                            }
                        }
                        // Return true if there are shutdown reactions.
                        return (_lf_shutdown_reactions_size > 0);
                    }
                ''')
                
                // Generate an empty termination function for non-federated
                // execution. For federated execution, an implementation is
                // provided in federate.c.  That implementation will resign
                // from the federation and close any open sockets.
                if (!isFederated) {
                    code.pr("void terminate_execution() {}");
                }
                
                if (hasModalReactors) {
                    // Generate mode change detection
                    code.pr('''
                        void _lf_handle_mode_changes() {
                            _lf_process_mode_changes(_lf_modal_reactor_states, _lf_modal_reactor_states_size, «modalStateResetCount > 0 ? "_lf_modal_state_reset" : "NULL"», «modalStateResetCount > 0 ? "_lf_modal_state_reset_size" : 0»);
                        }
                    ''')
                }
            }
            val targetFile = fileConfig.getSrcGenPath() + File.separator + cFilename
            code.writeToFile(targetFile)
            
            
            if (targetConfig.useCmake) {
                // If cmake is requested, generated the CMakeLists.txt
                val cmakeGenerator = new CCmakeGenerator(targetConfig, fileConfig)
                val cmakeFile = fileConfig.getSrcGenPath() + File.separator + "CMakeLists.txt"
                val cmakeCode = cmakeGenerator.generateCMakeCode(
                        #[cFilename], 
                        topLevelName, 
                        errorReporter,
                        CCppMode,
                        mainDef !== null
                )
                cmakeCode.writeToFile(cmakeFile)
            }
            
            // Create docker file.
            if (targetConfig.dockerOptions !== null) {
                var dockerFileName = topLevelName + '.Dockerfile'
                if (isFederated) {
                    writeDockerFile(dockerComposeDir, dockerFileName, federate.name)
                    DockerComposeGenerator.appendFederateToDockerComposeServices(dockerComposeServices, federate.name, federate.name, dockerFileName)
                } else {
                    writeDockerFile(dockerComposeDir, dockerFileName, topLevelName.toLowerCase())
                    DockerComposeGenerator.appendFederateToDockerComposeServices(dockerComposeServices, topLevelName.toLowerCase(), ".", dockerFileName)
                }
            }

            // If this code generator is directly compiling the code, compile it now so that we
            // clean it up after, removing the #line directives after errors have been reported.
            if (
                !targetConfig.noCompile
                && targetConfig.buildCommands.nullOrEmpty
                && !federate.isRemote
                // This code is unreachable in LSP_FAST mode, so that check is omitted.
                && context.getMode() != LFGeneratorContext.Mode.LSP_MEDIUM
            ) {
                // FIXME: Currently, a lack of main is treated as a request to not produce
                // a binary and produce a .o file instead. There should be a way to control
                // this. 
                // Create an anonymous Runnable class and add it to the compileThreadPool
                // so that compilation can happen in parallel.
                val cleanCode = code.removeLines("#line");
                
                val execName = topLevelName
                val threadFileConfig = fileConfig;
                val generator = this; // FIXME: currently only passed to report errors with line numbers in the Eclipse IDE
                val CppMode = CCppMode;
                generatingContext.reportProgress(
                    String.format("Generated code for %d/%d executables. Compiling...", federateCount, federates.size()),
                    100 * federateCount / federates.size()
                );
                compileThreadPool.execute(new Runnable() {
                    override void run() {
                        // Create the compiler to be used later
                        var cCompiler = new CCompiler(targetConfig, threadFileConfig,
                            errorReporter, CppMode);
                        if (targetConfig.useCmake) {
                            // Use CMake if requested.
                            cCompiler = new CCmakeCompiler(targetConfig, threadFileConfig,
                                errorReporter, CppMode);
                        }
                        if (!cCompiler.runCCompiler(execName, main === null, generator, context)) {
                            // If compilation failed, remove any bin files that may have been created.
                            CUtil.deleteBinFiles(threadFileConfig)
                            // If finish has already been called, it is illegal and makes no sense. However,
                            //  if finish has already been called, then this must be a federated execution.
                            if (!isFederated) context.unsuccessfulFinish();
                        } else if (!isFederated) context.finish(
                            GeneratorResult.Status.COMPILED, execName, fileConfig, null
                        );
                        cleanCode.writeToFile(targetFile)
                    }
                });
            }
            fileConfig = oldFileConfig;
        }

        if (targetConfig.dockerOptions !== null) {
            if (isFederated) {
                DockerComposeGenerator.appendRtiToDockerComposeServices(
                    dockerComposeServices,  
                    "lflang/rti:rti", 
                    federationRTIProperties.get("host").toString,
                    federates.size
                );
            }
            DockerComposeGenerator.writeFederatesDockerComposeFile(dockerComposeDir, dockerComposeServices, "lf");
        }
        
        // Initiate an orderly shutdown in which previously submitted tasks are 
        // executed, but no new tasks will be accepted.
        compileThreadPool.shutdown();
        
        // Wait for all compile threads to finish (NOTE: Can block forever)
        compileThreadPool.awaitTermination(Long.MAX_VALUE, TimeUnit.NANOSECONDS);
        
        // Restore the base filename.
        topLevelName = baseFilename

        // If a build directive has been given, invoke it now.
        // Note that the code does not get cleaned in this case.
        if (!targetConfig.noCompile) {
            if (!targetConfig.buildCommands.nullOrEmpty) {
                CUtil.runBuildCommand(
                    fileConfig,
                    targetConfig,
                    commandFactory,
                    errorReporter,
                    [it | reportCommandErrors(it)],
                    context.mode
                )
                context.finish(
                    GeneratorResult.Status.COMPILED, fileConfig.name, fileConfig, null
                );
            } else if (isFederated) {
                context.finish(
                    GeneratorResult.Status.COMPILED, fileConfig.name, fileConfig, null
                );
            }
            println("Compiled binary is in " + fileConfig.binPath);
        } else {
            context.finish(GeneratorResult.GENERATED_NO_EXECUTABLE.apply(null));
        }
        
        // In case we are in Eclipse, make sure the generated code is visible.
        GeneratorUtils.refreshProject(resource, context.mode)
    }
    
    override checkModalReactorSupport(boolean _) {
        // Modal reactors are currently only supported for non federated applications
        super.checkModalReactorSupport(!isFederated);
    }
    
    override transformConflictingConnectionsInModalReactors(Collection<Connection> transform) {
        val factory = LfFactory.eINSTANCE
        for (connection : transform) {
            // Currently only simple transformations are supported
            if (connection.physical || connection.delay !== null || connection.iterated || 
                connection.leftPorts.size > 1 || connection.rightPorts.size > 1
            ) {
                errorReporter.reportError(connection, "Cannot transform connection in modal reactor. Connection uses currently not supported features.");
            } else {
                var reaction = factory.createReaction();
                (connection.eContainer() as Mode).getReactions().add(reaction);
                
                var sourceRef = connection.getLeftPorts().head
                var destRef = connection.getRightPorts().head
                reaction.getTriggers().add(sourceRef);
                reaction.getEffects().add(destRef);
                
                var code = factory.createCode();
                var source = (sourceRef.container !== null ? sourceRef.container.name + "." : "") + sourceRef.variable.name
                var dest = (destRef.container !== null ? destRef.container.name + "." : "") + destRef.variable.name
                code.setBody('''
                    // Generated forwarding reaction for connections with the same destination but located in mutually exclusive modes.
                    SET(«dest», «source»->value);
                ''');
                reaction.setCode(code);
                
                EcoreUtil.remove(connection);
            }
        }
    }
    
    /**
     * Add files needed for the proper function of the runtime scheduler to
     * {@code coreFiles} and {@link TargetConfig#compileAdditionalSources}.
     */
    def pickScheduler() {
        // Don't use a scheduler that does not prioritize reactions based on deadlines
        // if the program contains a deadline (handler). Use the GEDF_NP scheduler instead.
        if (!targetConfig.schedulerType.prioritizesDeadline) {
            // Check if a deadline is assigned to any reaction
            if (reactors.filter[reactor |
                // Filter reactors that contain at least one reaction 
                // that has a deadline handler.
                return reactor.allReactions.filter[ reaction |
                    return reaction.deadline !== null
                ].size > 0;
            ].size > 0) {
                if (!targetConfig.setByUser.contains(TargetProperty.SCHEDULER)) {
                    targetConfig.schedulerType = TargetProperty.SchedulerOption.GEDF_NP;
                }
            }        
        }
        targetConfig.compileAdditionalSources.add(
             "core" + File.separator + "threaded" + File.separator + 
             "scheduler_" + targetConfig.schedulerType.toString() + ".c"
        );
        System.out.println("******** Using the "+targetConfig.schedulerType.toString()+" runtime scheduler.");
        targetConfig.compileAdditionalSources.add(
            "core" + File.separator + "utils" + File.separator + "semaphore.c"
        );
    }
    
    /**
     * Generate the _lf_trigger_startup_reactions function.
     */
    private def generateTriggerStartupReactions() {
        code.pr('''
            void _lf_trigger_startup_reactions() {
                «IF startupReactionCount > 0»
                for (int i = 0; i < _lf_startup_reactions_size; i++) {
                    if (_lf_startup_reactions[i] != NULL) {
                        _lf_trigger_reaction(_lf_startup_reactions[i], -1);
                    }
                }
                «ENDIF»
            }
        ''')
    }
    
    /**
     * Generate the _lf_initialize_trigger_objects function for 'federate'.
     */
    private def generateInitializeTriggerObjects(FederateInstance federate) {
        code.pr('''
            void _lf_initialize_trigger_objects() {
        ''')
        code.indent()

        if (targetConfig.threads > 0) {
            // Set this as the default in the generated code,
            // but only if it has not been overridden on the command line.
            code.pr('''
                if (_lf_number_of_threads == 0u) {
                   _lf_number_of_threads = «targetConfig.threads»u;
                }
            ''')
        }

        // Initialize the LF clock.
        code.pr('''
            // Initialize the _lf_clock
            lf_initialize_clock();
        ''')

        // Initialize tracing if it is enabled
        if (targetConfig.tracing !== null) {
            var traceFileName = topLevelName;
            if (targetConfig.tracing.traceFileName !== null) {
                traceFileName = targetConfig.tracing.traceFileName;
                // Since all federates would have the same name, we need to append the federate name.
                if (isFederated) {
                    traceFileName += "_" + federate.name;
                }
            }
            code.pr('''
                // Initialize tracing
                start_trace("«traceFileName».lft");
            ''') // .lft is for Lingua Franca trace
        }

        // Create the table used to decrement reference counts between time steps.
        if (startTimeStepTokens > 0) {
            // Allocate the initial (before mutations) array of pointers to tokens.
            code.pr('''
                _lf_tokens_with_ref_count_size = «startTimeStepTokens»;
                _lf_tokens_with_ref_count = (token_present_t*)calloc(«startTimeStepTokens», sizeof(token_present_t));
                if (_lf_tokens_with_ref_count == NULL) error_print_and_exit("Out of memory!");
            ''')
        }
        // Create the table to initialize is_present fields to false between time steps.
        if (startTimeStepIsPresentCount > 0) {
            // Allocate the initial (before mutations) array of pointers to _is_present fields.
            code.pr('''
                // Create the array that will contain pointers to is_present fields to reset on each step.
                _lf_is_present_fields_size = «startTimeStepIsPresentCount»;
                _lf_is_present_fields = (bool**)calloc(«startTimeStepIsPresentCount», sizeof(bool*));
                if (_lf_is_present_fields == NULL) error_print_and_exit("Out of memory!");
                _lf_is_present_fields_abbreviated = (bool**)calloc(«startTimeStepIsPresentCount», sizeof(bool*));
                if (_lf_is_present_fields_abbreviated == NULL) error_print_and_exit("Out of memory!");
                _lf_is_present_fields_abbreviated_size = 0;
            ''')
        }

        // Allocate the memory for triggers used in federated execution
        code.pr(CGeneratorExtension.allocateTriggersForFederate(federate, this, startTimeStepIsPresentCount));

        code.pr(initializeTriggerObjects.toString)

        // Assign appropriate pointers to the triggers
        // FIXME: For python target, almost surely in the wrong place.
        code.pr(CGeneratorExtension.initializeTriggerForControlReactions(this.main, federate, this).toString());

        var reactionsInFederate = main.reactions.filter[ 
                r | return currentFederate.contains(r.definition);
        ];

        deferredInitialize(main, reactionsInFederate)
        
        deferredInitializeNonNested(main, reactionsInFederate)

        // Next, for every input port, populate its "self" struct
        // fields with pointers to the output port that sends it data.
        deferredConnectInputsToOutputs(main)

        // Put the code here to set up the tables that drive resetting is_present and
        // decrementing reference counts between time steps. This code has to appear
        // in _lf_initialize_trigger_objects() after the code that makes connections
        // between inputs and outputs.
        code.pr(startTimeStep.toString());

        setReactionPriorities(main, code)

        initializeFederate(federate)
        
        initializeScheduler();
        
        code.unindent()
        code.pr("}\n")
    }
    
    
    /**
     * Look at the 'reactor' eResource.
     * If it is an imported .lf file, incorporate it into the current 
     * program in the following manner:
     * - Merge its target property with `targetConfig`
     * - If there are any preambles, add them to the preambles of the reactor.
     */
    def inspectReactorEResource(ReactorDecl reactor) {
        // If the reactor is imported, look at the
        // target definition of the .lf file in which the reactor is imported from and
        // append any cmake-include.
        // Check if the reactor definition is imported
        if (reactor.eResource !== mainDef.reactorClass.eResource) {
            // Find the LFResource corresponding to this eResource
            val lfResource = resources.filter[ 
                r | return r.EResource === reactor.eResource;
            ].get(0);
            
            // Copy the user files and cmake-includes to the src-gen path of the main .lf file
            if (lfResource !== null) {
                copyUserFiles(lfResource.targetConfig, lfResource.fileConfig);
            }
            
            // Extract the contents of the imported file for the preambles
            val contents = reactor.toDefinition.eResource.contents;
            val model = contents.get(0) as Model
            // Add the preambles from the imported .lf file
            reactor.toDefinition.preambles.addAll(model.preambles)
        }
    }
    
    /**
     * Copy all files listed in the target property `files` and `cmake-include` 
     * into the src-gen folder of the main .lf file
     * 
     * @param targetConfig The targetConfig to read the `files` and `cmake-include` from.
     * @param fileConfig The fileConfig used to make the copy and resolve paths.
     */
    override copyUserFiles(TargetConfig targetConfig, FileConfig fileConfig) {
        super.copyUserFiles(targetConfig, fileConfig)
        // Make sure the target directory exists.
        val targetDir = this.fileConfig.getSrcGenPath
        Files.createDirectories(targetDir)

        for (filename : targetConfig.fileNames) {
            val relativeFileName = CUtil.copyFileOrResource(
                    filename,
                    fileConfig.srcFile.parent,
                    targetDir);
            if (relativeFileName.isNullOrEmpty) {
                errorReporter.reportError(
                    "Failed to find file " + filename + " specified in the" +
                    " files target property."
                )
            } else {
                this.targetConfig.filesNamesWithoutPath.add(
                    relativeFileName
                );
            }
        }

        for (filename : targetConfig.cmakeIncludes) {
            val relativeCMakeIncludeFileName = 
                CUtil.copyFileOrResource(
                    filename,
                    fileConfig.srcFile.parent,
                    targetDir);
            // Check if the file exists
            if (relativeCMakeIncludeFileName.isNullOrEmpty) {
                errorReporter.reportError( 
                    "Failed to find cmake-include file " + filename
                )
            } else {
                this.targetConfig.cmakeIncludesWithoutPath.add(
                    relativeCMakeIncludeFileName
                );
            }
        }
    }
    
    /**
     * Generate code for defining all reactors that belong to the federate, 
     * including all the child reactors down the hierarchy. Duplicate
     * Duplicates are avoided.
     * 
     * Imported reactors' original .lf file is 
     * incorporated in the following manner:
     * - If there are any cmake-include files, add them to the current list
     *  of cmake-include files.
     * - If there are any preambles, add them to the preambles of the reactor.
     */
    private def void generateReactorDefinitions() {
        val generatedReactorDecls = newLinkedHashSet
        if (this.main !== null) {
            generateReactorChildren(this.main, generatedReactorDecls);
        }

        if (this.mainDef !== null) {
            generateReactorClass(this.mainDef.reactorClass)
        }

        if (mainDef === null) {
            // Generate code for each reactor that was not instantiated in main or its children.
            for (r : reactors) {
                // Get the declarations for reactors that are instantiated somewhere.
                // A declaration is either a reactor definition or an import statement.;
                val declarations = this.instantiationGraph.getDeclarations(r);
                // If the reactor has no instantiations and there is no main reactor, then
                // generate code for it anyway (at a minimum, this means that the compiler is invoked
                // so that reaction bodies are checked).
                if (declarations.isEmpty()) {
                    generateReactorClass(r)
                }
            }
        }
    }
    
    /**
     * Generate code for the children of 'reactor' that belong to 'federate'.
     * Duplicates are avoided. 
     * 
     * Imported reactors' original .lf file is 
     * incorporated in the following manner:
     * - If there are any cmake-include files, add them to the current list
     *  of cmake-include files.
     * - If there are any preambles, add them to the preambles of the reactor.
     * 
     * @param reactor Used to extract children from
     */
    private def void generateReactorChildren(
        ReactorInstance reactor,
        LinkedHashSet<ReactorDecl> generatedReactorDecls
    ) {
        for (r : reactor.children) {
            if (currentFederate.contains(r) && 
                  r.reactorDeclaration !== null &&
                  !generatedReactorDecls.contains(r.reactorDeclaration)) {
                generatedReactorDecls.add(r.reactorDeclaration);
                generateReactorChildren(r, generatedReactorDecls);
                inspectReactorEResource(r.reactorDeclaration);
                generateReactorClass(r.reactorDeclaration);
            }
        }
    }
    
    /**
     * Choose which platform files to compile with according to the OS.
     * If there is no main reactor, then compilation will produce a .o file requiring further linking.
     * Also, if useCmake is set to true, we don't need to add platform files. The CMakeLists.txt file
     * will detect and use the appropriate platform file based on the platform that cmake is invoked on.
     */
    def pickCompilePlatform() {
        val OS = System.getProperty("os.name").toLowerCase();
        // FIXME: allow for cross-compiling
        if ((OS.indexOf("mac") >= 0) || (OS.indexOf("darwin") >= 0)) {
            if (mainDef !== null && !targetConfig.useCmake) {
                targetConfig.compileAdditionalSources.add(
                     "core" + File.separator + "platform" + File.separator + "lf_macos_support.c"
                );
            }
        } else if (OS.indexOf("win") >= 0) {
            if (mainDef !== null && !targetConfig.useCmake) {
                targetConfig.compileAdditionalSources.add(
                    "core" + File.separator + "platform" + File.separator + "lf_windows_support.c"
                )
            }
        } else if (OS.indexOf("nux") >= 0) {
            if (mainDef !== null && !targetConfig.useCmake) {
                targetConfig.compileAdditionalSources.add(
                    "core" + File.separator + "platform" + File.separator + "lf_linux_support.c"
                )
            }
        } else {
            errorReporter.reportError("Platform " + OS + " is not supported")
        }
    }
    
    /**
     * Create a launcher script that executes all the federates and the RTI.
     * 
     * @param coreFiles The files from the core directory that must be
     *  copied to the remote machines.
     */
    def createFederatedLauncher() {
        val launcher = new FedCLauncher(
            targetConfig,
            fileConfig,
            errorReporter
        );
        launcher.createLauncher(
            federates,
            federationRTIProperties
        );
    }
    
    /**
     * Write a Dockerfile for the current federate as given by filename.
     * The file will go into src-gen/filename.Dockerfile.
     * If there is no main reactor, then no Dockerfile will be generated
     * (it wouldn't be very useful).
     * @param The directory where the docker compose file is generated.
     * @param The name of the docker file.
     * @param The name of the federate.
     */
    override writeDockerFile(File dockerComposeDir, String dockerFileName, String federateName) {
        if (mainDef === null) {
            return
        }
        var srcGenPath = fileConfig.getSrcGenPath
        val dockerFile = srcGenPath + File.separator + dockerFileName
        // If a dockerfile exists, remove it.
        var file = new File(dockerFile)
        if (file.exists) {
            file.delete
        }
        val contents = new CodeBuilder()
        val compileCommand = targetConfig.buildCommands.nullOrEmpty ? 
                                 CDockerGenerator.generateDefaultCompileCommand() : 
                                 targetConfig.buildCommands.join(' ')
        contents.pr(CDockerGenerator.generateDockerFileContent(topLevelName, targetConfig.dockerOptions.from, targetConfig.compiler, compileCommand, srcGenPath))
        contents.writeToFile(dockerFile)
        println(getDockerBuildCommand(dockerFile, dockerComposeDir, federateName))
    }

    /**
     * Initialize clock synchronization (if enabled) and its related options for a given federate.
     * 
     * Clock synchronization can be enabled using the clock-sync target property.
     * @see https://github.com/icyphy/lingua-franca/wiki/Distributed-Execution#clock-synchronization
     */
    protected def initializeClockSynchronization() {
        // Check if clock synchronization should be enabled for this federate in the first place
        if (targetConfig.clockSync != ClockSyncMode.OFF
            && (!federationRTIProperties.get('host').toString.equals(currentFederate.host) 
            || targetConfig.clockSyncOptions.localFederatesOn)
        ) {
            // Insert the #defines at the beginning
            code.insert(0, '''
                #define _LF_CLOCK_SYNC_INITIAL
                #define _LF_CLOCK_SYNC_PERIOD_NS «targetConfig.clockSyncOptions.period.timeInTargetLanguage»
                #define _LF_CLOCK_SYNC_EXCHANGES_PER_INTERVAL «targetConfig.clockSyncOptions.trials»
                #define _LF_CLOCK_SYNC_ATTENUATION «targetConfig.clockSyncOptions.attenuation»
            ''')
            System.out.println("Initial clock synchronization is enabled for federate "
                + currentFederate.id
            );
            if (targetConfig.clockSync == ClockSyncMode.ON) {
                var collectStatsEnable = ''
                if (targetConfig.clockSyncOptions.collectStats) {
                    collectStatsEnable = "#define _LF_CLOCK_SYNC_COLLECT_STATS"
                    System.out.println("Will collect clock sync statistics for federate " + currentFederate.id)
                    // Add libm to the compiler flags
                    // FIXME: This is a linker flag not compile flag but we don't have a way to add linker flags
                    // FIXME: This is probably going to fail on MacOS (especially using clang)
                    // because libm functions are builtin
                    targetConfig.compilerFlags.add("-lm")
                }
                code.insert(0, '''
                    #define _LF_CLOCK_SYNC_ON
                    «collectStatsEnable»
                ''')
                System.out.println("Runtime clock synchronization is enabled for federate "
                    + currentFederate.id
                );
            }
        }
    }
    
    /**
     * If the number of federates is greater than one, then generate the code
     * that initializes global variables that describe the federate.
     * @param federate The federate instance.
     */
    protected def void initializeFederate(FederateInstance federate) {
        if (isFederated) {
            code.pr('''
                // ***** Start initializing the federated execution. */
            ''')            
            code.pr('''
                // Initialize the socket mutex
                lf_mutex_init(&outbound_socket_mutex);
                lf_cond_init(&port_status_changed);
            ''')
            
            if (isFederatedAndDecentralized) {
                val reactorInstance = main.getChildReactorInstance(federate.instantiation)
                for (param : reactorInstance.parameters) {
                    if (param.name.equalsIgnoreCase("STP_offset") && param.type.isTime) {
                        val stp = param.getInitialValue().get(0).getLiteralTimeValue
                        if (stp !== null) {                        
                            code.pr('''
                                set_stp_offset(«stp.timeInTargetLanguage»);
                            ''')
                        }
                    }
                }
            }
            
            // Set indicator variables that specify whether the federate has
            // upstream logical connections.
            if (federate.dependsOn.size > 0) {
                code.pr('_fed.has_upstream  = true;')
            }
            if (federate.sendsTo.size > 0) {
                code.pr('_fed.has_downstream = true;')
            }
            // Set global variable identifying the federate.
            code.pr('''_lf_my_fed_id = «federate.id»;''');
            
            // We keep separate record for incoming and outgoing p2p connections to allow incoming traffic to be processed in a separate
            // thread without requiring a mutex lock.
            val numberOfInboundConnections = federate.inboundP2PConnections.length;
            val numberOfOutboundConnections  = federate.outboundP2PConnections.length;
            
            code.pr('''
                _fed.number_of_inbound_p2p_connections = «numberOfInboundConnections»;
                _fed.number_of_outbound_p2p_connections = «numberOfOutboundConnections»;
            ''')
            if (numberOfInboundConnections > 0) {
                code.pr('''
                    // Initialize the array of socket for incoming connections to -1.
                    for (int i = 0; i < NUMBER_OF_FEDERATES; i++) {
                        _fed.sockets_for_inbound_p2p_connections[i] = -1;
                    }
                ''')                    
            }
            if (numberOfOutboundConnections > 0) {                        
                code.pr('''
                    // Initialize the array of socket for outgoing connections to -1.
                    for (int i = 0; i < NUMBER_OF_FEDERATES; i++) {
                        _fed.sockets_for_outbound_p2p_connections[i] = -1;
                    }
                ''')                    
            }

            // If a test clock offset has been specified, insert code to set it here.
            if (targetConfig.clockSyncOptions.testOffset !== null) {
                code.pr('''
                    set_physical_clock_offset((1 + «federate.id») * «targetConfig.clockSyncOptions.testOffset.toNanoSeconds»LL);
                ''')
            }
            
            code.pr('''
                // Connect to the RTI. This sets _fed.socket_TCP_RTI and _lf_rti_socket_UDP.
                connect_to_rti("«federationRTIProperties.get('host')»", «federationRTIProperties.get('port')»);
            ''');            
            
            // Disable clock synchronization for the federate if it resides on the same host as the RTI,
            // unless that is overridden with the clock-sync-options target property.
            if (targetConfig.clockSync !== ClockSyncMode.OFF
                && (!federationRTIProperties.get('host').toString.equals(federate.host) 
                    || targetConfig.clockSyncOptions.localFederatesOn)
            ) {
                code.pr('''
                    synchronize_initial_physical_clock_with_rti(_fed.socket_TCP_RTI);
                ''')
            }
        
            if (numberOfInboundConnections > 0) {
                code.pr('''
                    // Create a socket server to listen to other federates.
                    // If a port is specified by the user, that will be used
                    // as the only possibility for the server. If not, the port
                    // will start from STARTING_PORT. The function will
                    // keep incrementing the port until the number of tries reaches PORT_RANGE_LIMIT.
                    create_server(«federate.port»);
                    // Connect to remote federates for each physical connection.
                    // This is done in a separate thread because this thread will call
                    // connect_to_federate for each outbound physical connection at the same
                    // time that the new thread is listening for such connections for inbound
                    // physical connections. The thread will live until all connections
                    // have been established.
                    lf_thread_create(&_fed.inbound_p2p_handling_thread_id, handle_p2p_connections_from_federates, NULL);
                ''')
            }

            for (remoteFederate : federate.outboundP2PConnections) {
                code.pr('''connect_to_federate(«remoteFederate.id»);''')
            }
        }
    }
    
    /**
     * Generate code to initialize the scheduler foer the threaded C runtime.
     */
    protected def initializeScheduler() {
        if (targetConfig.threads > 0) {
            val numReactionsPerLevel = this.main.assignLevels.getNumReactionsPerLevel();
            code.pr('''
                
                // Initialize the scheduler
                size_t num_reactions_per_level[«numReactionsPerLevel.size»] = 
                    {«numReactionsPerLevel.join(", \\\n")»};
                sched_params_t sched_params = (sched_params_t) {
                                        .num_reactions_per_level = &num_reactions_per_level[0],
                                        .num_reactions_per_level_size = (size_t) «numReactionsPerLevel.size»};
                lf_sched_init(
                    «targetConfig.threads»,
                    &sched_params
                );
            ''')
        }
    }
    
    /**
     * Copy target-specific header file to the src-gen directory.
     */
    def copyTargetHeaderFile() {
        FileUtil.copyFileFromClassPath("/lib/c/reactor-c/include/ctarget.h", fileConfig.getSrcGenPath.resolve("ctarget.h"))
        FileUtil.copyFileFromClassPath("/lib/c/reactor-c/lib/ctarget.c", fileConfig.getSrcGenPath.resolve("ctarget.c"))
    }

    ////////////////////////////////////////////
    //// Code generators.
    
    /**
     * Generate code that sends the neighbor structure message to the RTI.
     * @see MSG_TYPE_NEIGHBOR_STRUCTURE in net_common.h
     * 
     * @param federate The federate that is sending its neighbor structure
     */
    private def generateFederateNeighborStructure(FederateInstance federate) {

        val rtiCode = new CodeBuilder();
        rtiCode.pr('''
            /**
             * Generated function that sends information about connections between this federate and
             * other federates where messages are routed through the RTI. Currently, this
             * only includes logical connections when the coordination is centralized. This
             * information is needed for the RTI to perform the centralized coordination.
             * @see MSG_TYPE_NEIGHBOR_STRUCTURE in net_common.h
             */
            void send_neighbor_structure_to_RTI(int rti_socket) {
        ''')

        rtiCode.indent();

        // Initialize the array of information about the federate's immediate upstream
        // and downstream relayed (through the RTI) logical connections, to send to the
        // RTI.
        rtiCode.pr('''
            interval_t candidate_tmp;
            size_t buffer_size = 1 + 8 + 
                            «federate.dependsOn.keySet.size» * ( sizeof(uint16_t) + sizeof(int64_t) ) +
                            «federate.sendsTo.keySet.size» * sizeof(uint16_t);
            unsigned char buffer_to_send[buffer_size];
            
            size_t message_head = 0;
            buffer_to_send[message_head] = MSG_TYPE_NEIGHBOR_STRUCTURE;
            message_head++;
            encode_int32((int32_t)«federate.dependsOn.keySet.size», &(buffer_to_send[message_head]));
            message_head+=sizeof(int32_t);
            encode_int32((int32_t)«federate.sendsTo.keySet.size», &(buffer_to_send[message_head]));
            message_head+=sizeof(int32_t);
        ''')

        if (!federate.dependsOn.keySet.isEmpty) {
            // Next, populate these arrays.
            // Find the minimum delay in the process.
            // FIXME: Zero delay is not really the same as a microstep delay.
            for (upstreamFederate : federate.dependsOn.keySet) {
                rtiCode.pr('''
                    encode_uint16((uint16_t)«upstreamFederate.id», &(buffer_to_send[message_head]));
                    message_head += sizeof(uint16_t);
                ''')
                // The minimum delay calculation needs to be made in the C code because it
                // may depend on parameter values.
                // FIXME: These would have to be top-level parameters, which don't really
                // have any support yet. Ideally, they could be overridden on the command line.
                // When that is done, they will need to be in scope here.
                val delays = federate.dependsOn.get(upstreamFederate)
                if (delays !== null) {
                    // There is at least one delay, so find the minimum.
                    // If there is no delay at all, this is encoded as NEVER.
                    rtiCode.pr('''
                        candidate_tmp = FOREVER;
                    ''')
                    for (delay : delays) {
                        if (delay === null) {
                            // Use NEVER to encode no delay at all.
                            rtiCode.pr('''
                                candidate_tmp = NEVER;
                            ''')
                        } else {
                            var delayTime = delay.getTargetTime
                            if (delay.parameter !== null) {
                                // The delay is given as a parameter reference. Find its value.
                                delayTime = delay.parameter.defaultAsTimeValue.timeInTargetLanguage
                            }
                            rtiCode.pr('''
                                if («delayTime» < candidate_tmp) {
                                    candidate_tmp = «delayTime»;
                                }
                            ''')
                        }
                    }
                    rtiCode.pr('''                            
                        encode_int64((int64_t)candidate_tmp, &(buffer_to_send[message_head]));
                        message_head += sizeof(int64_t);
                    ''')
                } else {
                    // Use NEVER to encode no delay at all.
                    rtiCode.pr('''
                        encode_int64(NEVER, &(buffer_to_send[message_head]));
                        message_head += sizeof(int64_t);
                    ''')
                }
            }
        }
        
        // Next, set up the downstream array.
        if (!federate.sendsTo.keySet.isEmpty) {
            // Next, populate the array.
            // Find the minimum delay in the process.
            // FIXME: Zero delay is not really the same as a microstep delay.
            for (downstreamFederate : federate.sendsTo.keySet) {
                rtiCode.pr('''
                    encode_uint16(«downstreamFederate.id», &(buffer_to_send[message_head]));
                    message_head += sizeof(uint16_t);
                ''')
            }
        }
        
        rtiCode.pr('''
            write_to_socket_errexit(
                rti_socket, 
                buffer_size,
                buffer_to_send,
                "Failed to send the neighbor structure message to the RTI."
            );
        ''')

        rtiCode.unindent()
        rtiCode.pr("}")

        return rtiCode;
    }
    
    /** 
     * Generate a reactor class definition for the specified federate.
     * A class definition has four parts:
     * 
     * * Preamble code, if any, specified in the Lingua Franca file.
     * * A "self" struct type definition (see the class documentation above).
     * * A function for each reaction.
     * * A constructor for creating an instance.
     *  for deleting an instance.
     * 
     * If the reactor is the main reactor, then
     * the generated code may be customized. Specifically,
     * if the main reactor has reactions, these reactions
     * will not be generated if they are triggered by or send
     * data to contained reactors that are not in the federate.
     * @param reactor The parsed reactor data structure.
     */
    private def generateReactorClass(ReactorDecl reactor) {
        // FIXME: Currently we're not reusing definitions for declarations that point to the same definition.
        
        val defn = reactor.toDefinition
        
        if (reactor instanceof Reactor) {
            code.pr("// =============== START reactor class " + reactor.name)
        } else {
            code.pr("// =============== START reactor class " + defn.name + " as " + reactor.name)
        }
        
        // Preamble code contains state declarations with static initializers.
        generateUserPreamblesForReactor(defn)
            
        // Some of the following methods create lines of code that need to
        // go into the constructor.  Collect those lines of code here:
        val constructorCode = new CodeBuilder()
        generateAuxiliaryStructs(reactor)
        generateSelfStruct(reactor, constructorCode)
        generateReactions(reactor, currentFederate)
        generateConstructor(reactor, currentFederate, constructorCode)

        code.pr("// =============== END reactor class " + reactor.name)
        code.pr("")
    }
    
    /**
     * Generates preambles defined by user for a given reactor
     * @param reactor The given reactor
     */
    def generateUserPreamblesForReactor(Reactor reactor) {
        for (p : reactor.preambles ?: emptyList) {
            code.pr("// *********** From the preamble, verbatim:")
            code.prSourceLineNumber(p.code)
            code.pr(p.code.toText)
            code.pr("\n// *********** End of preamble.")
        }
    }
    
    /**
     * Generate a constructor for the specified reactor in the specified federate.
     * @param reactor The parsed reactor data structure.
     * @param federate A federate name, or null to unconditionally generate.
     * @param constructorCode Lines of code previously generated that need to
     *  go into the constructor.
     */
    protected def generateConstructor(
        ReactorDecl reactor, FederateInstance federate, CodeBuilder constructorCode
    ) {
        val structType = CUtil.selfType(reactor)
        code.pr('''
            «structType»* new_«reactor.name»() {
                «structType»* self = («structType»*)_lf_new_reactor(sizeof(«structType»));
                «constructorCode.toString»
                return self;
            }
        ''')
    }

    /**
     * Generate the struct type definitions for inputs, outputs, and
     * actions of the specified reactor.
     * @param reactor The parsed reactor data structure.
     */
    protected def generateAuxiliaryStructs(ReactorDecl decl) {
        val reactor = decl.toDefinition
        // In the case where there are incoming
        // p2p logical connections in decentralized
        // federated execution, there will be an
        // intended_tag field added to accommodate
        // the case where a reaction triggered by a
        // port or action is late due to network 
        // latency, etc..
        var StringBuilder federatedExtension = new StringBuilder();    
        if (isFederatedAndDecentralized) {
            federatedExtension.append('''
                «types.getTargetTagType» intended_tag;
            ''');
        }
        if (isFederated) {
            federatedExtension.append('''                
                «types.getTargetTimeType» physical_time_of_arrival;
            ''');
        }
        // First, handle inputs.
        for (input : reactor.allInputs) {
            var token = ''
            if (CUtil.isTokenType(input.inferredType, types)) {
                token = '''
                    lf_token_t* token;
                    int length;
                '''
            }
            code.pr(input, '''
                typedef struct {
                    «input.valueDeclaration»
                    bool is_present;
                    int num_destinations;
                    «token»
                    «federatedExtension.toString»
                } «variableStructType(input, decl)»;
            ''')
        }
        // Next, handle outputs.
    for (output : reactor.allOutputs) {
            var token = ''
            if (CUtil.isTokenType(output.inferredType, types)) {
                 token = '''
                    lf_token_t* token;
                    int length;
                 '''
            }
            code.pr(output, '''
                typedef struct {
                    «output.valueDeclaration»
                    bool is_present;
                    int num_destinations;
                    «token»
                    «federatedExtension.toString»
                } «variableStructType(output, decl)»;
            ''')
        }
        // Finally, handle actions.
        // The very first item on this struct needs to be
        // a trigger_t* because the struct will be cast to (trigger_t*)
        // by the schedule() functions to get to the trigger.
        for (action : reactor.allActions) {
            if (currentFederate.contains(action)) {
                code.pr(action, '''
                    typedef struct {
                        trigger_t* trigger;
                        «action.valueDeclaration»
                        bool is_present;
                        bool has_value;
                        lf_token_t* token;
                        «federatedExtension.toString»
                    } «variableStructType(action, decl)»;
                ''')
            }
            
        }
    }

    /**
     * For the specified port, return a declaration for port struct to
     * contain the value of the port. A multiport output with width 4 and
     * type int[10], for example, will result in this:
     * ```
     *     int value[10];
     * ```
     * There will be an array of size 4 of structs, each containing this value 
     * array.
     * @param port The port.
     * @return A string providing the value field of the port struct.
     */
    protected def valueDeclaration(Port port) {
        if (port.type === null && target.requiresTypes === true) {
            // This should have been caught by the validator.
            errorReporter.reportError(port, "Port is required to have a type: " + port.name)
            return ''
        }
        // Do not convert to lf_token_t* using lfTypeToTokenType because there
        // will be a separate field pointing to the token.
        return types.getVariableDeclaration(port.inferredType, "value", false) + ";"
    }

    /**
     * For the specified action, return a declaration for action struct to
     * contain the value of the action. An action of
     * type int[10], for example, will result in this:
     * ```
     *     int* value;
     * ```
     * This will return an empty string for an action with no type.
     * @param action The action.
     * @return A string providing the value field of the action struct.
     */
    protected def valueDeclaration(Action action) {
        if (action.type === null && target.requiresTypes === true) {
            return ''
        }
        // Do not convert to lf_token_t* using lfTypeToTokenType because there
        // will be a separate field pointing to the token.
        return types.getTargetType(action) + " value;"
    }

    /**
     * Generate the self struct type definition for the specified reactor
     * in the specified federate.
     * @param reactor The parsed reactor data structure.
     * @param constructorCode Place to put lines of code that need to
     *  go into the constructor.
     */
    private def generateSelfStruct(ReactorDecl decl, CodeBuilder constructorCode) {
        val reactor = decl.toDefinition
        val selfType = CUtil.selfType(decl)
        
        // Construct the typedef for the "self" struct.
        // Create a type name for the self struct.
        var body = new CodeBuilder()
        
        // Extensions can add functionality to the CGenerator
        generateSelfStructExtension(body, decl, constructorCode)
        
        // Next handle parameters.
        body.pr(CParameterGenerator.generateDeclarations(reactor, types))
        
        // Next handle states.
        body.pr(CStateGenerator.generateDeclarations(reactor, types))
        
        // Next handle actions.
        CActionGenerator.generateDeclarations(reactor, decl, currentFederate, body, constructorCode)
        
        // Next handle inputs and outputs.
        CPortGenerator.generateDeclarations(reactor, decl, body, constructorCode)
        
        // If there are contained reactors that either receive inputs
        // from reactions of this reactor or produce outputs that trigger
        // reactions of this reactor, then we need to create a struct
        // inside the self struct for each contained reactor. That
        // struct has a place to hold the data produced by this reactor's
        // reactions and a place to put pointers to data produced by
        // the contained reactors.
        generateInteractingContainedReactors(reactor, body, constructorCode);

        // Next, generate the fields needed for each reaction.
        generateReactionAndTriggerStructs(body, decl, constructorCode);

        // Next, generate fields for modes
        CModesGenerator.generateDeclarations(reactor, body, constructorCode);

        // The first field has to always be a pointer to the list of
        // of allocated memory that must be freed when the reactor is freed.
        // This means that the struct can be safely cast to self_base_t.
        code.pr('''
            typedef struct {
                struct self_base_t base;
                «body.toString»
            } «selfType»;
        ''')
    }
    
    /**
     * Generate structs and associated code for contained reactors that
     * send or receive data to or from the container's reactions.
     * 
     * If there are contained reactors that either receive inputs
     * from reactions of this reactor or produce outputs that trigger
     * reactions of this reactor, then we need to create a struct
     * inside the self struct of the container for each contained reactor.
     * That struct has a place to hold the data produced by the container reactor's
     * reactions and a place to put pointers to data produced by
     * the contained reactors.
     * 
     * @param reactor The reactor.
     * @param body The place to put the struct definition for the contained reactors.
     * @param constructorCode The place to put matching code that goes in the container's constructor.
     */
    private def generateInteractingContainedReactors(
        Reactor reactor,
        CodeBuilder body,
        CodeBuilder constructorCode
    ) {
        // The contents of the struct will be collected first so that
        // we avoid duplicate entries and then the struct will be constructed.
        val contained = new InteractingContainedReactors(reactor, currentFederate);
        // Next generate the relevant code.
        for (containedReactor : contained.containedReactors) {
            // First define an _width variable in case it is a bank.
            var array = "";
            var width = -2;
            // If the instantiation is a bank, find the maximum bank width
            // to define an array.
            if (containedReactor.widthSpec !== null) {
                width = CReactionGenerator.maxContainedReactorBankWidth(containedReactor, null, 0, mainDef);
                array = "[" + width + "]";
            }
            // NOTE: The following needs to be done for each instance
            // so that the width can be parameter, not in the constructor.
            // Here, we conservatively use a width that is the largest of all isntances.
            constructorCode.pr('''
                // Set the _width variable for all cases. This will be -2
                // if the reactor is not a bank of reactors.
                self->_lf_«containedReactor.name»_width = «width»;
            ''')

            // Generate one struct for each contained reactor that interacts.
            body.pr('''struct {''')
            body.indent()
            for (port : contained.portsOfInstance(containedReactor)) {
                if (port instanceof Input) {
                    // If the variable is a multiport, then the place to store the data has
                    // to be malloc'd at initialization.
                    if (!ASTUtils.isMultiport(port)) {
                        // Not a multiport.
                        body.pr(port, '''
                            «variableStructType(port, containedReactor.reactorClass)» «port.name»;
                        ''')
                    } else {
                        // Is a multiport.
                        // Memory will be malloc'd in initialization.
                        body.pr(port, '''
                            «variableStructType(port, containedReactor.reactorClass)»** «port.name»;
                            int «port.name»_width;
                        ''')
                    }
                } else {
                    // Must be an output port.
                    // Outputs of contained reactors are pointers to the source of data on the
                    // self struct of the container.
                    if (!ASTUtils.isMultiport(port)) {
                        // Not a multiport.
                        body.pr(port, '''
                            «variableStructType(port, containedReactor.reactorClass)»* «port.name»;
                        ''')
                    } else {
                        // Is a multiport.
                        // Here, we will use an array of pointers.
                        // Memory will be malloc'd in initialization.
                        body.pr(port, '''
                            «variableStructType(port, containedReactor.reactorClass)»** «port.name»;
                            int «port.name»_width;
                        ''')
                    }
                    body.pr(port, '''
                        trigger_t «port.name»_trigger;
                    ''')
                    var reactorIndex = ''
                    if (containedReactor.widthSpec !== null) {
                        reactorIndex = '[reactor_index]'
                        constructorCode.pr('''
                            for (int reactor_index = 0; reactor_index < self->_lf_«containedReactor.name»_width; reactor_index++) {
                        ''')
                        constructorCode.indent()
                    }
                    val portOnSelf = '''self->_lf_«containedReactor.name»«reactorIndex».«port.name»'''
                    
                    if (isFederatedAndDecentralized) {
                        constructorCode.pr(port, '''
                            «portOnSelf»_trigger.intended_tag = (tag_t) { .time = NEVER, .microstep = 0u};
                        ''')
                    }
                    val triggered = contained.reactionsTriggered(containedReactor, port)
                    if (triggered.size > 0) {
                        body.pr(port, '''
                            reaction_t* «port.name»_reactions[«triggered.size»];
                        ''')
                        var triggeredCount = 0
                        for (index : triggered) {
                            constructorCode.pr(port, '''
                                «portOnSelf»_reactions[«triggeredCount++»] = &self->_lf__reaction_«index»;
                            ''')
                        }
                        constructorCode.pr(port, '''
                            «portOnSelf»_trigger.reactions = «portOnSelf»_reactions;
                        ''')
                    } else {
                        // Since the self struct is created using calloc, there is no need to set
                        // self->_lf_«containedReactor.name».«port.name»_trigger.reactions = NULL
                    }
                    // Since the self struct is created using calloc, there is no need to set
                    // self->_lf_«containedReactor.name».«port.name»_trigger.token = NULL;
                    // self->_lf_«containedReactor.name».«port.name»_trigger.is_present = false;
                    // self->_lf_«containedReactor.name».«port.name»_trigger.is_timer = false;
                    // self->_lf_«containedReactor.name».«port.name»_trigger.is_physical = false;
                    // self->_lf_«containedReactor.name».«port.name»_trigger.drop = false;
                    // self->_lf_«containedReactor.name».«port.name»_trigger.element_size = 0;
                    // self->_lf_«containedReactor.name».«port.name»_trigger.intended_tag = (0, 0);
                    constructorCode.pr(port, '''
                        «portOnSelf»_trigger.last = NULL;
                        «portOnSelf»_trigger.number_of_reactions = «triggered.size»;
                    ''')
                    
                    if (isFederated) {
                        // Set the physical_time_of_arrival
                        constructorCode.pr(port, '''
                            «portOnSelf»_trigger.physical_time_of_arrival = NEVER;
                        ''')
                    }
                    if (containedReactor.widthSpec !== null) {
                        constructorCode.unindent()
                        constructorCode.pr("}")
                    }
                }
            }
            body.unindent()
            body.pr('''
                } _lf_«containedReactor.name»«array»;
                int _lf_«containedReactor.name»_width;
            ''');
            
        }
    }
    
    /**
     * This function is provided to allow extensions of the CGenerator to append the structure of the self struct
     * @param body The body of the self struct
     * @param decl The reactor declaration for the self struct
     * @param constructorCode Code that is executed when the reactor is instantiated
     */
    def void generateSelfStructExtension(
        CodeBuilder body,
        ReactorDecl decl,
        CodeBuilder constructorCode
    ) {
        // Do nothing
    }
    
    /**
     * Generate the fields of the self struct and statements for the constructor
     * to create and initialize a reaction_t struct for each reaction in the
     * specified reactor and a trigger_t struct for each trigger (input, action,
     * timer, or output of a contained reactor).
     * @param body The place to put the code for the self struct.
     * @param reactor The reactor.
     * @param constructorCode The place to put the constructor code.
     */
    protected def void generateReactionAndTriggerStructs(
        CodeBuilder body, 
        ReactorDecl decl, 
        CodeBuilder constructorCode 
    ) {
        var reactionCount = 0;
        val reactor = decl.toDefinition
        // Iterate over reactions and create initialize the reaction_t struct
        // on the self struct. Also, collect a map from triggers to the reactions
        // that are triggered by that trigger. Also, collect a set of sources
        // that are read by reactions but do not trigger reactions.
        // Finally, collect a set of triggers and sources that are outputs
        // of contained reactors. 
        val triggerMap = new LinkedHashMap<Variable,LinkedList<Integer>>()
        val sourceSet = new LinkedHashSet<Variable>()
        val outputsOfContainedReactors = new LinkedHashMap<Variable,Instantiation>
        val startupReactions = new LinkedHashSet<Integer>
        val shutdownReactions = new LinkedHashSet<Integer>
        for (reaction : reactor.allReactions) {
            if (currentFederate.contains(reaction)) {
                // Create the reaction_t struct.
                body.pr(reaction, '''reaction_t _lf__reaction_«reactionCount»;''')
                
                // Create the map of triggers to reactions.
                for (trigger : reaction.triggers) {
                    // trigger may not be a VarRef (it could be "startup" or "shutdown").
                    if (trigger instanceof VarRef) {
                        var reactionList = triggerMap.get(trigger.variable)
                        if (reactionList === null) {
                            reactionList = new LinkedList<Integer>()
                            triggerMap.put(trigger.variable, reactionList)
                        }
                        reactionList.add(reactionCount)
                        if (trigger.container !== null) {
                            outputsOfContainedReactors.put(trigger.variable, trigger.container)
                        }
                    }
                    if (trigger.isStartup) {
                        startupReactions.add(reactionCount)
                    }
                    if (trigger.isShutdown) {
                        shutdownReactions.add(reactionCount)
                    }
                }
                // Create the set of sources read but not triggering.
                for (source : reaction.sources) {
                    sourceSet.add(source.variable)
                    if (source.container !== null) {
                        outputsOfContainedReactors.put(source.variable, source.container)
                    }
                }

                var deadlineFunctionPointer = "NULL"
                if (reaction.deadline !== null) {
                    // The following has to match the name chosen in generateReactions
                    val deadlineFunctionName = CReactionGenerator.generateDeadlineFunctionName(decl, reactionCount)
                    deadlineFunctionPointer = "&" + deadlineFunctionName
                }
                
                // Assign the STP handler
                var STPFunctionPointer = "NULL"
                if (reaction.stp !== null) {
                    // The following has to match the name chosen in generateReactions
                    val STPFunctionName = decl.name.toLowerCase + '_STP_function' + reactionCount
                    STPFunctionPointer = "&" + STPFunctionName
                }

                // Set the defaults of the reaction_t struct in the constructor.
                // Since the self struct is allocated using calloc, there is no need to set:
                // self->_lf__reaction_«reactionCount».index = 0;
                // self->_lf__reaction_«reactionCount».chain_id = 0;
                // self->_lf__reaction_«reactionCount».pos = 0;
                // self->_lf__reaction_«reactionCount».status = inactive;
                // self->_lf__reaction_«reactionCount».deadline = 0LL;
                // self->_lf__reaction_«reactionCount».is_STP_violated = false;
                constructorCode.pr(reaction, '''
                    self->_lf__reaction_«reactionCount».number = «reactionCount»;
                    self->_lf__reaction_«reactionCount».function = «CReactionGenerator.generateReactionFunctionName(decl, reactionCount)»;
                    self->_lf__reaction_«reactionCount».self = self;
                    self->_lf__reaction_«reactionCount».deadline_violation_handler = «deadlineFunctionPointer»;
                    self->_lf__reaction_«reactionCount».STP_handler = «STPFunctionPointer»;
                    self->_lf__reaction_«reactionCount».name = "?";
                    «IF reaction.eContainer instanceof Mode»
                        self->_lf__reaction_«reactionCount».mode = &self->_lf__modes[«reactor.modes.indexOf(reaction.eContainer as Mode)»];
                    «ELSE»
                        self->_lf__reaction_«reactionCount».mode = NULL;
                    «ENDIF»
                ''')

            }
            // Increment the reactionCount even if the reaction is not in the federate
            // so that reaction indices are consistent across federates.
            reactionCount++
        }
        
        // Next, create and initialize the trigger_t objects.
        // Start with the timers.
        for (timer : reactor.allTimers) {
            createTriggerT(body, timer, triggerMap, constructorCode)
            // Since the self struct is allocated using calloc, there is no need to set:
            // self->_lf__«timer.name».is_physical = false;
            // self->_lf__«timer.name».drop = false;
            // self->_lf__«timer.name».element_size = 0;
            constructorCode.pr('''
                self->_lf__«timer.name».is_timer = true;
            ''')
            if (isFederatedAndDecentralized) {
                constructorCode.pr('''
                    self->_lf__«timer.name».intended_tag = (tag_t) { .time = NEVER, .microstep = 0u};
                ''')
            }
        }
        
        // Handle startup triggers.
        if (startupReactions.size > 0) {
            body.pr('''
                trigger_t _lf__startup;
                reaction_t* _lf__startup_reactions[«startupReactions.size»];
            ''')
            if (isFederatedAndDecentralized) {
                constructorCode.pr('''
                    self->_lf__startup.intended_tag = (tag_t) { .time = NEVER, .microstep = 0u};
                ''')
            }
            var i = 0
            for (reactionIndex : startupReactions) {
                constructorCode.pr('''
                    self->_lf__startup_reactions[«i++»] = &self->_lf__reaction_«reactionIndex»;
                ''')
            }
            constructorCode.pr('''
                self->_lf__startup.last = NULL;
                self->_lf__startup.reactions = &self->_lf__startup_reactions[0];
                self->_lf__startup.number_of_reactions = «startupReactions.size»;
                self->_lf__startup.is_timer = false;
            ''')
        }
        // Handle shutdown triggers.
        if (shutdownReactions.size > 0) {
            body.pr('''
                trigger_t _lf__shutdown;
                reaction_t* _lf__shutdown_reactions[«shutdownReactions.size»];
            ''')
            if (isFederatedAndDecentralized) {
                constructorCode.pr('''
                    self->_lf__shutdown.intended_tag = (tag_t) { .time = NEVER, .microstep = 0u};
                ''')
            }
            var i = 0
            for (reactionIndex : shutdownReactions) {
                constructorCode.pr('''
                    self->_lf__shutdown_reactions[«i++»] = &self->_lf__reaction_«reactionIndex»;
                ''')
            }
            constructorCode.pr('''
                self->_lf__shutdown.last = NULL;
                self->_lf__shutdown.reactions = &self->_lf__shutdown_reactions[0];
                self->_lf__shutdown.number_of_reactions = «shutdownReactions.size»;
                self->_lf__shutdown.is_timer = false;
            ''')
        }

        // Next handle actions.
        for (action : reactor.allActions) {
            if (currentFederate.contains(action)) {
                createTriggerT(body, action, triggerMap, constructorCode)
                var isPhysical = "true";
                if (action.origin == ActionOrigin.LOGICAL) {
                    isPhysical = "false";
                }
                var elementSize = "0"
                // If the action type is 'void', we need to avoid generating the code
                // 'sizeof(void)', which some compilers reject.
                var rootType = CUtil.rootType(types.getTargetType(action))
                if (action.type !== null && rootType != 'void') {
                    elementSize = '''sizeof(«rootType»)'''
                }
    
                // Since the self struct is allocated using calloc, there is no need to set:
                // self->_lf__«action.name».is_timer = false;
                constructorCode.pr('''
                    self->_lf__«action.name».is_physical = «isPhysical»;
                    «IF !action.policy.isNullOrEmpty»
                    self->_lf__«action.name».policy = «action.policy»;
                    «ENDIF»
                    self->_lf__«action.name».element_size = «elementSize»;
                ''')
            }
        }

        // Next handle inputs.
        for (input : reactor.allInputs) {
            createTriggerT(body, input, triggerMap, constructorCode)
        }
    }
    
    /**
     * Define the trigger_t object on the self struct, an array of
     * reaction_t pointers pointing to reactions triggered by this variable,
     * and initialize the pointers in the array in the constructor.
     * @param body The place to write the self struct entries.
     * @param variable The trigger variable (Timer, Action, or Input).
     * @param triggerMap A map from Variables to a list of the reaction indices
     *  triggered by the variable.
     * @param constructorCode The place to write the constructor code.
     */
    private def void createTriggerT(
        CodeBuilder body, 
        Variable variable,
        LinkedHashMap<Variable, LinkedList<Integer>> triggerMap,
        CodeBuilder constructorCode
    ) {
        // variable is a port, a timer, or an action.
        body.pr(variable, '''
            trigger_t _lf__«variable.name»;
        ''')
        constructorCode.pr(variable, '''
            self->_lf__«variable.name».last = NULL;
        ''')
        if (isFederatedAndDecentralized) {
            constructorCode.pr(variable, '''
                self->_lf__«variable.name».intended_tag = (tag_t) { .time = NEVER, .microstep = 0u};
            ''')
        }
        // Generate the reactions triggered table.
        val reactionsTriggered = triggerMap.get(variable)
        if (reactionsTriggered !== null) {
            body.pr(variable, '''reaction_t* _lf__«variable.name»_reactions[«reactionsTriggered.size»];''')
            var count = 0
            for (reactionTriggered : reactionsTriggered) {
                constructorCode.prSourceLineNumber(variable)
                constructorCode.pr(variable, '''
                    self->_lf__«variable.name»_reactions[«count»] = &self->_lf__reaction_«reactionTriggered»;
                ''')
                count++
            }
            // Set up the trigger_t struct's pointer to the reactions.
            constructorCode.pr(variable, '''
                self->_lf__«variable.name».reactions = &self->_lf__«variable.name»_reactions[0];
                self->_lf__«variable.name».number_of_reactions = «count»;
            ''')
            
            if (isFederated) {
                // Set the physical_time_of_arrival
                constructorCode.pr(variable, '''
                    self->_lf__«variable.name».physical_time_of_arrival = NEVER;
                ''')
            }
        }
        if (variable instanceof Input) {
            val rootType = CUtil.rootType(types.getTargetType(variable))
            // Since the self struct is allocated using calloc, there is no need to set:
            // self->_lf__«input.name».is_timer = false;
            // self->_lf__«input.name».offset = 0LL;
            // self->_lf__«input.name».period = 0LL;
            // self->_lf__«input.name».is_physical = false;
            // self->_lf__«input.name».drop = false;
            // If the input type is 'void', we need to avoid generating the code
            // 'sizeof(void)', which some compilers reject.
            val size = (rootType == 'void') ? '0' : '''sizeof(«rootType»)'''
            constructorCode.pr('''
                self->_lf__«variable.name».element_size = «size»;
            ''')
        
            if (isFederated) {
                body.pr(
                    CGeneratorExtension.createPortStatusFieldForInput(variable, this)                    
                );
            }
        }
    }    
    
    /** Generate reaction functions definition for a reactor.
     *  These functions have a single argument that is a void* pointing to
     *  a struct that contains parameters, state variables, inputs (triggering or not),
     *  actions (triggering or produced), and outputs.
     *  @param reactor The reactor.
     *  @param federate The federate, or null if this is not
     *   federated or not the main reactor and reactions should be
     *   unconditionally generated.
     */
    def generateReactions(ReactorDecl decl, FederateInstance federate) {
        var reactionIndex = 0;
        val reactor = decl.toDefinition
        for (reaction : reactor.allReactions) {
            if (federate === null || federate.contains(reaction)) {
                generateReaction(reaction, decl, reactionIndex)
            }
            // Increment reaction index even if the reaction is not in the federate
            // so that across federates, the reaction indices are consistent.
            reactionIndex++
        }
    }
    
    /** Generate a reaction function definition for a reactor.
     *  This function will have a single argument that is a void* pointing to
     *  a struct that contains parameters, state variables, inputs (triggering or not),
     *  actions (triggering or produced), and outputs.
     *  @param reaction The reaction.
     *  @param reactor The reactor.
     *  @param reactionIndex The position of the reaction within the reactor. 
     */
    def generateReaction(Reaction reaction, ReactorDecl decl, int reactionIndex) {
        val functionName = CReactionGenerator.generateReactionFunctionName(decl, reactionIndex)
        
        
        code.pr('void ' + functionName + '(void* instance_args) {')
        code.indent()
        var body = reaction.code.toText
        
        code.pr(CReactionGenerator.generateInitializationForReaction(body, reaction, decl, reactionIndex, types, errorReporter, mainDef, isFederatedAndDecentralized, target.requiresTypes))
        
        // Code verbatim from 'reaction'
        code.prSourceLineNumber(reaction.code)
        code.pr(body)
        code.unindent()
        code.pr("}")

        // Now generate code for the late function, if there is one
        // Note that this function can only be defined on reactions
        // in federates that have inputs from a logical connection.
        if (reaction.stp !== null) {
            val lateFunctionName = decl.name.toLowerCase + '_STP_function' + reactionIndex

            code.pr('void ' + lateFunctionName + '(void* instance_args) {')
            code.indent();
            code.pr(CReactionGenerator.generateInitializationForReaction(body, reaction, decl, reactionIndex, types, errorReporter, mainDef, isFederatedAndDecentralized, target.requiresTypes))
            // Code verbatim from 'late'
            code.prSourceLineNumber(reaction.stp.code)
            code.pr(reaction.stp.code.toText)
            code.unindent()
            code.pr("}")
        }

        // Now generate code for the deadline violation function, if there is one.
        if (reaction.deadline !== null) {
            // The following name has to match the choice in generateReactionInstances
            val deadlineFunctionName = CReactionGenerator.generateDeadlineFunctionName(decl, reactionIndex)

            code.pr('void ' + deadlineFunctionName + '(void* instance_args) {')
            code.indent();
            code.pr(CReactionGenerator.generateInitializationForReaction(body, reaction, decl, reactionIndex, types, errorReporter, mainDef, isFederatedAndDecentralized, target.requiresTypes))
            // Code verbatim from 'deadline'
            code.prSourceLineNumber(reaction.deadline.code)
            code.pr(reaction.deadline.code.toText)
            code.unindent()
            code.pr("}")
        }
    }
    
    /**
     * Record startup and shutdown reactions.
     * @param instance A reactor instance.
     */
    private def void recordStartupAndShutdown(ReactorInstance instance) {
        // For each reaction instance, allocate the arrays that will be used to
        // trigger downstream reactions.
        for (reaction : instance.reactions) {
            if (currentFederate.contains(reaction.getDefinition())) {
                val reactor = reaction.parent;
                
                val temp = new CodeBuilder();
                var foundOne = false;
                
                val reactionRef = CUtil.reactionRef(reaction)
                            
                // Next handle triggers of the reaction that come from a multiport output
                // of a contained reactor.  Also, handle startup and shutdown triggers.
                for (trigger : reaction.triggers) {
                    if (trigger.isStartup) {
                        temp.pr('''
                            _lf_startup_reactions[_lf_startup_reactions_count++] = &«reactionRef»;
                        ''')
                        startupReactionCount += currentFederate.numRuntimeInstances(reactor);
                        foundOne = true;
                    } else if (trigger.isShutdown) {
                        temp.pr('''
                            _lf_shutdown_reactions[_lf_shutdown_reactions_count++] = &«reactionRef»;
                        ''')
                        foundOne = true;
                        shutdownReactionCount += currentFederate.numRuntimeInstances(reactor);
    
                        if (targetConfig.tracing !== null) {
                            val description = CUtil.getShortenedName(reactor)
                            val reactorRef = CUtil.reactorRef(reactor)
                            temp.pr('''
                                _lf_register_trace_event(«reactorRef», &(«reactorRef»->_lf__shutdown),
                                        trace_trigger, "«description».shutdown");
                            ''')
                        }
                    }
                }
                if (foundOne) initializeTriggerObjects.pr(temp.toString);
            }
        }
    }

   

    /** 
     * Generate code to set up the tables used in _lf_start_time_step to decrement reference
     * counts and mark outputs absent between time steps. This function puts the code
     * into startTimeStep.
     */
    private def generateStartTimeStep(ReactorInstance instance) {
        // First, set up to decrement reference counts for each token type
        // input of a contained reactor that is present.
        for (child : instance.children) {
            if (currentFederate.contains(child) && child.inputs.size > 0) {
                
                // Avoid generating code if not needed.
                var foundOne = false;
                val temp = new CodeBuilder();
                
                startScopedBlock(temp, child, true);

                for (input : child.inputs) {
                    if (CUtil.isTokenType((input.definition as Input).inferredType, types)) {
                        foundOne = true;
                        val portRef = CUtil.portRefName(input);
                        if (input.isMultiport()) {
                            temp.pr('''
                                for (int i = 0; i < «input.width»; i++) {
                                    _lf_tokens_with_ref_count[_lf_tokens_with_ref_count_count].token
                                            = &«portRef»[i]->token;
                                    _lf_tokens_with_ref_count[_lf_tokens_with_ref_count_count].status
                                            = (port_status_t*)&«portRef»[i]->is_present;
                                    _lf_tokens_with_ref_count[_lf_tokens_with_ref_count_count++].reset_is_present = false;
                                }
                            ''')
                        } else {
                            temp.pr('''
                                _lf_tokens_with_ref_count[_lf_tokens_with_ref_count_count].token
                                        = &«portRef»->token;
                                _lf_tokens_with_ref_count[_lf_tokens_with_ref_count_count].status
                                        = (port_status_t*)&«portRef»->is_present;
                                _lf_tokens_with_ref_count[_lf_tokens_with_ref_count_count++].reset_is_present = false;
                            ''')
                        }
                        startTimeStepTokens += currentFederate.numRuntimeInstances(input.parent) * input.width;
                    }
                }
                endScopedBlock(temp);

                if (foundOne) {
                    startTimeStep.pr(temp.toString());
                }
            }
        }
        // Avoid generating dead code if nothing is relevant.
        var foundOne = false;
        var temp = new CodeBuilder();
        var containerSelfStructName = CUtil.reactorRef(instance)

        // Handle inputs that get sent data from a reaction rather than from
        // another contained reactor and reactions that are triggered by an
        // output of a contained reactor.
        // Note that there may be more than one reaction reacting to the same
        // port so we have to avoid listing the port more than once.
        val portsSeen = new LinkedHashSet<PortInstance>();
        for (reaction : instance.reactions) {
            if (currentFederate.contains(reaction.definition)) {
                for (port : reaction.effects.filter(PortInstance)) {
                    if (port.definition instanceof Input && !portsSeen.contains(port)) {
                        portsSeen.add(port)
                        // This reaction is sending to an input. Must be
                        // the input of a contained reactor in the federate.
                        // NOTE: If instance == main and the federate is within a bank,
                        // this assumes that the reaction writes only to the bank member in the federate.
                        if (currentFederate.contains(port.parent)) {
                            foundOne = true;

                            temp.pr('''
                                // Add port «port.getFullName» to array of is_present fields.
                            ''')
                            
                            if (port.parent != instance) {
                                // The port belongs to contained reactor, so we also have
                                // iterate over the instance bank members.
                                startScopedBlock(temp);
                                temp.pr("int count = 0;");
                                startScopedBlock(temp, instance, true);
                                startScopedBankChannelIteration(temp, port, null);
                            } else {
                                startScopedBankChannelIteration(temp, port, "count");
                            }
                            val portRef = CUtil.portRefNested(port);
                            val con = (port.isMultiport)? "->" : ".";
                            
                            temp.pr('''
                                _lf_is_present_fields[«startTimeStepIsPresentCount» + count] = &«portRef»«con»is_present;
                            ''')
                            if (isFederatedAndDecentralized) {
                                // Intended_tag is only applicable to ports in federated execution.
                                temp.pr('''
                                    _lf_intended_tag_fields[«startTimeStepIsPresentCount» + count] = &«portRef»«con»intended_tag;
                                ''')
                            }

                            startTimeStepIsPresentCount += port.width * currentFederate.numRuntimeInstances(port.parent);

                            if (port.parent != instance) {
                                temp.pr("count++;");
                                endScopedBlock(temp);
                                endScopedBlock(temp);
                                endScopedBankChannelIteration(temp, port, null);
                            } else {
                                endScopedBankChannelIteration(temp, port, "count");
                            }
                       }
                    }
                }
                // Find outputs of contained reactors that have token types and therefore
                // need to have their reference counts decremented.
                for (port : reaction.sources.filter(PortInstance)) {
                    if (port.isOutput && !portsSeen.contains(port)) {
                        portsSeen.add(port)
                        // This reaction is receiving data from the port.
                        if (CUtil.isTokenType((port.definition as Output).inferredType, types)) {
                            foundOne = true;
                            
                            temp.pr('''
                                // Add port «port.getFullName» to array _lf_tokens_with_ref_count.
                            ''')
                            
                            // Potentially have to iterate over bank members of the instance
                            // (parent of the reaction), bank members of the contained reactor (if a bank),
                            // and channels of the multiport (if multiport).
                            startScopedBlock(temp, instance, true);
                            startScopedBankChannelIteration(temp, port, "count");
                            
                            val portRef = CUtil.portRef(port, true, true, null, null, null);
                            
                            temp.pr('''
                                _lf_tokens_with_ref_count[_lf_tokens_with_ref_count_count].token = &«portRef»->token;
                                _lf_tokens_with_ref_count[_lf_tokens_with_ref_count_count].status = (port_status_t*)&«portRef»->is_present;
                                _lf_tokens_with_ref_count[_lf_tokens_with_ref_count_count++].reset_is_present = false;
                            ''')
                            startTimeStepTokens += port.width * currentFederate.numRuntimeInstances(port.parent);

                            endScopedBankChannelIteration(temp, port, "count");
                            endScopedBlock(temp);
                        }
                    }
                }
            }
        }
        if (foundOne) startTimeStep.pr(temp.toString());
        temp = new CodeBuilder();
        foundOne = false;
        
        for (action : instance.actions) {
            if (currentFederate === null || currentFederate.contains(action.definition)) {
                foundOne = true;
                startScopedBlock(temp, instance, true);
                
                temp.pr('''
                    // Add action «action.getFullName» to array of is_present fields.
                    _lf_is_present_fields[«startTimeStepIsPresentCount»] 
                            = &«containerSelfStructName»->_lf_«action.name».is_present;
                ''')
                if (isFederatedAndDecentralized) {
                    // Intended_tag is only applicable to actions in federated execution with decentralized coordination.
                    temp.pr('''
                        // Add action «action.getFullName» to array of intended_tag fields.
                        _lf_intended_tag_fields[«startTimeStepIsPresentCount»] 
                                = &«containerSelfStructName»->_lf_«action.name».intended_tag;
                    ''')
                }
                startTimeStepIsPresentCount += currentFederate.numRuntimeInstances(action.parent);
                endScopedBlock(temp);
            }
        }
        if (foundOne) startTimeStep.pr(temp.toString());
        temp = new CodeBuilder();
        foundOne = false;
        
        // Next, set up the table to mark each output of each contained reactor absent.
        for (child : instance.children) {
            if (currentFederate.contains(child) && child.outputs.size > 0) {
                
                startScopedBlock(temp);
                temp.pr("int count = 0;");
                startScopedBlock(temp, child, true);
        
                var channelCount = 0;
                for (output : child.outputs) {
                    if (!output.dependsOnReactions.isEmpty){
                        foundOne = true;
                        
                        temp.pr('''
                            // Add port «output.getFullName» to array of is_present fields.
                        ''')
                        startChannelIteration(temp, output);
                        
                        temp.pr('''
                            _lf_is_present_fields[«startTimeStepIsPresentCount» + count] = &«CUtil.portRef(output)».is_present;
                        ''')
                        
                        if (isFederatedAndDecentralized) {
                            // Intended_tag is only applicable to ports in federated execution with decentralized coordination.
                            temp.pr('''
                                // Add port «output.getFullName» to array of intended_tag fields.
                                _lf_intended_tag_fields[«startTimeStepIsPresentCount» + count] = &«CUtil.portRef(output)».intended_tag;
                            ''')
                        }
                        
                        temp.pr("count++;");
                        channelCount += output.width;
                        endChannelIteration(temp, output);
                    }
                }
                startTimeStepIsPresentCount += channelCount * currentFederate.numRuntimeInstances(child);
                endScopedBlock(temp);
                endScopedBlock(temp);
            }
        }
        if (foundOne) startTimeStep.pr(temp.toString());
    }

    /**
     * For each timer in the given reactor, generate initialization code for the offset
     * and period fields.
     * 
     * This method will also populate the global _lf_timer_triggers array, which is
     * used to start all timers at the start of execution.
     * 
     * @param instance A reactor instance.
     */
    private def generateTimerInitializations(ReactorInstance instance) {
        for (timer : instance.timers) {
            if (currentFederate.contains(timer.getDefinition())) {
                if (!timer.isStartup) {
                    initializeTriggerObjects.pr(CTimerGenerator.generateInitializer(timer))
                    timerCount += currentFederate.numRuntimeInstances(timer.parent);
                }
            }
        }
    }

    /**
     * Process a given .proto file.
     * 
     * Run, if possible, the proto-c protocol buffer code generator to produce
     * the required .h and .c files.
     * @param filename Name of the file to process.
     */
     def processProtoFile(String filename, CancelIndicator cancelIndicator) {
        val protoc = commandFactory.createCommand(
            "protoc-c",
            #['''--c_out=«this.fileConfig.getSrcGenPath»''', filename],
            fileConfig.srcPath)
        if (protoc === null) {
            errorReporter.reportError("Processing .proto files requires proto-c >= 1.3.3.")
            return
        }
        val returnCode = protoc.run(cancelIndicator)
        if (returnCode == 0) {
            val nameSansProto = filename.substring(0, filename.length - 6)
            targetConfig.compileAdditionalSources.add(
                this.fileConfig.getSrcGenPath.resolve(nameSansProto + ".pb-c.c").toString
            )
            
            targetConfig.compileLibraries.add('-l')
            targetConfig.compileLibraries.add('protobuf-c')
            targetConfig.compilerFlags.add('-lprotobuf-c');  
        } else {
            errorReporter.reportError("protoc-c returns error code " + returnCode)
        }
    }
    
    /**
     * Return a string that defines the log level.
     */
    static def String defineLogLevel(GeneratorBase generator) {
        generator.targetConfig.compileDefinitions.put("LOG_LEVEL" , generator.targetConfig.logLevel.ordinal.toString);
        '''
            #define LOG_LEVEL «generator.targetConfig.logLevel.ordinal»
        '''
    }
     
    /** 
     * Construct a unique type for the struct of the specified
     * typed variable (port or action) of the specified reactor class.
     * This is required to be the same as the type name returned by
     * {@link variableStructType(TriggerInstance<?>)}.
     * @param variable The variable.
     * @param reactor The reactor class.
     * @return The name of the self struct.
     */
    static def variableStructType(Variable variable, ReactorDecl reactor) {
        '''«reactor.name.toLowerCase»_«variable.name»_t'''
    }

    /** 
     * Construct a unique type for the struct of the specified
     * instance (port or action).
     * This is required to be the same as the type name returned by
     * {@link variableStructType(Variable, ReactorDecl)}.
     * @param portOrAction The port or action instance.
     * @return The name of the self struct.
     */
    static def variableStructType(TriggerInstance<?> portOrAction) {
        '''«portOrAction.parent.reactorDeclaration.name.toLowerCase»_«portOrAction.name»_t'''
    }

    /**
     * Generates C code to retrieve port->member
     * This function is used for clarity and is called whenever struct is allocated on heap memory.
     * @param portName The name of the port in string
     * @param member The member's name (e.g., is_present)
     * @return Generated code
     */
    def getHeapPortMember(String portName, String member) '''
        «portName»->«member»
    '''
    
    /**
     * Return the operator used to retrieve struct members
     */
    def getStackStructOperator() '''
    .
    '''
    
    /**
     * If tracing is turned on, then generate code that records
     * the full name of the specified reactor instance in the
     * trace table. If tracing is not turned on, do nothing.
     * @param instance The reactor instance.
     */
    private def void generateTraceTableEntries(ReactorInstance instance) {
        if (targetConfig.tracing !== null) {
            initializeTriggerObjects.pr(
                CTracingGenerator.generateTraceTableEntries(instance, currentFederate)
            );
        }
    }
    
    /** 
     * Generate code to instantiate the specified reactor instance and
     * initialize it.
     * @param instance A reactor instance.
     * @param federate A federate instance to conditionally generate code by
     *  contained reactors or null if there are no federates.
     */
    def void generateReactorInstance(ReactorInstance instance) {
        var reactorClass = instance.definition.reactorClass
        var fullName = instance.fullName
        initializeTriggerObjects.pr(
                '// ***** Start initializing ' + fullName + ' of class ' + reactorClass.name)
        // Generate the instance self struct containing parameters, state variables,
        // and outputs (the "self" struct).
        initializeTriggerObjects.pr('''
            «CUtil.reactorRefName(instance)»[«CUtil.runtimeIndex(instance)»] = new_«reactorClass.name»();
        ''')
        // Generate code to initialize the "self" struct in the
        // _lf_initialize_trigger_objects function.
        generateTraceTableEntries(instance)
        generateReactorInstanceExtension(instance)
        generateParameterInitialization(instance)
        initializeOutputMultiports(instance)
        initializeInputMultiports(instance)
        recordStartupAndShutdown(instance);

        // Next, initialize the "self" struct with state variables.
        // These values may be expressions that refer to the parameter values defined above.        
        generateStateVariableInitializations(instance);

        // Generate trigger objects for the instance.
        generateTimerInitializations(instance);
        generateActionInitializations(instance);
        generateInitializeActionToken(instance);
        generateSetDeadline(instance);
        generateModeStructure(instance);

        // Recursively generate code for the children.
        for (child : instance.children) {
            if (currentFederate.contains(child)) {
                // If this reactor is a placeholder for a bank of reactors, then generate
                // an array of instances of reactors and create an enclosing for loop.
                // Need to do this for each of the builders into which the code writes.
                startScopedBlock(startTimeStep, child, true);
                startScopedBlock(initializeTriggerObjects, child, true);
                generateReactorInstance(child);
                endScopedBlock(initializeTriggerObjects);
                endScopedBlock(startTimeStep);
            }
        }
        
        // If this program is federated with centralized coordination and this reactor
        // instance is a federate, then check
        // for outputs that depend on physical actions so that null messages can be
        // sent to the RTI.
        if (isFederatedAndCentralized && instance.parent === main) {
            val outputDelayMap = currentFederate.findOutputsConnectedToPhysicalActions(instance)
            var minDelay = TimeValue.MAX_VALUE;
            var outputFound = null as Output;
            for (output : outputDelayMap.keySet) {
                val outputDelay = outputDelayMap.get(output)
                if (outputDelay.isEarlierThan(minDelay)) {
                    minDelay = outputDelay
                    outputFound = output
                }
            }
            if (minDelay != TimeValue.MAX_VALUE) {
                // Unless silenced, issue a warning.
                if (targetConfig.coordinationOptions.advance_message_interval === null) {
                    errorReporter.reportWarning(outputFound, '''
                            Found a path from a physical action to output for reactor "«instance.name»". 
                            The amount of delay is «minDelay.toString()».
                            With centralized coordination, this can result in a large number of messages to the RTI.
                            Consider refactoring the code so that the output does not depend on the physical action,
                            or consider using decentralized coordination. To silence this warning, set the target
                            parameter coordination-options with a value like {advance-message-interval: 10 msec}"''')
                }
                initializeTriggerObjects.pr('''
                    _fed.min_delay_from_physical_action_to_federate_output = «minDelay.timeInTargetLanguage»;
                ''')
            }
        }
        
        // For this instance, define what must be done at the start of
        // each time step. This sets up the tables that are used by the
        // _lf_start_time_step() function in reactor_common.c.
        // Note that this function is also run once at the end
        // so that it can deallocate any memory.
        generateStartTimeStep(instance)

        initializeTriggerObjects.pr("//***** End initializing " + fullName)
    }

    /**
     * For each action of the specified reactor instance, generate initialization code
     * for the offset and period fields. 
     * @param instance The reactor.
     */
    private def generateActionInitializations(ReactorInstance instance) {
        initializeTriggerObjects.pr(CActionGenerator.generateInitializers(instance, currentFederate));
    }
        
    /**
     * Initialize actions by creating a lf_token_t in the self struct.
     * This has the information required to allocate memory for the action payload.
     * Skip any action that is not actually used as a trigger.
     * @param reactor The reactor containing the actions.
     */
    private def void generateInitializeActionToken(ReactorInstance reactor) {
        for (action : reactor.actions) {
            // Skip this step if the action is not in use. 
            if (action.parent.triggers.contains(action) 
                && currentFederate.contains(action.definition)
            ) {
                var type = action.definition.inferredType
                var payloadSize = "0"
                if (!type.isUndefined) {
                    var String typeStr = types.getTargetType(type)
                    if (CUtil.isTokenType(type, types)) {
                        typeStr = CUtil.rootType(typeStr)
                    }
                    if (typeStr !== null && !typeStr.equals("") && !typeStr.equals("void")) {
                        payloadSize = '''sizeof(«typeStr»)'''
                    }    
                }
            
                var selfStruct = CUtil.reactorRef(action.parent);
                initializeTriggerObjects.pr(
                    CActionGenerator.generateTokenInitializer(
                        selfStruct, action.name, payloadSize
                    )
                )
                startTimeStepTokens += currentFederate.numRuntimeInstances(action.parent);
            }
        }
    }
    
    /**
     * Generate code that is executed while the reactor instance is being initialized.
     * This is provided as an extension point for subclasses.
     * Normally, the reactions argument is the full list of reactions,
     * but for the top-level of a federate, will be a subset of reactions that
     * is relevant to the federate.
     * @param instance The reactor instance.
     * @param reactions The reactions of this instance.
     */
    def void generateReactorInstanceExtension(ReactorInstance instance) {
        // Do nothing
    }
    
    /**
     * Generate code that initializes the state variables for a given instance.
     * Unlike parameters, state variables are uniformly initialized for all instances
     * of the same reactor.
     * @param instance The reactor class instance
     * @return Initialization code fore state variables of instance
     */
    def generateStateVariableInitializations(ReactorInstance instance) {
        val reactorClass = instance.definition.reactorClass
        val selfRef = CUtil.reactorRef(instance)
        for (stateVar : reactorClass.toDefinition.allStateVars) {
            if (stateVar.initialized) {
                var mode = stateVar.eContainer() instanceof Mode ? 
                    instance.lookupModeInstance(stateVar.eContainer() as Mode) :
                    instance.getMode(false);
                initializeTriggerObjects.pr(CStateGenerator.generateInitializer(
                    instance, 
                    selfRef,
                    stateVar,
                    mode,
                    types,
                    modalStateResetCount
                ))
                if (mode !== null) {
                    modalStateResetCount++
                }
            }
        }
    }
    
    /**
     * Generate code to set the deadline field of the reactions in the
     * specified reactor instance.
     * @param instance The reactor instance.
     */
    private def void generateSetDeadline(ReactorInstance instance) {
        for (reaction : instance.reactions) {
            if (reaction.declaredDeadline !== null
                && currentFederate.contains(reaction.getDefinition())
            ) {
                var deadline = reaction.declaredDeadline.maxDelay
                val selfRef = '''«CUtil.reactorRef(reaction.parent)»->_lf__reaction_«reaction.index»'''
                initializeTriggerObjects.pr('''
                    «selfRef».deadline = «deadline.timeInTargetLanguage»;
                ''')
            }
        }
    }
        
    /**
     * Generate code to initialize modes.
     * @param instance The reactor instance.
     */
    private def void generateModeStructure(ReactorInstance instance) {
        val parentMode = instance.getMode(false);
        val nameOfSelfStruct = CUtil.reactorRef(instance);
        // If this instance is enclosed in another mode
        if (parentMode !== null) {
            val parentModeRef = '''&«CUtil.reactorRef(parentMode.parent)»->_lf__modes[«parentMode.parent.modes.indexOf(parentMode)»]'''
            initializeTriggerObjects.pr("// Setup relation to enclosing mode")

            // If this reactor does not have its own modes, all reactions must be linked to enclosing mode
            if (instance.modes.empty) {
                for (reaction : instance.reactions.indexed) {
                    initializeTriggerObjects.pr('''
                        «CUtil.reactorRef(reaction.value.parent)»->_lf__reaction_«reaction.key».mode = «parentModeRef»;
                    ''')
                }
            } else { // Otherwise, only reactions outside modes must be linked and the mode state itself gets a parent relation
                initializeTriggerObjects.pr('''
                    «nameOfSelfStruct»->_lf__mode_state.parent_mode = «parentModeRef»;
                ''')
                for (reaction : instance.reactions.filter[it.getMode(true) === null]) {
                    initializeTriggerObjects.pr('''
                        «CUtil.reactorRef(reaction.parent)»->_lf__reaction_«instance.reactions.indexOf(reaction)».mode = «parentModeRef»;
                    ''')
                }
            }
        }
        // If this reactor has modes, register for mode change handling
        if (!instance.modes.empty) {
            initializeTriggerObjects.pr('''
                // Register for transition handling
                _lf_modal_reactor_states[«modalReactorCount++»] = &«nameOfSelfStruct»->_lf__mode_state;
            ''')
        }
    }
    
    /**
     * Generate runtime initialization code for parameters of a given reactor instance
     * @param instance The reactor instance.
     */
    def void generateParameterInitialization(ReactorInstance instance) {
        var selfRef = CUtil.reactorRef(instance)
        for (parameter : instance.parameters) {
            // NOTE: we now use the resolved literal value. For better efficiency, we could
            // store constants in a global array and refer to its elements to avoid duplicate
            // memory allocations.
            // NOTE: If the parameter is initialized with a static initializer for an array
            // or struct (the initialization expression is surrounded by { ... }), then we
            // have to declare a static variable to ensure that the memory is put in data space
            // and not on the stack.
            // FIXME: Is there a better way to determine this than the string comparison? 
            val initializer = CParameterGenerator.getInitializer(parameter);
            if (initializer.startsWith("{")) {
                val temporaryVariableName = parameter.uniqueID
                initializeTriggerObjects.pr('''
                    static «types.getVariableDeclaration(parameter.type, temporaryVariableName, true)» = «initializer»;
                    «selfRef»->«parameter.name» = «temporaryVariableName»;
                ''')
            } else {
                initializeTriggerObjects.pr('''
                    «selfRef»->«parameter.name» = «initializer»;
                ''')
            }
        }
    }
    
    /**
     * Generate code that mallocs memory for any output multiports.
     * @param reactor The reactor instance.
     */
    def initializeOutputMultiports(ReactorInstance reactor) {
        val reactorSelfStruct = CUtil.reactorRef(reactor);
        for (output : reactor.outputs) {
            val portRefName = CUtil.portRefName(output);
            // If the port is a multiport, create an array.
            if (output.isMultiport) {
                val portStructType = variableStructType(output);
                initializeTriggerObjects.pr('''
                    «portRefName»_width = «output.width»;
                    // Allocate memory for multiport output.
                    «portRefName» = («portStructType»*)_lf_allocate(
                            «output.width», sizeof(«portStructType»),
                            &«reactorSelfStruct»->base.allocations); 
                    «portRefName»_pointers = («portStructType»**)_lf_allocate(
                            «output.width», sizeof(«portStructType»*),
                            &«reactorSelfStruct»->base.allocations); 
                    // Assign each output port pointer to be used in
                    // reactions to facilitate user access to output ports
                    for(int i=0; i < «output.width»; i++) {
                         «portRefName»_pointers[i] = &(«portRefName»[i]);
                    }
                ''')
            } else {
                initializeTriggerObjects.pr('''
                    // width of -2 indicates that it is not a multiport.
                    «CUtil.portRefName(output)»_width = -2;
                ''')
            }            
        }
    }
    
    /**
     * Allocate memory for inputs.
     * @param reactor The reactor.
     */
    def initializeInputMultiports(ReactorInstance reactor) {
        val reactorSelfStruct = CUtil.reactorRef(reactor); 
        for (input : reactor.inputs) {
            val portRefName = CUtil.portRefName(input)
            // If the port is a multiport, create an array.
            if (input.isMultiport) {
                initializeTriggerObjects.pr('''
                    «portRefName»_width = «input.width»;
                    // Allocate memory for multiport inputs.
                    «portRefName» = («variableStructType(input)»**)_lf_allocate(
                            «input.width», sizeof(«variableStructType(input)»*),
                            &«reactorSelfStruct»->base.allocations); 
                    // Set inputs by default to an always absent default input.
                    for (int i = 0; i < «input.width»; i++) {
                        «portRefName»[i] = &«CUtil.reactorRef(reactor)»->_lf_default__«input.name»;
                    }
                ''')
            } else {
                initializeTriggerObjects.pr('''
                    // width of -2 indicates that it is not a multiport.
                    «portRefName»_width = -2;
                ''')
            }
        }
    }
    
    /**
     * If the argument is a multiport, return a string that is a valid
     * C expression consisting of an (optional) integer added to any number of
     * parameter references on the specified self struct.
     * @param port The port.
     * @param contained If the port belongs to a contained reactor, then
     *  the contained reactor's instantiation. Otherwise, null.
     * @param reactorInstance The reactor referring to this port. If null, "self" will be used
     *  to reference the reactor.
     * @return The width expression for a multiport or an empty string if it is
     *  not a multiport.
     */
    protected def String multiportWidthSpecInC(Port port, Instantiation contained, ReactorInstance reactorInstance) {
        var result = new StringBuilder()
        var count = 0
        var selfRef = "self"
        if (reactorInstance !== null) { 
            if (contained !== null) {
                // Caution: If port belongs to a contained reactor, the self struct needs to be that
                // of the contained reactor instance, not this container
                selfRef = CUtil.reactorRef(reactorInstance.getChildReactorInstance(contained))
            } else {
                selfRef =CUtil.reactorRef(reactorInstance);
            }
        }
        if (port.widthSpec !== null) {
            if (!port.widthSpec.ofVariableLength) {
                for (term : port.widthSpec.terms) {
                    if (term.parameter !== null) {
                        result.append(selfRef)
                        result.append('->')
                        result.append(term.parameter.name)
                    } else {
                        count += term.width
                    }
                }
            }
        }
        if (count > 0) {
            if (result.length > 0) {
                result.append(' + ')
            }
            result.append(count)
        }
        return result.toString
    }
    
    /** 
     * Set the reaction priorities based on dependency analysis.
     * @param reactor The reactor on which to do this.
     * @param builder Where to write the code.
     */
    private def boolean setReactionPriorities(ReactorInstance reactor, CodeBuilder builder) {
        var foundOne = false;

        // Force calculation of levels if it has not been done.
        reactor.assignLevels();
        
        // If any reaction has multiple levels, then we need to create
        // an array with the levels here, before entering the iteration over banks.
        val prolog = new CodeBuilder();
        val epilog = new CodeBuilder();
        for (r : reactor.reactions) {
            if (currentFederate.contains(r.definition)) {
                val levels = r.getLevels();
                if (levels.size != 1) {
                    if (prolog.length() == 0) {
                        startScopedBlock(prolog);
                        endScopedBlock(epilog);
                    }
                    // Cannot use the above set of levels because it is a set, not a list.
                    prolog.pr('''
                        int «r.uniqueID»_levels[] = { «r.getLevelsList().join(", ")» };
                    ''')
                }
            }
        }

        val temp = new CodeBuilder();
        temp.pr("// Set reaction priorities for " + reactor.toString());
        
        startScopedBlock(temp, reactor, true);

        for (r : reactor.reactions) {
            if (currentFederate.contains(r.definition)) {
                foundOne = true;

                // The most common case is that all runtime instances of the
                // reaction have the same level, so deal with that case
                // specially.
                val levels = r.getLevels();
                if (levels.size == 1) {
                    var level = -1;
                    for (l : levels) {
                        level = l;
                    }
                    // xtend doesn't support bitwise operators...
                    val indexValue = XtendUtil.longOr(r.deadline.toNanoSeconds << 16, level)
                    val reactionIndex = "0x" + Long.toString(indexValue, 16) + "LL"

                    temp.pr('''
                        «CUtil.reactionRef(r)».chain_id = «r.chainID.toString»;
                        // index is the OR of level «level» and 
                        // deadline «r.deadline.toNanoSeconds» shifted left 16 bits.
                        «CUtil.reactionRef(r)».index = «reactionIndex»;
                    ''')
                } else {
                    val reactionDeadline = "0x" + Long.toString(r.deadline.toNanoSeconds, 16) + "LL"

                    temp.pr('''
                        «CUtil.reactionRef(r)».chain_id = «r.chainID.toString»;
                        // index is the OR of levels[«CUtil.runtimeIndex(r.parent)»] and 
                        // deadline «r.deadline.toNanoSeconds» shifted left 16 bits.
                        «CUtil.reactionRef(r)».index = («reactionDeadline» << 16) | «r.uniqueID»_levels[«CUtil.runtimeIndex(r.parent)»];
                    ''')
                }
            }
        }
        for (child : reactor.children) {
            if (currentFederate.contains(child)) {
                foundOne = setReactionPriorities(child, temp) || foundOne;
            }
        }
        endScopedBlock(temp);
        
        if (foundOne) {
            builder.pr(prolog.toString());
            builder.pr(temp.toString());
            builder.pr(epilog.toString());            
        }
        return foundOne;
    }

    override getTargetTypes() {
        return types;
    }

    // //////////////////////////////////////////
    // // Protected methods.

    /**
     * Generate code for the body of a reaction that takes an input and
     * schedules an action with the value of that input.
     * @param action The action to schedule
     * @param port The port to read from
     */
    override generateDelayBody(Action action, VarRef port) { 
        val ref = ASTUtils.generateVarRef(port);
        // Note that the action.type set by the base class is actually
        // the port type.
        if (CUtil.isTokenType(action.inferredType, types)) {
            '''
            if («ref»->is_present) {
                // Put the whole token on the event queue, not just the payload.
                // This way, the length and element_size are transported.
                schedule_token(«action.name», 0, «ref»->token);
            }
            '''
        } else {
            '''
            schedule_copy(«action.name», 0, &«ref»->value, 1);  // Length is 1.
            '''
        }
    }
    
    /**
     * Generate code for the body of a reaction that is triggered by the
     * given action and writes its value to the given port. This realizes
     * the receiving end of a logical delay specified with the 'after'
     * keyword.
     * @param action The action that triggers the reaction
     * @param port The port to write to.
     */
    override generateForwardBody(Action action, VarRef port) {
        val outputName = ASTUtils.generateVarRef(port)
        if (CUtil.isTokenType(action.inferredType, types)) {
            // Forward the entire token and prevent freeing.
            // Increment the ref_count because it will be decremented
            // by both the action handling code and the input handling code.
            '''
            «DISABLE_REACTION_INITIALIZATION_MARKER»
            self->_lf_«outputName».value = («types.getTargetType(action)»)self->_lf__«action.name».token->value;
            self->_lf_«outputName».token = (lf_token_t*)self->_lf__«action.name».token;
            ((lf_token_t*)self->_lf__«action.name».token)->ref_count++;
            self->_lf_«outputName».is_present = true;
            '''
        } else {
            '''
            SET(«outputName», «action.name»->value);
            '''
        }
    }

    /**
     * Generate code for the body of a reaction that handles the
     * action that is triggered by receiving a message from a remote
     * federate.
     * @param action The action.
     * @param sendingPort The output port providing the data to send.
     * @param receivingPort The ID of the destination port.
     * @param receivingPortID The ID of the destination port.
     * @param sendingFed The sending federate.
     * @param receivingFed The destination federate.
     * @param receivingBankIndex The receiving federate's bank index, if it is in a bank.
     * @param receivingChannelIndex The receiving federate's channel index, if it is a multiport.
     * @param type The type.
     * @param isPhysical Indicates whether or not the connection is physical
     * @param serializer The serializer used on the connection.
     */
    override generateNetworkReceiverBody(
        Action action,
        VarRef sendingPort,
        VarRef receivingPort,
        int receivingPortID, 
        FederateInstance sendingFed,
        FederateInstance receivingFed,
        int receivingBankIndex,
        int receivingChannelIndex,
        InferredType type,
        boolean isPhysical,
        SupportedSerializers serializer
    ) {
        // Adjust the type of the action and the receivingPort.
        // If it is "string", then change it to "char*".
        // This string is dynamically allocated, and type 'string' is to be
        // used only for statically allocated strings.
        // FIXME: Is the getTargetType method not responsible for generating the desired C code
        //  (e.g., char* rather than string)? If not, what exactly is that method
        //  responsible for? If generateNetworkReceiverBody has different requirements
        //  than those that the method was designed to satisfy, should we use a different
        //  method? The best course of action is not obvious, but we have a pattern of adding
        //  downstream patches to generated strings rather than fixing them at their source.
        if (types.getTargetType(action) == "string") {
            action.type.code = null
            action.type.id = "char*"
        }
        if (types.getTargetType(receivingPort.variable as Port) == "string") {
            (receivingPort.variable as Port).type.code = null
            (receivingPort.variable as Port).type.id = "char*"
        }

        var receiveRef = CUtil.portRefInReaction(receivingPort, receivingBankIndex, receivingChannelIndex)
        val result = new StringBuilder()
        
        // We currently have no way to mark a reaction "unordered"
        // in the AST, so we use a magic string at the start of the body.
        result.append("// " + ReactionInstance.UNORDERED_REACTION_MARKER + "\n");
      
        // Transfer the physical time of arrival from the action to the port
        result.append('''
            «receiveRef»->physical_time_of_arrival = self->_lf__«action.name».physical_time_of_arrival;
        ''')
        
        
        var value = "";
        switch (serializer) {
            case SupportedSerializers.NATIVE: {
                // NOTE: Docs say that malloc'd char* is freed on conclusion of the time step.
                // So passing it downstream should be OK.
                value = '''«action.name»->value''';
                if (CUtil.isTokenType(type, types)) {
                    result.append('''
                        SET_TOKEN(«receiveRef», «action.name»->token);
                    ''')
                } else {                        
                    result.append('''
                        SET(«receiveRef», «value»);
                    ''')
                }
            }
            case SupportedSerializers.PROTO: {
                throw new UnsupportedOperationException("Protobuf serialization is not supported yet.");
            }
            case SupportedSerializers.ROS2: {
                val portType = (receivingPort.variable as Port).inferredType
                var portTypeStr = types.getTargetType(portType)
                if (CUtil.isTokenType(portType, types)) {
                    throw new UnsupportedOperationException("Cannot handle ROS serialization when ports are pointers.");
                } else if (isSharedPtrType(portType)) {
                    val matcher = sharedPointerVariable.matcher(portTypeStr)
                    if (matcher.find()) {
                        portTypeStr = matcher.group(1);
                    }
                }
                val ROSDeserializer = new FedROS2CPPSerialization()
                value = FedROS2CPPSerialization.deserializedVarName;
                result.append(
                    ROSDeserializer.generateNetworkDeserializerCode(
                        '''self->_lf__«action.name»''',
                        portTypeStr
                    )
                );
                if (isSharedPtrType(portType)) {                                     
                    result.append('''
                        auto msg_shared_ptr = std::make_shared<«portTypeStr»>(«value»);
                        SET(«receiveRef», msg_shared_ptr);
                    ''')                    
                } else {                                      
                    result.append('''
                        SET(«receiveRef», std::move(«value»));
                    ''')
                }
            }
            
        }
        
        return result.toString
    }

    /**
     * Generate code for the body of a reaction that handles an output
     * that is to be sent over the network.
     * @param sendingPort The output port providing the data to send.
     * @param receivingPort The variable reference to the destination port.
     * @param receivingPortID The ID of the destination port.
     * @param sendingFed The sending federate.
     * @param sendingBankIndex The bank index of the sending federate, if it is a bank.
     * @param sendingChannelIndex The channel index of the sending port, if it is a multiport.
     * @param receivingFed The destination federate.
     * @param type The type.
     * @param isPhysical Indicates whether the connection is physical or not
     * @param delay The delay value imposed on the connection using after
     * @param serializer The serializer used on the connection.
     */
    override generateNetworkSenderBody(
        VarRef sendingPort,
        VarRef receivingPort,
        int receivingPortID, 
        FederateInstance sendingFed,
        int sendingBankIndex,
        int sendingChannelIndex,
        FederateInstance receivingFed,
        InferredType type,
        boolean isPhysical,
        Delay delay,
        SupportedSerializers serializer
    ) { 
        var sendRef = CUtil.portRefInReaction(sendingPort, sendingBankIndex, sendingChannelIndex);
        val receiveRef = ASTUtils.generateVarRef(receivingPort); // Used for comments only, so no need for bank/multiport index.
        val result = new StringBuilder()

        // We currently have no way to mark a reaction "unordered"
        // in the AST, so we use a magic string at the start of the body.
        result.append("// " + ReactionInstance.UNORDERED_REACTION_MARKER + "\n");

        result.append('''
            // Sending from «sendRef» in federate «sendingFed.name» to «receiveRef» in federate «receivingFed.name»
        ''')
        // If the connection is physical and the receiving federate is remote, send it directly on a socket.
        // If the connection is logical and the coordination mode is centralized, send via RTI.
        // If the connection is logical and the coordination mode is decentralized, send directly
        var String messageType;
        // Name of the next immediate destination of this message
        var String next_destination_name = '''"federate «receivingFed.id»"'''
        
        // Get the delay literal
        var String additionalDelayString = CGeneratorExtension.getNetworkDelayLiteral(delay);
        
        if (isPhysical) {
            messageType = "MSG_TYPE_P2P_MESSAGE"
        } else if (targetConfig.coordination === CoordinationType.DECENTRALIZED) {
            messageType = "MSG_TYPE_P2P_TAGGED_MESSAGE"
        } else {
            // Logical connection
            // Send the message via rti
            messageType = "MSG_TYPE_TAGGED_MESSAGE"
            next_destination_name = '''"federate «receivingFed.id» via the RTI"'''
        }
        
        
        var String sendingFunction = '''send_timed_message'''
        var String commonArgs = '''«additionalDelayString», 
                   «messageType»,
                   «receivingPortID»,
                   «receivingFed.id»,
                   «next_destination_name»,
                   message_length'''
        if (isPhysical) {
            // Messages going on a physical connection do not
            // carry a timestamp or require the delay;
            sendingFunction = '''send_message'''            
            commonArgs = '''«messageType», «receivingPortID», «receivingFed.id»,
                   «next_destination_name», message_length'''
        }
        
        var lengthExpression = "";
        var pointerExpression = "";
        switch (serializer) {
            case SupportedSerializers.NATIVE: {
                // Handle native types.
                if (CUtil.isTokenType(type, types)) {
                    // NOTE: Transporting token types this way is likely to only work if the sender and receiver
                    // both have the same endianness. Otherwise, you have to use protobufs or some other serialization scheme.
                    result.append('''
                        size_t message_length = «sendRef»->token->length * «sendRef»->token->element_size;
                        «sendingFunction»(«commonArgs», (unsigned char*) «sendRef»->value);
                    ''')
                } else {
                    // string types need to be dealt with specially because they are hidden pointers.
                    // void type is odd, but it avoids generating non-standard expression sizeof(void),
                    // which some compilers reject.
                    lengthExpression = switch(types.getTargetType(type)) {
                        case 'string': '''strlen(«sendRef»->value) + 1'''
                        case 'void': '0'
                        default: '''sizeof(«types.getTargetType(type)»)'''
                    }
                    pointerExpression = switch(types.getTargetType(type)) {
                        case 'string': '''(unsigned char*) «sendRef»->value'''
                        default: '''(unsigned char*)&«sendRef»->value'''
                    }
                    result.append('''
                        size_t message_length = «lengthExpression»;
                        «sendingFunction»(«commonArgs», «pointerExpression»);
                    ''')
                }
            }
            case SupportedSerializers.PROTO: {
                throw new UnsupportedOperationException("Protobuf serialization is not supported yet.");
            }
            case SupportedSerializers.ROS2: {
                var variableToSerialize = sendRef;
                var typeStr = types.getTargetType(type)
                if (CUtil.isTokenType(type, types)) {
                    throw new UnsupportedOperationException("Cannot handle ROS serialization when ports are pointers.");
                } else if (isSharedPtrType(type)) {
                    val matcher = sharedPointerVariable.matcher(typeStr)
                    if (matcher.find()) {
                        typeStr = matcher.group(1);
                    }
                }
                val ROSSerializer = new FedROS2CPPSerialization();
                lengthExpression = ROSSerializer.serializedBufferLength();
                pointerExpression = ROSSerializer.seializedBufferVar();
                result.append(
                    ROSSerializer.generateNetworkSerializerCode(variableToSerialize, typeStr, isSharedPtrType(type))
                );
                result.append('''
                    size_t message_length = «lengthExpression»;
                    «sendingFunction»(«commonArgs», «pointerExpression»);
                ''')
            }
            
        }
        return result.toString
    }
    
    /**
     * Generate code for the body of a reaction that decides whether the trigger for the given
     * port is going to be present or absent for the current logical time.
     * This reaction is put just before the first reaction that is triggered by the network
     * input port "port" or has it in its sources. If there are only connections to contained 
     * reactors, in the top-level reactor.
     * 
     * @param port The port to generate the control reaction for
     * @param maxSTP The maximum value of STP is assigned to reactions (if any)
     *  that have port as their trigger or source
     */
    override generateNetworkInputControlReactionBody(
        int receivingPortID,
        TimeValue maxSTP
    ) {
        // Store the code
        val result = new StringBuilder()
        
        // We currently have no way to mark a reaction "unordered"
        // in the AST, so we use a magic string at the start of the body.
        result.append("// " + ReactionInstance.UNORDERED_REACTION_MARKER + "\n");

        result.append('''
                interval_t max_STP = 0LL;
        ''');
        
        // Find the maximum STP for decentralized coordination
        if(isFederatedAndDecentralized) {
            result.append('''
                max_STP = «maxSTP.timeInTargetLanguage»;
            ''')  
        }
        
        result.append('''
            // Wait until the port status is known
            wait_until_port_status_known(«receivingPortID», max_STP);
        ''')
        
        return result.toString        
    }

    /**
     * Generate code for the body of a reaction that sends a port status message for the given
     * port if it is absent.
     * 
     * @param port The port to generate the control reaction for
     * @param portID The ID assigned to the port in the AST transformation
     * @param receivingFederateID The ID of the receiving federate
     * @param sendingBankIndex The bank index of the sending federate, if it is in a bank.
     * @param sendingChannelIndex The channel if a multiport
     * @param delay The delay value imposed on the connection using after
     */
    override generateNetworkOutputControlReactionBody(
        VarRef port,
        int portID,
        int receivingFederateID,
        int sendingBankIndex,
        int sendingChannelIndex,
        Delay delay
    ) {
        // Store the code
        val result = new StringBuilder();

        // We currently have no way to mark a reaction "unordered"
        // in the AST, so we use a magic string at the start of the body.
        result.append("// " + ReactionInstance.UNORDERED_REACTION_MARKER + "\n");

        var sendRef = CUtil.portRefInReaction(port, sendingBankIndex, sendingChannelIndex);
        
        // Get the delay literal
        var String additionalDelayString = CGeneratorExtension.getNetworkDelayLiteral(delay);
        
        result.append('''
            // If the output port has not been SET for the current logical time,
            // send an ABSENT message to the receiving federate            
            LOG_PRINT("Contemplating whether to send port "
                       "absent for port %d to federate %d.", 
                       «portID», «receivingFederateID»);
            if (!«sendRef»->is_present) {
                send_port_absent_to_federate(«additionalDelayString», «portID», «receivingFederateID»);
            }
        ''')
        
        
        return result.toString();
               
    }
    
    /**
     * Add necessary code to the source and necessary build supports to
     * enable the requested serializer in 'enabledSerializers'
     */  
    override enableSupportForSerializationIfApplicable(CancelIndicator cancelIndicator) {
        if (!targetConfig.protoFiles.isNullOrEmpty) {
            // Enable support for proto serialization
            enabledSerializers.add(SupportedSerializers.PROTO)
        }
        for (serializer : enabledSerializers) {
            switch (serializer) {
                case SupportedSerializers.NATIVE: {
                    // No need to do anything at this point.
                }
                case SupportedSerializers.PROTO: {
                    // Handle .proto files.
                    for (file : targetConfig.protoFiles) {
                        this.processProtoFile(file, cancelIndicator)
                        val dotIndex = file.lastIndexOf('.')
                        var rootFilename = file
                        if (dotIndex > 0) {
                            rootFilename = file.substring(0, dotIndex)
                        }
                        code.pr('#include "' + rootFilename + '.pb-c.h"')
                    }
                }
                case SupportedSerializers.ROS2: {
                    if(!CCppMode) {
                        throw new UnsupportedOperationException(
                            "To use the ROS 2 serializer, please use the CCpp target."
                            )
                    }
                    if (targetConfig.useCmake === false) {
                        throw new UnsupportedOperationException(
                            "Invalid target property \"cmake: false\"" +
                            "To use the ROS 2 serializer, please use the CMake build system (default)"
                            )
                    }
                    val ROSSerializer = new FedROS2CPPSerialization();
                    code.pr(ROSSerializer.generatePreambleForSupport.toString);
                    cMakeExtras = '''
                        «cMakeExtras»
                        «ROSSerializer.generateCompilerExtensionForSupport»
                    '''
                }
                
            }
        }
    }

    /** 
     * Generate code that needs to appear at the top of the generated
     * C file, such as #define and #include statements.
     */
    def generatePreamble() {
        code.pr(this.defineLogLevel)
                
        if (isFederated) {
            code.pr(CPreambleGenerator.generateFederatedDirective(targetConfig.coordination))
            // Handle target parameters.
            // First, if there are federates, then ensure that threading is enabled.
            targetConfig.threads = CUtil.minThreadsToHandleInputPorts(federates)
        }
        
        if (hasModalReactors) {
            code.pr("#define MODAL_REACTORS")
        }
        
        includeTargetLanguageHeaders()
        code.pr(CPreambleGenerator.generateNumFederatesDirective(federates.size));
        code.pr('#define TARGET_FILES_DIRECTORY "' + fileConfig.srcGenPath + '"');

        if (targetConfig.coordinationOptions.advance_message_interval !== null) {
            code.pr('#define ADVANCE_MESSAGE_INTERVAL ' + targetConfig.coordinationOptions.advance_message_interval.timeInTargetLanguage)
        }
        
        includeTargetLanguageSourceFiles()

        code.pr(CPreambleGenerator.generateMixedRadixIncludeHeader());
        
        // Do this after the above includes so that the preamble can
        // call built-in functions.
        code.prComment("Code generated by the Lingua Franca compiler from:")
        code.prComment("file:/" + FileUtil.toUnixString(fileConfig.srcFile))
        if (this.mainDef !== null) {
            val mainModel = this.mainDef.reactorClass.toDefinition.eContainer as Model
            for (p : mainModel.preambles) {
                code.pr(p.code.toText)
            }
        }

        parseTargetParameters()
        
        // Make sure src-gen directory exists.
        fileConfig.getSrcGenPath.toFile.mkdirs
    }

    /**
     * Parse the target parameters and set flags to the runCommand
     * accordingly.
     */
    def parseTargetParameters() {
        if (targetConfig.fastMode) {
            // The runCommand has a first entry that is ignored but needed.
            if (runCommand.length === 0) {
                runCommand.add(topLevelName)
            }
            runCommand.add("-f")
            runCommand.add("true")
        }
        if (targetConfig.keepalive) {
            // The runCommand has a first entry that is ignored but needed.
            if (runCommand.length === 0) {
                runCommand.add(topLevelName)
            }
            runCommand.add("-k")
            runCommand.add("true")
        }
        if (targetConfig.timeout !== null) {
            // The runCommand has a first entry that is ignored but needed.
            if (runCommand.length === 0) {
                runCommand.add(topLevelName)
            }
            runCommand.add("-o")
            runCommand.add(targetConfig.timeout.magnitude.toString)
            runCommand.add(targetConfig.timeout.unit.canonicalName)
        }
        
    }
    
    /** Add necessary header files specific to the target language.
     *  Note. The core files always need to be (and will be) copied 
     *  uniformly across all target languages.
     */
    protected def includeTargetLanguageHeaders() {
        if (targetConfig.tracing !== null) {
            code.pr(CTracingGenerator.generateTracingHeader(
                targetConfig.tracing.traceFileName
            ))
        }
        code.pr('#include "ctarget.h"')
        if (targetConfig.tracing !== null) {
            code.pr('#include "core/trace.c"')
        }
    }
    
    /** Add necessary source files specific to the target language.  */
    protected def includeTargetLanguageSourceFiles() {
        if (targetConfig.threads > 0) {
            code.pr("#include \"core/threaded/reactor_threaded.c\"")
            code.pr("#include \"core/threaded/scheduler.h\"")
        } else {
            code.pr("#include \"core/reactor.c\"")
        }
        if (isFederated) {
            code.pr("#include \"core/federated/federate.c\"")
        }
    }

    // Regular expression pattern for compiler error messages with resource
    // and line number information. The first match will a resource URI in the
    // form of "file:/path/file.lf". The second match will be a line number.
    // The third match is a character position within the line.
    // The fourth match will be the error message.
    static final Pattern compileErrorPattern = Pattern.compile(
        "^(file:/(?<path>.*)):(?<line>[0-9]+):(?<column>[0-9]+):(?<message>.*)$"
    );
    
    /** Given a line of text from the output of a compiler, return
     *  an instance of ErrorFileAndLine if the line is recognized as
     *  the first line of an error message. Otherwise, return null.
     *  @param line A line of output from a compiler or other external
     *   tool that might generate errors.
     *  @return If the line is recognized as the start of an error message,
     *   then return a class containing the path to the file on which the
     *   error occurred (or null if there is none), the line number (or the
     *   string "1" if there is none), the character position (or the string
     *   "0" if there is none), and the message (or an empty string if there
     *   is none).
     */
    override parseCommandOutput(String line) {
        val matcher = compileErrorPattern.matcher(line)
        if (matcher.find()) {
            val result = new ErrorFileAndLine()
            result.filepath = matcher.group("path")
            result.line = matcher.group("line")
            result.character = matcher.group("column")
            result.message = matcher.group("message")
            
            if (!result.message.toLowerCase.contains("error:")) {
                result.isError = false
            }
            return result
        }
        return null as ErrorFileAndLine
    }
    
    ////////////////////////////////////////////
    //// Private methods.
    
    /**
     * If the specified port is a multiport, then start a specified iteration
     * over the channels of the multiport using as the channel index the
     * variable name returned by {@link CUtil.channelIndex(PortInstance)}.
     * If the port is not a multiport, do nothing.
     * This is required to be followed by {@link endChannelIteration(StringBuilder, PortInstance}.
     * @param builder Where to write the code.
     * @param port The port.
     */
    private def void startChannelIteration(CodeBuilder builder, PortInstance port) {
        if (port.isMultiport) {
            val channel = CUtil.channelIndexName(port);
            builder.pr('''
                // Port «port.fullName» is a multiport. Iterate over its channels.
                for (int «channel» = 0; «channel» < «port.width»; «channel»++) {
            ''')
            builder.indent();
        }
    }
    
    /**
     * If the specified port is a multiport, then start a specified iteration
     * over the channels of the multiport using as the channel index the
     * variable name returned by {@link CUtil.channelIndex(PortInstance)}.
     * If the port is not a multiport, do nothing.
     * This is required to be followed by {@link endChannelIteration(StringBuilder, PortInstance}.
     * @param builder Where to write the code.
     * @param port The port.
     */
    private def void endChannelIteration(CodeBuilder builder, PortInstance port) {
        if (port.isMultiport) {
            builder.unindent();
            builder.pr("}");
        }
    }

    /**
     * Start a scoped block, which is a section of code
     * surrounded by curley braces and indented.
     * This must be followed by an {@link endScopedBlock(StringBuilder)}.
     * @param builder The code emitter into which to write.
     */
    private def void startScopedBlock(CodeBuilder builder) {
        builder.pr("{");
        builder.indent();
    }

    /**
     * Start a scoped block for the specified reactor.
     * If the reactor is a bank, then this starts a for loop
     * that iterates over the bank members using a standard index
     * variable whose name is that returned by {@link CUtil.bankIndex(ReactorInstance)}.
     * If the reactor is null or is not a bank, then this simply
     * starts a scoped block by printing an opening curly brace.
     * This also adds a declaration of a pointer to the self
     * struct of the reactor or bank member.
     * 
     * This block is intended to be nested, where each block is
     * put within a similar block for the reactor's parent.
     * This ensures that all (possibly nested) bank index variables
     * are defined within the block.
     * 
     * This must be followed by an {@link endScopedBlock(StringBuilder)}.
     * 
     * @param builder The place to write the code.
     * @param reactor The reactor instance.
     * @param restrict For federated execution only, if this is true, then
     *  skip iterations where the topmost bank member is not in the federate.
     */
    protected def void startScopedBlock(CodeBuilder builder, ReactorInstance reactor, boolean restrict) {
        // NOTE: This is protected because it is used by the PythonGenerator.
        if (reactor !== null && reactor.isBank) {
            val index = CUtil.bankIndexName(reactor);
            if (reactor.depth == 1 && isFederated && restrict) {
                // Special case: A bank of federates. Instantiate only the current federate.
                startScopedBlock(builder);
                builder.pr('''
                    int «index» = «currentFederate.bankIndex»;
                ''')
            } else {
                builder.pr('''
                    // Reactor is a bank. Iterate over bank members.
                    for (int «index» = 0; «index» < «reactor.width»; «index»++) {
                ''')
                builder.indent();
            }
        } else {
            startScopedBlock(builder);
        }
    }

    /**
     * End a scoped block.
     * @param builder The place to write the code.
     */
    protected def void endScopedBlock(CodeBuilder builder) {
        // NOTE: This is protected because it is used by the PythonGenerator.
        builder.unindent();
        builder.pr("}");
    }
    
    /**
     * Start a scoped block to iterate over bank members and
     * channels for the specified port with a a variable with
     * the name given by count counting the iterations.
     * If this port is a multiport, then the channel index
     * variable name is that returned by {@link CUtil.channelIndex(PortInstance)}.
     *
     * This block is intended to be nested, where each block is
     * put within a similar block for the reactor's parent.
     *
     * This is required to be followed by a call to
     * {@link endScopedBankChannelIteration(StringBuilder, PortInstance, String)}.
     * @param builder Where to write the code.
     * @param port The port.
     * @param count The variable name to use for the counter, or
     *  null to not provide a counter.
     */
    private def void startScopedBankChannelIteration(
        CodeBuilder builder, PortInstance port, String count
    ) {
        if (count !== null) {
            startScopedBlock(builder);
            builder.pr('''int «count» = 0;''');
        }
        startScopedBlock(builder, port.parent, true);
        startChannelIteration(builder, port);
    }

    /**
     * End a scoped block to iterate over bank members and
     * channels for the specified port with a a variable with
     * the name given by count counting the iterations.
     * @param builder Where to write the code.
     * @param port The port.
     * @param count The variable name to use for the counter, or
     *  null to not provide a counter.
     */
    private def void endScopedBankChannelIteration(
        CodeBuilder builder, PortInstance port, String count
    ) {
        if (count !== null) {
            builder.pr(count + "++;");
        }
        endChannelIteration(builder, port);
        endScopedBlock(builder);
        if (count !== null) {
            endScopedBlock(builder);
        }
    }
    
    /**
     * Start a scoped block that iterates over the specified range of port channels.
     * 
     * This must be followed by a call to
     * {@link #endScopedRangeBlock(StringBuilder, RuntimeRange<PortInstance>)}.
     *
     * This block should NOT be nested, where each block is
     * put within a similar block for the reactor's parent.
     * Within the created block, every use of
     * {@link CUtil.reactorRef(ReactorInstance, String)}
     * must provide the second argument, a runtime index variable name,
     * that must match the runtimeIndex parameter given here.
     * 
     * @param builder Where to write the code.
     * @param range The range of port channels.
     * @param runtimeIndex A variable name to use to index the runtime instance of
     *  either port's parent or the port's parent's parent (if nested is true), or
     *  null to use the default, "runtime_index".
     * @param bankIndex A variable name to use to index the bank of the port's parent or null to use the
     *  default, the string returned by {@link CUtil.bankIndexName(ReactorInstance)}.
     * @param channelIndex A variable name to use to index the channel or null to
     *  use the default, the string returned by {@link CUtil.channelIndexName(PortInstance)}.
     * @param nested If true, then the runtimeIndex variable will be set
     *  to the bank index of the port's parent's parent rather than the
     *  port's parent.
     * @param restrict For federated execution (only), if this argument
     *  is true, then the iteration will skip over bank members that
     *  are not in the current federate.
     */
    private def void startScopedRangeBlock(
        CodeBuilder builder, 
        RuntimeRange<PortInstance> range, 
        String runtimeIndex,
        String bankIndex,
        String channelIndex,
        boolean nested,
        boolean restrict
    ) {
        
        builder.pr('''
            // Iterate over range «range.toString()».
        ''')
        val ri = (runtimeIndex === null)? "runtime_index" : runtimeIndex;
        val ci = (channelIndex === null)? CUtil.channelIndexName(range.instance) : channelIndex;
        val bi = (bankIndex === null)? CUtil.bankIndexName(range.instance.parent) : bankIndex;
        val rangeMR = range.startMR();
        val sizeMR = rangeMR.getDigits().size();
        val nestedLevel = (nested) ? 2 : 1;

        startScopedBlock(builder);
        if (range.width > 1) {
            builder.pr('''
                int range_start[] =  { «rangeMR.getDigits().join(", ")» };
                int range_radixes[] = { «rangeMR.getRadixes().join(", ")» };
                int permutation[] = { «range.permutation().join(", ")» };
                mixed_radix_int_t range_mr = {
                    «sizeMR»,
                    range_start,
                    range_radixes,
                    permutation
                };
                for (int range_count = «range.start»; range_count < «range.start» + «range.width»; range_count++) {
            ''');
            builder.indent();
            builder.pr('''
                int «ri» = mixed_radix_parent(&range_mr, «nestedLevel»); // Runtime index.
                int «ci» = range_mr.digits[0]; // Channel index.
                int «bi» = «IF sizeMR <= 1»0«ELSE»range_mr.digits[1]«ENDIF»; // Bank index.
            ''')
            if (isFederated) {
                if (restrict) {
                    // In case we have a bank of federates. Need that iteration
                    // only cover the one federate. The last digit of the mixed-radix
                    // number is the bank index (or 0 if this is not a bank of federates).
                    builder.pr('''
                        if (range_mr.digits[range_mr.size - 1] == «currentFederate.bankIndex») {
                    ''')
                    builder.indent();
                } else {
                    startScopedBlock(builder);
                }
            }
        } else {
            val ciValue = rangeMR.getDigits().get(0);
            val riValue = rangeMR.get(nestedLevel);
            val biValue = (sizeMR > 1)? rangeMR.getDigits().get(1) : 0;
            if (isFederated) {
                if (restrict) {
                    // Special case. Have a bank of federates. Need that iteration
                    // only cover the one federate. The last digit of the mixed-radix
                    // number identifies the bank member (or is 0 if not within a bank).
                    builder.pr('''
                        if («rangeMR.get(sizeMR - 1)» == «currentFederate.bankIndex») {
                    ''')
                    builder.indent();
                } else {
                    startScopedBlock(builder);
                }
            }
            builder.pr('''
                int «ri» = «riValue»; // Runtime index.
                int «ci» = «ciValue»; // Channel index.
                int «bi» = «biValue»; // Bank index.
                int range_count = 0;
            ''')
        }
    }

    /**
     * End a scoped block for the specified range.
     * @param builder Where to write the code.
     * @param range The send range.
     */
    private def void endScopedRangeBlock(CodeBuilder builder, RuntimeRange<PortInstance> range) {
        if (isFederated) {
            // Terminate the if statement or block (if not restrict).
            endScopedBlock(builder);
        }
        if (range.width > 1) {
            builder.pr("mixed_radix_incr(&range_mr);");
            endScopedBlock(builder); // Terminate for loop.
        }
        endScopedBlock(builder);
    }
    
    /** Standardized name for channel index variable for a source. */
    static val sc = "src_channel";
    /** Standardized name for bank index variable for a source. */
    static val sb = "src_bank";
    /** Standardized name for runtime index variable for a source. */
    static val sr = "src_runtime";
    /** Standardized name for channel index variable for a destination. */
    static val dc = "dst_channel";
    /** Standardized name for bank index variable for a destination. */
    static val db = "dst_bank";
    /** Standardized name for runtime index variable for a destination. */
    static val dr = "dst_runtime";

    /**
     * Start a scoped block that iterates over the specified pair of ranges.
     * The destination range can be wider than the source range, in which case the
     * source range is reused until the destination range is filled.
     * The following integer variables will be defined within the scoped block:
     * 
     * * src_channel: The channel index for the source.
     * * src_bank: The bank index of the source port's parent.
     * * src_runtime: The runtime index of the source port's parent or
     *   the parent's parent (if the source is an input).
     * 
     * * dst_channel: The channel index for the destination.
     * * dst_bank: The bank index of the destination port's parent.
     * * dst_runtime: The runtime index of the destination port's parent or
     *   the parent's parent (if destination is an output).
     * 
     * For convenience, the above variable names are defined in the private
     * class variables sc, sb, sr, and dc, db, dr.
     *  
     * This block should NOT be nested, where each block is
     * put within a similar block for the reactor's parent.
     * Within the created block, every use of
     * {@link CUtil.reactorRef(ReactorInstance, String, String)}
     * and related functions must provide the above variable names.
     * 
     * This must be followed by a call to
     * {@link #endScopedRangeBlock(StringBuilder, SendRange, RuntimeRange<PortInstance>)}.
     * 
     * @param builder Where to write the code.
     * @param srcRange The send range.
     * @param dstRange The destination range.
     */
    private def void startScopedRangeBlock(
        CodeBuilder builder, 
        SendRange srcRange, 
        RuntimeRange<PortInstance> dstRange 
    ) {
        val srcRangeMR = srcRange.startMR();
        val srcSizeMR = srcRangeMR.radixes.size();
        val srcNestedLevel = (srcRange.instance.isInput) ? 2 : 1;
        val dstNested = dstRange.instance.isOutput;
        
        builder.pr('''
            // Iterate over ranges «srcRange.toString» and «dstRange.toString».
        ''')
        
        if (isFederated && srcRange.width == 1) {
            // Skip this whole block if the src is not in the federate.
            builder.pr('''
                if («srcRangeMR.get(srcRangeMR.numDigits() - 1)» == «currentFederate.bankIndex») {
            ''')
            builder.indent();
        } else {
            startScopedBlock(builder);
        }
        
        if (srcRange.width > 1) {
            builder.pr('''
                int src_start[] =  { «srcRangeMR.getDigits().join(", ")» };
                int src_value[] =  { «srcRangeMR.getDigits().join(", ")» }; // Will be incremented.
                int src_radixes[] = { «srcRangeMR.getRadixes().join(", ")» };
                int src_permutation[] = { «srcRange.permutation().join(", ")» };
                mixed_radix_int_t src_range_mr = {
                    «srcSizeMR»,
                    src_value,
                    src_radixes,
                    src_permutation
                };
            ''');
        } else {
            val ciValue = srcRangeMR.getDigits().get(0);
            val biValue = (srcSizeMR > 1)? srcRangeMR.getDigits().get(1) : 0;
            val riValue = srcRangeMR.get(srcNestedLevel);
            builder.pr('''
                int «sr» = «riValue»; // Runtime index.
                int «sc» = «ciValue»; // Channel index.
                int «sb» = «biValue»; // Bank index.
            ''')
        }
        
        startScopedRangeBlock(builder, dstRange, dr, db, dc, dstNested, true);

        if (srcRange.width > 1) {
            builder.pr('''
                int «sr» = mixed_radix_parent(&src_range_mr, «srcNestedLevel»); // Runtime index.
                int «sc» = src_range_mr.digits[0]; // Channel index.
                int «sb» = «IF srcSizeMR <= 1»0«ELSE»src_range_mr.digits[1]«ENDIF»; // Bank index.
            ''')
        }
        
        // The above startScopedRangeBlock() call will skip any iteration where the destination
        // is a bank member is not in the federation. Here, we skip any iteration where the
        // source is a bank member not in the federation.
        if (isFederated && srcRange.width > 1) {
            // The last digit of the mixed radix
            // number identifies the bank (or is 0 if no bank).
            builder.pr('''
                if (src_range_mr.digits[src_range_mr.size - 1] == «currentFederate.bankIndex») {
            ''')
            builder.indent();
        }
    }

    /**
     * End a scoped block that iterates over the specified pair of ranges.
     * 
     * @param builder Where to write the code.
     * @param srcRange The send range.
     * @param dstRange The destination range.
     */
    private def void endScopedRangeBlock(
        CodeBuilder builder, 
        SendRange srcRange, 
        RuntimeRange<PortInstance> dstRange 
    ) {
        // Do not use endScopedRangeBlock because we need things nested.
        if (isFederated) {
            if (srcRange.width > 1) {
                // Terminate the if statement.
                endScopedBlock(builder);
            }
            // Terminate the if statement or block (if not restrict).
            endScopedBlock(builder);
        }
        if (srcRange.width > 1) {
            builder.pr('''
                mixed_radix_incr(&src_range_mr);
                if (mixed_radix_to_int(&src_range_mr) >= «srcRange.start» + «srcRange.width») {
                    // Start over with the source.
                    for (int i = 0; i < src_range_mr.size; i++) {
                        src_range_mr.digits[i] = src_start[i];
                    }
                }
            ''');
        }
        if (dstRange.width > 1) {
            builder.pr("mixed_radix_incr(&range_mr);");
            endScopedBlock(builder); // Terminate for loop.
        }
        // Terminate unconditional scope block in startScopedRangeBlock calls.
        endScopedBlock(builder);
        endScopedBlock(builder);
    }    

    /**
     * Generate assignments of pointers in the "self" struct of a destination
     * port's reactor to the appropriate entries in the "self" struct of the
     * source reactor. If this port is an input, then it is being written
     * to by a reaction belonging to the parent of the port's parent.
     * If it is an output, then it is being written to by a reaction belonging
     * to the port's parent.
     * @param port A port that is written to by reactions.
     */
    private def void connectPortToEventualDestinations(PortInstance src) {
        if (!currentFederate.contains(src.parent)) return;
        for (srcRange: src.eventualDestinations()) {
            for (dstRange : srcRange.destinations) {
                val dst = dstRange.instance;
                val destStructType = variableStructType(dst)
                
                // NOTE: For federated execution, dst.parent should always be contained
                // by the currentFederate because an AST transformation removes connections
                // between ports of distinct federates. So the following check is not
                // really necessary.
                if (currentFederate.contains(dst.parent)) {
                    
                    val mod = (dst.isMultiport || (src.isInput && src.isMultiport))? "" : "&";
                    
                    code.pr('''
                        // Connect «srcRange.toString» to port «dstRange.toString»
                    ''')
                    startScopedRangeBlock(code, srcRange, dstRange);
                    
                    if (src.isInput) {
                        // Source port is written to by reaction in port's parent's parent
                        // and ultimate destination is further downstream.
                        code.pr('''
                            «CUtil.portRef(dst, dr, db, dc)» = («destStructType»*)«mod»«CUtil.portRefNested(src, sr, sb, sc)»;
                        ''')
                    } else if (dst.isOutput) {
                        // An output port of a contained reactor is triggering a reaction.
                        code.pr('''
                            «CUtil.portRefNested(dst, dr, db, dc)» = («destStructType»*)&«CUtil.portRef(src, sr, sb, sc)»;
                        ''')
                    } else {
                        // An output port is triggering
                        code.pr('''
                            «CUtil.portRef(dst, dr, db, dc)» = («destStructType»*)&«CUtil.portRef(src, sr, sb, sc)»;
                        ''')
                    }
                    endScopedRangeBlock(code, srcRange, dstRange);
                }
            }
        }
    }
    
    
    protected def isSharedPtrType(InferredType type) {
        return !type.isUndefined && sharedPointerVariable.matcher(types.getTargetType(type)).find()
    }
    

    // Regular expression pattern for shared_ptr types.
    static final Pattern sharedPointerVariable = Pattern.compile("^std::shared_ptr<(\\S+)>$");

    protected static var DISABLE_REACTION_INITIALIZATION_MARKER
        = '// **** Do not include initialization code in this reaction.'

    public static var UNDEFINED_MIN_SPACING = -1
    
    /**
     * Extra lines that need to go into the generated CMakeLists.txt.
     */
    var String cMakeExtras = "";
    
       
    /** Returns the Target enum for this generator */
    override getTarget() {
        return Target.C
    }

    override getNetworkBufferType() '''uint8_t*'''

    
    override generateDelayGeneric() {
        throw new UnsupportedOperationException("TODO: auto-generated method stub")
    }
    
    ////////////////////////////////////////////////////////////
    //// Private methods
    
    /**
     * If a main or federted reactor has been declared, create a ReactorInstance
     * for this top level. This will also assign levels to reactions, then,
     * if the program is federated, perform an AST transformation to disconnect
     * connections between federates.
     */
    private def void createMainReactorInstance() {
        if (this.mainDef !== null) {
            if (this.main === null) {
                // Recursively build instances. This is done once because
                // it is the same for all federates.
                this.main = new ReactorInstance(mainDef.reactorClass.toDefinition, errorReporter, 
                    this.unorderedReactions)
                if (this.main.assignLevels().nodeCount > 0) {
                    errorReporter.reportError("Main reactor has causality cycles. Skipping code generation.");
                    return;
                }
                // Force reconstruction of dependence information.
                if (isFederated) {
                    // Avoid compile errors by removing disconnected network ports.
                    // This must be done after assigning levels.  
                    removeRemoteFederateConnectionPorts(main);
                    // There will be AST transformations that invalidate some info
                    // cached in ReactorInstance.
                    this.main.clearCaches(false);                    
                }
            }   
        }
    }

    /**
     * Perform initialization functions that must be performed after
     * all reactor runtime instances have been created.
     * This function creates nested loops over nested banks.
     * @param reactor The container.
     * @param federate The federate (used to determine whether a
     *  reaction belongs to the federate).
     */
    private def void deferredInitialize(
        ReactorInstance reactor, Iterable<ReactionInstance> reactions
    ) {
        if (!currentFederate.contains(reactor)) {
            return;
        }
        
        code.pr('''// **** Start deferred initialize for «reactor.getFullName()»''')
        
        // First batch of initializations is within a for loop iterating
        // over bank members for the reactor's parent.
        startScopedBlock(code, reactor, true);
        
        // If the child has a multiport that is an effect of some reaction in its container,
        // then we have to generate code to allocate memory for arrays pointing to
        // its data. If the child is a bank, then memory is allocated for the entire
        // bank width because a reaction cannot specify which bank members it writes
        // to so we have to assume it can write to any.
        deferredAllocationForEffectsOnInputs(reactor);

        deferredReactionMemory(reactions);

        // For outputs that are not primitive types (of form type* or type[]),
        // create a default token on the self struct.
        deferredCreateDefaultTokens(reactor);

        for (child: reactor.children) {
            if (currentFederate.contains(child)) {
                deferredInitialize(child, child.reactions);
            }
        }
                
        endScopedBlock(code)
        
        code.pr('''// **** End of deferred initialize for «reactor.getFullName()»''')
    }
    
    /**
     * Perform initialization functions that must be performed after
     * all reactor runtime instances have been created.
     * This function does not create nested loops over nested banks,
     * so each function it calls must handle its own iteration
     * over all runtime instance.
     * @param reactor The container.
     * @param federate The federate (used to determine whether a
     *  reaction belongs to the federate).
     */
    private def void deferredInitializeNonNested(
        ReactorInstance reactor, Iterable<ReactionInstance> reactions
    ) {
        code.pr('''// **** Start non-nested deferred initialize for «reactor.getFullName()»''')
                
        // Initialize the num_destinations fields of port structs on the self struct.
        // This needs to be outside the above scoped block because it performs
        // its own iteration over ranges.
        deferredInputNumDestinations(reactions);
        
        // Second batch of initializes cannot be within a for loop
        // iterating over bank members because they iterate over send
        // ranges which may span bank members.
        deferredOutputNumDestinations(reactor); // NOTE: Does nothing for top level.
        deferredFillTriggerTable(reactions);
        
        deferredOptimizeForSingleDominatingReaction(reactor);
        
        for (child: reactor.children) {
            if (currentFederate.contains(child)) {
                deferredInitializeNonNested(child, child.reactions);
            }
        }
        
        code.pr('''// **** End of non-nested deferred initialize for «reactor.getFullName()»''')
    }

    /**
     * Generate assignments of pointers in the "self" struct of a destination
     * port's reactor to the appropriate entries in the "self" struct of the
     * source reactor. This has to be done after all reactors have been created
     * because inputs point to outputs that are arbitrarily far away.
     * @param instance The reactor instance.
     */
    private def void deferredConnectInputsToOutputs(ReactorInstance instance) {
        code.pr('''// Connect inputs and outputs for reactor «instance.getFullName».''')
        
        // Iterate over all ports of this reactor that depend on reactions.
        for (input : instance.inputs) {
            if (!input.dependsOnReactions.isEmpty()) {
                // Input is written to by reactions in the parent of the port's parent.
                connectPortToEventualDestinations(input); 
            }
        }
        for (output : instance.outputs) {
            if (!output.dependsOnReactions.isEmpty()) {
                // Output is written to by reactions in the port's parent.
                connectPortToEventualDestinations(output); 
            }
        }
        for (child: instance.children) {
            deferredConnectInputsToOutputs(child);
        }
    }
    
    /** 
     * For each output of the specified reactor that has a token type
     * (type* or type[]), create a default token and put it on the self struct.
     * @param parent The reactor.
     */
    private def void deferredCreateDefaultTokens(ReactorInstance reactor) {
        // Look for outputs with token types.
        for (output : reactor.outputs) {
            val type = (output.definition as Output).inferredType;
            if (CUtil.isTokenType(type, types)) {
                // Create the template token that goes in the trigger struct.
                // Its reference count is zero, enabling it to be used immediately.
                var rootType = CUtil.rootType(types.getTargetType(type));
                // If the rootType is 'void', we need to avoid generating the code
                // 'sizeof(void)', which some compilers reject.
                val size = (rootType == 'void') ? '0' : '''sizeof(«rootType»)'''
                startChannelIteration(code, output);
                code.pr('''
                    «CUtil.portRef(output)».token = _lf_create_token(«size»);
                ''')
                endChannelIteration(code, output);
            }
        }
    }
    
    /**
     * For each output port of the specified reactor,
     * set the num_destinations field of port structs on its self struct
     * equal to the total number of destination reactors. This is used
     * to initialize reference counts in dynamically allocated tokens
     * sent to other reactors.
     * @param reactor The reactor instance.
     */
    private def void deferredOutputNumDestinations(ReactorInstance reactor) {
        // For top-level, ignore this.
        if (reactor == main) return;
        
        // Reference counts are decremented by each destination reactor
        // at the conclusion of a time step. Hence, the initial reference
        // count should equal the number of destination _reactors_, not the
        // number of destination ports nor the number of destination reactions.
        // One of the destination reactors may be the container of this
        // instance because it may have a reaction to an output of this instance.
        for (output : reactor.outputs) {
            for (sendingRange : output.eventualDestinations) {
                code.pr("// For reference counting, set num_destinations for port " + output.fullName + ".");
                
                startScopedRangeBlock(code, sendingRange, sr, sb, sc, sendingRange.instance.isInput, true);
                
                code.pr('''
                    «CUtil.portRef(output, sr, sb, sc)».num_destinations = «sendingRange.getNumberOfDestinationReactors()»;
                ''')
                
                endScopedRangeBlock(code, sendingRange);
            }
        }
    }
    
    /**
     * For each input port of a contained reactor that receives data
     * from one or more of the specified reactions, set the num_destinations
     * field of the corresponding port structs on the self struct of
     * the reaction's parent reactor equal to the total number of
     * destination reactors. This is used to initialize reference
     * counts in dynamically allocated tokens sent to other reactors.
     * @param reactions The reactions.
     */
    private def void deferredInputNumDestinations(Iterable<ReactionInstance> reactions) {
        // Reference counts are decremented by each destination reactor
        // at the conclusion of a time step. Hence, the initial reference
        // count should equal the number of destination _reactors_, not the
        // number of destination ports nor the number of destination reactions.
        // One of the destination reactors may be the container of this
        // instance because it may have a reaction to an output of this instance.

        // Since a port may be written to by multiple reactions,
        // ensure that this is done only once.
        val portsHandled = new HashSet<PortInstance>();
        for (reaction : reactions) {
            for (port : reaction.effects.filter(PortInstance)) {
                if (port.isInput && !portsHandled.contains(port)) {
                    // Port is an input of a contained reactor that gets data from a reaction of this reactor.
                    portsHandled.add(port);
                    
                    code.pr('''
                        // For reference counting, set num_destinations for port «port.parent.name».«port.name».
                    ''')
                    
                    // The input port may itself have multiple destinations.
                    for (sendingRange : port.eventualDestinations) {
                    
                        startScopedRangeBlock(code, sendingRange, sr, sb, sc, sendingRange.instance.isInput, true);
                        
                        // Syntax is slightly different for a multiport output vs. single port.
                        val connector = (port.isMultiport())? "->" : ".";
                        code.pr('''
                            «CUtil.portRefNested(port, sr, sb, sc)»«connector»num_destinations = «sendingRange.getNumberOfDestinationReactors»;
                        ''')

                        endScopedRangeBlock(code, sendingRange);
                    }
                }
            }
        }
    }

    /**
     * If any reaction of the specified reactor provides input
     * to a contained reactor, then generate code to allocate
     * memory to store the data produced by those reactions.
     * The allocated memory is pointed to by a field called
     * `_lf_containername.portname` on the self struct of the reactor.
     * @param reactor The reactor.
     */
    private def void deferredAllocationForEffectsOnInputs(ReactorInstance reactor) {
        // Keep track of ports already handled. There may be more than one reaction
        // in the container writing to the port, but we want only one memory allocation.
        val portsHandled = new HashSet<PortInstance>();

        val reactorSelfStruct = CUtil.reactorRef(reactor); 
        
        // Find parent reactions that mention multiport inputs of this reactor.
        for (reaction : reactor.reactions) { 
            for (effect : reaction.effects.filter(PortInstance)) {
                if (effect.parent.depth > reactor.depth // port of a contained reactor.
                    && effect.isMultiport
                    && !portsHandled.contains(effect)
                    && currentFederate.contains(effect.parent)
                ) {
                    code.pr("// A reaction writes to a multiport of a child. Allocate memory.")
                    portsHandled.add(effect);
                    
                    val portStructType = variableStructType(effect)
                            
                    startScopedBlock(code, effect.parent, true);
                    
                    val effectRef = CUtil.portRefNestedName(effect);

                    code.pr('''
                        «effectRef»_width = «effect.width»;
                        // Allocate memory to store output of reaction feeding 
                        // a multiport input of a contained reactor.
                        «effectRef» = («portStructType»**)_lf_allocate(
                                «effect.width», sizeof(«portStructType»*),
                                &«reactorSelfStruct»->base.allocations); 
                        for (int i = 0; i < «effect.width»; i++) {
                            «effectRef»[i] = («portStructType»*)_lf_allocate(
                                    1, sizeof(«portStructType»),
                                    &«reactorSelfStruct»->base.allocations); 
                        }
                    ''')
                    
                    endScopedBlock(code);
                }
            }
        }
    }
    
    /**
     * For each reaction of the specified reactor,
     * Set the last_enabling_reaction field of the reaction struct to point
     * to the single dominating upstream reaction, if there is one, or to be
     * NULL if not.
     * 
     * @param reactor The reactor.
     */
    private def deferredOptimizeForSingleDominatingReaction (ReactorInstance r) {
        for (reaction : r.reactions) {
            if (currentFederate.contains(reaction.definition)
                && currentFederate.contains(reaction.parent)
            ) {
                
                // For federated systems, the above test may not be enough if there is a bank
                // of federates.  Calculate the divisor needed to compute the federate bank
                // index from the instance index of the reaction.
                var divisor = 1;
                if (isFederated) {
                    var parent = reaction.parent;
                    while (parent.depth > 1) {
                        divisor *= parent.width;
                        parent = parent.parent;
                    }
                }
                
                // The following code attempts to gather into a loop assignments of successive
                // bank members relations between reactions to avoid large chunks of inline code
                // when a large bank sends to a large bank or when a large bank receives from
                // one reaction that is either multicasting or sending through a multiport.
                var start = 0;
                var end = 0;
                var domStart = 0;
                var same = false; // Set to true when finding a string of identical dominating reactions.
                var previousRuntime = null as ReactionInstance.Runtime;
                var first = true;  //First time through the loop.
                for (runtime : reaction.getRuntimeInstances()) {
                    if (!first) { // Not the first time through the loop.
                        if (same) { // Previously seen at least two identical dominating.
                            if (runtime.dominating != previousRuntime.dominating) {
                                // End of streak of same dominating reaction runtime instance.
                                printOptimizeForSingleDominatingReaction(
                                    previousRuntime, start, end, domStart, same, divisor
                                );
                                same = false;
                                start = runtime.id;
                                domStart = (runtime.dominating !== null) ? runtime.dominating.id : 0;
                            }
                        } else if (runtime.dominating == previousRuntime.dominating) {
                            // Start of a streak of identical dominating reaction runtime instances.
                            same = true;
                        } else if (runtime.dominating !== null && previousRuntime.dominating !== null
                            && runtime.dominating.reaction == previousRuntime.dominating.reaction
                        ) {
                            // Same dominating reaction even if not the same dominating runtime.
                            if (runtime.dominating.id != previousRuntime.dominating.id + 1) {
                                // End of a streak of contiguous runtimes.
                                printOptimizeForSingleDominatingReaction(
                                    previousRuntime, start, end, domStart, same, divisor
                                );
                                same = false;
                                start = runtime.id;
                                domStart = runtime.dominating.id;
                            }
                        } else {
                            // Different dominating reaction.
                            printOptimizeForSingleDominatingReaction(
                                    previousRuntime, start, end, domStart, same, divisor
                            );
                            same = false;
                            start = runtime.id;
                            domStart = (runtime.dominating !== null) ? runtime.dominating.id : 0;
                        }
                    }
                    first = false;
                    previousRuntime = runtime;
                    end++;
                }
                if (end > start) {
                    printOptimizeForSingleDominatingReaction(previousRuntime, start, end, domStart, same, divisor);
                }
            }
        }
    }
    
    /**
     * Print statement that sets the last_enabling_reaction field of a reaction.
     */
    private def printOptimizeForSingleDominatingReaction(
        ReactionInstance.Runtime runtime, int start, int end, int domStart, boolean same, int divisor
    ) {
        var domDivisor = 1;
        if (isFederated && runtime.dominating !== null) {
            val domReaction = runtime.dominating.getReaction();
            // No need to do anything if the dominating reaction is not in the federate.
            // Note that this test is imperfect because the current federate may be a
            // bank member.
            if (!currentFederate.contains(domReaction.definition)
                    || !currentFederate.contains(domReaction.getParent())) {
                return;
            }
            // To really know whether the dominating reaction is in the federate,
            // we need to calculate a divisor for its runtime index. 
            var parent = runtime.dominating.getReaction().parent;
            while (parent.depth > 1) {
                domDivisor *= parent.width;
                parent = parent.parent;
            }
        }
        
        var dominatingRef = "NULL";
                
        if (end > start + 1) {
            startScopedBlock(code);
            val reactionRef = CUtil.reactionRef(runtime.reaction, "i");
            if (runtime.dominating !== null) {
                if (same) {
                    dominatingRef =  "&(" + CUtil.reactionRef(runtime.dominating.reaction, "" + domStart) + ")";
                } else {
                    dominatingRef =  "&(" + CUtil.reactionRef(runtime.dominating.reaction, "j++") + ")";
                }
            }
            code.pr('''
                // «runtime.reaction.getFullName» dominating upstream reaction.
                int j = «domStart»;
                for (int i = «start»; i < «end»; i++) {
                    «IF isFederated»
                    if (i / «divisor» != «currentFederate.bankIndex») continue; // Reaction is not in the federate.
                    «IF runtime.dominating !== null»
                    if (j / «domDivisor» != «currentFederate.bankIndex») continue; // Dominating reaction is not in the federate.
                    «ENDIF»
                    «ENDIF»
                    «reactionRef».last_enabling_reaction = «dominatingRef»;
                }
            ''')
           endScopedBlock(code);
        } else if (end == start + 1) {
            val reactionRef = CUtil.reactionRef(runtime.reaction, "" + start);
            if (runtime.dominating !== null
                && (domDivisor == 1 || domStart/domDivisor == currentFederate.bankIndex)
            ) {
                dominatingRef =  "&(" + CUtil.reactionRef(runtime.dominating.reaction, "" + domStart) + ")";
            }
            if (!isFederated 
                || (start/divisor == currentFederate.bankIndex) 
                && (runtime.dominating === null || domStart/domDivisor == currentFederate.bankIndex)
            ) {
                code.pr('''
                    // «runtime.reaction.getFullName» dominating upstream reaction.
                    «reactionRef».last_enabling_reaction = «dominatingRef»;
                ''')
            }
        }
    }
    
    /**
     * Generate code to allocate the memory needed by reactions for triggering
     * downstream reactions.
     * @param reactions A list of reactions.
     */
    private def void deferredReactionMemory(Iterable<ReactionInstance> reactions) {
        // For each reaction instance, allocate the arrays that will be used to
        // trigger downstream reactions.
        for (reaction : reactions) {
            deferredReactionOutputs(reaction);

            val reactorSelfStruct = CUtil.reactorRef(reaction.parent);
            
            // Next handle triggers of the reaction that come from a multiport output
            // of a contained reactor.  Also, handle startup and shutdown triggers.
            for (trigger : reaction.triggers.filter(PortInstance)) {
                // If the port is a multiport, then we need to create an entry for each
                // individual port.
                if (trigger.isMultiport() && trigger.parent !== null && trigger.isOutput) {
                    // Trigger is an output of a contained reactor or bank.
                    code.pr('''
                        // Allocate memory to store pointers to the multiport output «trigger.name» 
                        // of a contained reactor «trigger.parent.getFullName»
                    ''')
                    startScopedBlock(code, trigger.parent, true);
                    
                    val width = trigger.width;
                    val portStructType = variableStructType(trigger)

                    code.pr('''
                        «CUtil.reactorRefNested(trigger.parent)».«trigger.name»_width = «width»;
                        «CUtil.reactorRefNested(trigger.parent)».«trigger.name»
                                = («portStructType»**)_lf_allocate(
                                        «width», sizeof(«portStructType»*),
                                        &«reactorSelfStruct»->base.allocations); 
                    ''')
                    
                    endScopedBlock(code);
                }
            }
        }
    }
    
    /**
     * For the specified reaction, for ports that it writes to,
     * set up the arrays that store the results (if necessary) and
     * that are used to trigger downstream reactions if an effect is actually
     * produced.  The port may be an output of the reaction's parent
     * or an input to a reactor contained by the parent.
     * 
     * @param The reaction instance.
     */
    private def void deferredReactionOutputs(ReactionInstance reaction) {
        // val selfRef = CUtil.reactorRef(reaction.parent);
        val name = reaction.parent.getFullName;
        // Insert a string name to facilitate debugging.                 
        if (targetConfig.logLevel >= LogLevel.LOG) {
            code.pr('''
                «CUtil.reactionRef(reaction)».name = "«name» reaction «reaction.index»";
            ''')
        }

        val reactorSelfStruct = CUtil.reactorRef(reaction.parent);

        // Count the output ports and inputs of contained reactors that
        // may be set by this reaction. This ignores actions in the effects.
        // Collect initialization statements for the output_produced array for the reaction
        // to point to the is_present field of the appropriate output.
        // These statements must be inserted after the array is malloc'd,
        // but we construct them while we are counting outputs.
        var outputCount = 0;
        val init = new CodeBuilder()

        startScopedBlock(init);
        init.pr("int count = 0;")
        for (effect : reaction.effects.filter(PortInstance)) {
            // Create the entry in the output_produced array for this port.
            // If the port is a multiport, then we need to create an entry for each
            // individual channel.
            
            // If the port is an input of a contained reactor, then, if that
            // contained reactor is a bank, we will have to iterate over bank
            // members.
            var bankWidth = 1;
            var portRef = "";
            if (effect.isInput) {
                init.pr("// Reaction writes to an input of a contained reactor.")
                bankWidth = effect.parent.width;
                startScopedBlock(init, effect.parent, true);
                portRef = CUtil.portRefNestedName(effect);
            } else {
                startScopedBlock(init);
                portRef = CUtil.portRefName(effect);
            }
            
            if (effect.isMultiport()) {
                // Form is slightly different for inputs vs. outputs.
                var connector = ".";
                if (effect.isInput) connector = "->";
                
                // Point the output_produced field to where the is_present field of the port is.
                init.pr('''
                    for (int i = 0; i < «effect.width»; i++) {
                        «CUtil.reactionRef(reaction)».output_produced[i + count]
                                = &«portRef»[i]«connector»is_present;
                    }
                    count += «effect.getWidth()»;
                ''')
                outputCount += effect.width * bankWidth;
            } else {
                // The effect is not a multiport.
                init.pr('''
                    «CUtil.reactionRef(reaction)».output_produced[count++]
                            = &«portRef».is_present;
                ''')
                outputCount += bankWidth;
            }
            endScopedBlock(init);
        }
        endScopedBlock(init);
        code.pr('''
            // Total number of outputs (single ports and multiport channels)
            // produced by «reaction.toString».
            «CUtil.reactionRef(reaction)».num_outputs = «outputCount»;
        ''')
        if (outputCount > 0) {
            code.pr('''
                // Allocate memory for triggers[] and triggered_sizes[] on the reaction_t
                // struct for this reaction.
                «CUtil.reactionRef(reaction)».triggers = (trigger_t***)_lf_allocate(
                        «outputCount», sizeof(trigger_t**),
                        &«reactorSelfStruct»->base.allocations); 
                «CUtil.reactionRef(reaction)».triggered_sizes = (int*)_lf_allocate(
                        «outputCount», sizeof(int),
                        &«reactorSelfStruct»->base.allocations); 
                «CUtil.reactionRef(reaction)».output_produced = (bool**)_lf_allocate(
                        «outputCount», sizeof(bool*),
                        &«reactorSelfStruct»->base.allocations); 
            ''')
        }
        
        code.pr('''
            «init.toString»
            // ** End initialization for reaction «reaction.index» of «name»
        ''')
    }
    
    /**
     * For the specified reaction, for ports that it writes to,
     * fill the trigger table for triggering downstream reactions.
     * 
     * @param reactions The reactions.
     */
    private def void deferredFillTriggerTable(Iterable<ReactionInstance> reactions) {
        for (reaction: reactions) {
            val name = reaction.parent.getFullName;
            
            val reactorSelfStruct = CUtil.reactorRef(reaction.parent, sr);

            var foundPort = false;
            
            for (port : reaction.effects.filter(PortInstance)) {
                if (!foundPort) {
                    // Need a separate index for the triggers array for each bank member.
                    startScopedBlock(code);
                    code.pr('''
                        int triggers_index[«reaction.parent.totalWidth»] = { 0 }; // Number of bank members with the reaction.
                    ''')
                    foundPort = true;
                }
                // If the port is a multiport, then its channels may have different sets
                // of destinations. For ordinary ports, there will be only one range and
                // its width will be 1.
                // We generate the code to fill the triggers array first in a temporary code buffer,
                // so that we can simultaneously calculate the size of the total array.
                for (SendRange srcRange : port.eventualDestinations()) {
                    val srcNested = (port.isInput)? true : false;
                    startScopedRangeBlock(code, srcRange, sr, sb, sc, srcNested, true);
                    
                    var triggerArray = '''«CUtil.reactionRef(reaction, sr)».triggers[triggers_index[«sr»]++]'''
                    // Skip ports whose parent is not in the federation.
                    // This can happen with reactions in the top-level that have
                    // as an effect a port in a bank.
                    if (currentFederate.contains(port.parent)) {
                        code.pr('''
                            // Reaction «reaction.index» of «name» triggers «srcRange.destinations.size» downstream reactions
                            // through port «port.getFullName».
                            «CUtil.reactionRef(reaction, sr)».triggered_sizes[triggers_index[«sr»]] = «srcRange.destinations.size»;
                            // For reaction «reaction.index» of «name», allocate an
                            // array of trigger pointers for downstream reactions through port «port.getFullName»
                            trigger_t** trigger_array = (trigger_t**)_lf_allocate(
                                    «srcRange.destinations.size», sizeof(trigger_t*),
                                    &«reactorSelfStruct»->base.allocations); 
                            «triggerArray» = trigger_array;
                        ''')
                    } else {
                        // Port is not in the federate or has no destinations.
                        // Set the triggered_width fields to 0.
                        code.pr('''
                            «CUtil.reactionRef(reaction, sr)».triggered_sizes[«sc»] = 0;
                        ''')
                    }
                    endScopedRangeBlock(code, srcRange);
                }
            }
            var cumulativePortWidth = 0;
            for (port : reaction.effects.filter(PortInstance)) {
                code.pr('''
                    for (int i = 0; i < «reaction.parent.totalWidth»; i++) triggers_index[i] = «cumulativePortWidth»;
                ''')
                for (SendRange srcRange : port.eventualDestinations()) {
                    if (currentFederate.contains(port.parent)) {
                        val srcNested = srcRange.instance.isInput;
                        var multicastCount = 0;
                        for (dstRange : srcRange.destinations) {
                            val dst = dstRange.instance;
                                                        
                            startScopedRangeBlock(code, srcRange, dstRange);
                            
                            // If the source is nested, need to take into account the parent's bank index
                            // when indexing into the triggers array.
                            var triggerArray = "";
                            if (srcNested && port.parent.width > 1 && !(isFederated && port.parent.depth == 1)) {
                                triggerArray = '''
                                    «CUtil.reactionRef(reaction, sr)».triggers[triggers_index[«sr»] + «sc» + src_range_mr.digits[1] * src_range_mr.radixes[0]]
                                '''
                            } else {
                                triggerArray = '''«CUtil.reactionRef(reaction, sr)».triggers[triggers_index[«sr»] + «sc»]'''
                            }
                                                                                        
                            if (dst.isOutput) {
                                // Include this destination port only if it has at least one
                                // reaction in the federation.
                                var belongs = false;
                                for (destinationReaction : dst.dependentReactions) {
                                    if (currentFederate.contains(destinationReaction.parent)) {
                                        belongs = true
                                    }
                                }
                                if (belongs) {
                                    code.pr('''
                                        // Port «port.getFullName» has reactions in its parent's parent.
                                        // Point to the trigger struct for those reactions.
                                        «triggerArray»[«multicastCount»] = &«CUtil.triggerRefNested(dst, dr, db)»;
                                    ''')
                                } else {
                                    // Put in a NULL pointer.
                                    code.pr('''
                                        // Port «port.getFullName» has reactions in its parent's parent.
                                        // But those are not in the federation.
                                        «triggerArray»[«multicastCount»] = NULL;
                                    ''')
                                }
                            } else {
                                // Destination is an input port.
                                code.pr('''
                                    // Point to destination port «dst.getFullName»'s trigger struct.
                                    «triggerArray»[«multicastCount»] = &«CUtil.triggerRef(dst, dr)»;
                                ''')
                            }
                            endScopedRangeBlock(code, srcRange, dstRange);
                            multicastCount++;
                        }
                    }
                }
                cumulativePortWidth += port.width;
            }
            if (foundPort) endScopedBlock(code);
        }
    }
    
    /**
     * Generate an array of self structs for the reactor
     * and one for each of its children.
     * @param r The reactor instance.
     */
    private def void generateSelfStructs(ReactorInstance r) {
        if (!currentFederate.contains(r)) return;
        // FIXME: For federated execution, if the reactor is a bank, then
        // it may be that only one of the bank members is in the federate,
        // but this creates an array big enough to hold all bank members.
        // Fixing this will require making the functions in CUtil that
        // create references to the runtime instances aware of this exception.
        // For now, we just create a larger array than needed.
        initializeTriggerObjects.pr('''
            «CUtil.selfType(r)»* «CUtil.reactorRefName(r)»[«r.totalWidth»];
        ''')
        for (child : r.children) {
            generateSelfStructs(child);
        }
    }
    
    ////////////////////////////////////////////
    //// Protected fields
    
    /** The main place to put generated code. */
    protected var code = new CodeBuilder();

    /** The current federate for which we are generating code. */
    protected var currentFederate = null as FederateInstance;

    /** Place to collect code to initialize the trigger objects for all reactor instances. */
    protected var initializeTriggerObjects = new CodeBuilder()

    /** 
     * Count of the number of is_present fields of the self struct that
     * need to be reinitialized in _lf_start_time_step().
     */
    protected var startTimeStepIsPresentCount = 0

    ////////////////////////////////////////////
    //// Private fields
    
    /** The command to run the generated code if specified in the target directive. */
    var runCommand = new ArrayList<String>();

    /** Place to collect code to execute at the start of a time step. */
    var startTimeStep = new CodeBuilder()
        
    /** Count of the number of token pointers that need to have their
     *  reference count decremented in _lf_start_time_step().
     */
    var startTimeStepTokens = 0

    var timerCount = 0
    var startupReactionCount = 0
    var shutdownReactionCount = 0
    var modalReactorCount = 0
    var modalStateResetCount = 0
    
    // Indicate whether the generator is in Cpp mode or not
    var boolean CCppMode = false;

    var CTypes types;
}<|MERGE_RESOLUTION|>--- conflicted
+++ resolved
@@ -436,14 +436,6 @@
      *     whether it is a standalone context
      */
     override void doGenerate(Resource resource, LFGeneratorContext context) {
-<<<<<<< HEAD
-        // The following generates code needed by all the reactors.
-        super.doGenerate(resource, context);
-        accommodatePhysicalActionsIfPresent();
-        setCSpecificDefaults(context);
-        generatePreamble();
-        code.pr(CMainGenerator.generateCode());
-=======
         super.doGenerate(resource, context)
 
         if (!GeneratorUtils.canGenerate(errorsOccurred, mainDef, errorReporter, context)) return;
@@ -451,8 +443,7 @@
         accommodatePhysicalActionsIfPresent()
         setCSpecificDefaults(context)
         generatePreamble()
-        printMain();
->>>>>>> 9e5e5a16
+        code.pr(CMainGenerator.generateCode());
         
         if (errorsOccurred) return;
         if (!isOSCompatible()) return; // Incompatible OS and configuration
