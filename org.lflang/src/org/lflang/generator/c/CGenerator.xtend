/* Generator for C target. */

/*************
Copyright (c) 2019-2021, The University of California at Berkeley.

Redistribution and use in source and binary forms, with or without modification,
are permitted provided that the following conditions are met:

1. Redistributions of source code must retain the above copyright notice,
   this list of conditions and the following disclaimer.

2. Redistributions in binary form must reproduce the above copyright notice,
   this list of conditions and the following disclaimer in the documentation
   and/or other materials provided with the distribution.

THIS SOFTWARE IS PROVIDED BY THE COPYRIGHT HOLDERS AND CONTRIBUTORS "AS IS" AND ANY
EXPRESS OR IMPLIED WARRANTIES, INCLUDING, BUT NOT LIMITED TO, THE IMPLIED WARRANTIES OF
MERCHANTABILITY AND FITNESS FOR A PARTICULAR PURPOSE ARE DISCLAIMED. IN NO EVENT SHALL
THE COPYRIGHT HOLDER OR CONTRIBUTORS BE LIABLE FOR ANY DIRECT, INDIRECT, INCIDENTAL,
SPECIAL, EXEMPLARY, OR CONSEQUENTIAL DAMAGES (INCLUDING, BUT NOT LIMITED TO,
PROCUREMENT OF SUBSTITUTE GOODS OR SERVICES; LOSS OF USE, DATA, OR PROFITS; OR BUSINESS
INTERRUPTION) HOWEVER CAUSED AND ON ANY THEORY OF LIABILITY, WHETHER IN CONTRACT,
STRICT LIABILITY, OR TORT (INCLUDING NEGLIGENCE OR OTHERWISE) ARISING IN ANY WAY OUT OF
THE USE OF THIS SOFTWARE, EVEN IF ADVISED OF THE POSSIBILITY OF SUCH DAMAGE.
***************/

package org.lflang.generator.c

import java.io.File
import java.util.ArrayList
import java.util.HashSet
import java.util.LinkedHashMap
import java.util.LinkedHashSet
import java.util.LinkedList
import java.util.Set
import java.util.concurrent.Executors
import java.util.concurrent.TimeUnit
import java.util.regex.Pattern
import org.eclipse.emf.common.CommonPlugin
import org.eclipse.emf.ecore.EObject
import org.eclipse.emf.ecore.resource.Resource
import org.eclipse.xtext.generator.IFileSystemAccess2
import org.eclipse.xtext.generator.IGeneratorContext
import org.eclipse.xtext.nodemodel.util.NodeModelUtils
import org.eclipse.xtext.util.CancelIndicator
import org.lflang.ASTUtils
import org.lflang.ErrorReporter
import org.lflang.FileConfig
import org.lflang.InferredType
import org.lflang.TargetConfig
import org.lflang.TargetConfig.Mode
import org.lflang.Target
import org.lflang.TargetConfig
import org.lflang.TargetProperty
import org.lflang.TargetProperty.ClockSyncMode
import org.lflang.TargetProperty.CoordinationType
import org.lflang.TargetProperty.LogLevel
import org.lflang.TimeValue
import org.lflang.federated.CGeneratorExtension
import org.lflang.federated.FedFileConfig
import org.lflang.federated.FederateInstance
import org.lflang.federated.launcher.FedCLauncher
import org.lflang.federated.serialization.FedROS2CPPSerialization
import org.lflang.federated.serialization.SupportedSerializers
import org.lflang.generator.ActionInstance
import org.lflang.generator.GeneratorBase
import org.lflang.generator.JavaGeneratorUtils
import org.lflang.generator.ModeInstance
import org.lflang.generator.ParameterInstance
import org.lflang.generator.PortInstance
import org.lflang.generator.ReactionInstance
import org.lflang.generator.ReactorInstance
import org.lflang.generator.TimerInstance
import org.lflang.generator.TriggerInstance
import org.lflang.lf.Action
import org.lflang.lf.ActionOrigin
import org.lflang.lf.Code
import org.lflang.lf.Delay
import org.lflang.lf.Input
import org.lflang.lf.Instantiation
import org.lflang.lf.Mode
import org.lflang.lf.ModeTransitionTypes
import org.lflang.lf.Model
import org.lflang.lf.Output
import org.lflang.lf.Port
import org.lflang.lf.Reaction
import org.lflang.lf.Reactor
import org.lflang.lf.ReactorDecl
import org.lflang.lf.StateVar
import org.lflang.lf.TriggerRef
import org.lflang.lf.TypedVariable
import org.lflang.lf.VarRef
import org.lflang.lf.Variable
import org.lflang.util.XtendUtil

import static extension org.lflang.ASTUtils.*
import static extension org.lflang.JavaAstUtils.*

/** 
 * Generator for C target. This class generates C code defining each reactor
 * class given in the input .lf file and imported .lf files. The generated code
 * has the following components:
 * 
 * * A typedef for inputs, outputs, and actions of each reactor class. These
 *   define the types of the variables that reactions use to access inputs and
 *   action values and to set output values.
 * 
 * * A typedef for a "self" struct for each reactor class. One instance of this
 *   struct will be created for each reactor instance. See below for details.
 * 
 * * A function definition for each reaction in each reactor class. These
 *   functions take an instance of the self struct as an argument.
 * 
 * * A constructor function for each reactor class. This is used to create
 *   a new instance of the reactor.
 * 
 * * A destructor function for each reactor class. This frees all dynamically
 *   allocated memory associated with an instance of the class.
 * 
 * After these, the main generated function is `_lf_initialize_trigger_objects()`.
 * This function creates the instances of reactors (using their constructors)
 * and makes connections between them.
 * 
 * A few other smaller functions are also generated.
 * 
 * ## Self Struct
 * 
 * The "self" struct has fields for each of the following:
 * 
 * * parameter: the field name and type match the parameter.
 * * state: the field name and type match the state.
 * * action: the field name prepends the action name with "_lf_".
 *   A second field for the action is also created to house the trigger_t object.
 *   That second field prepends the action name with "_lf__".
 * * output: the field name prepends the output name with "_lf_".
 * * input:  the field name prepends the output name with "_lf_".
 *   A second field for the input is also created to house the trigger_t object.
 *   That second field prepends the input name with "_lf__".
 *
 * If, in addition, the reactor contains other reactors and reacts to their outputs,
 * then there will be a struct within the self struct for each such contained reactor.
 * The name of that self struct will be the name of the contained reactor prepended with "_lf_".
 * That inside struct will contain pointers the outputs of the contained reactors
 * that are read together with pointers to booleans indicating whether those outputs are present.
 * 
 * If, in addition, the reactor has a reaction to shutdown, then there will be a pointer to
 * trigger_t object (see reactor.h) for the shutdown event and an action struct named
 * _lf_shutdown on the self struct.
 * 
 * ## Reaction Functions
 * 
 * For each reaction in a reactor class, this generator will produce a C function
 * that expects a pointer to an instance of the "self" struct as an argument.
 * This function will contain verbatim the C code specified in the reaction, but
 * before that C code, the generator inserts a few lines of code that extract from the
 * self struct the variables that that code has declared it will use. For example, if
 * the reaction declares that it is triggered by or uses an input named "x" of type
 * int, the function will contain a line like this:
 * ```
 *     r_x_t* x = self->_lf_x;
 * ```
 * where `r` is the full name of the reactor class and the struct type `r_x_t`
 * will be defined like this:
 * ```
 *     typedef struct {
 *         int value;
 *         bool is_present;
 *         int num_destinations;
 *     } r_x_t;
 * ```
 * The above assumes the type of `x` is `int`.
 * If the programmer fails to declare that it uses x, then the absence of the
 * above code will trigger a compile error when the verbatim code attempts to read `x`.
 *
 * ## Constructor
 * 
 * For each reactor class, this generator will create a constructor function named
 * `new_r`, where `r` is the reactor class name. This function will malloc and return
 * a pointer to an instance of the "self" struct.  This struct initially represents
 * an unconnected reactor. To establish connections between reactors, additional
 * information needs to be inserted (see below). The self struct is made visible
 * to the body of a reaction as a variable named "self".  The self struct contains the
 * following:
 * 
 * * Parameters: For each parameter `p` of the reactor, there will be a field `p`
 *   with the type and value of the parameter. So C code in the body of a reaction
 *   can access parameter values as `self->p`.
 * 
 * * State variables: For each state variable `s` of the reactor, there will be a field `s`
 *   with the type and value of the state variable. So C code in the body of a reaction
 *   can access state variables as as `self->s`.
 * 
 * The self struct also contains various fields that the user is not intended to
 * use. The names of these fields begin with at least two underscores. They are:
 * 
 * * Outputs: For each output named `out`, there will be a field `_lf_out` that is
 *   a struct containing a value field whose type matches that of the output.
 *   The output value is stored here. That struct also has a field `is_present`
 *   that is a boolean indicating whether the output has been set.
 *   This field is reset to false at the start of every time
 *   step. There is also a field `num_destinations` whose value matches the
 *   number of downstream reactors that use this variable. This field must be
 *   set when connections are made or changed. It is used to initialize
 *   reference counts for dynamically allocated message payloads.
 *   The reference count is decremented in each destination reactor at the
 *   conclusion of each time step, and when it drops to zero, the memory
 *   is freed.
 * 
 * * Inputs: For each input named `in` of type T, there is a field named `_lf_in`
 *   that is a pointer struct with a value field of type T. The struct pointed
 *   to also has an `is_present` field of type bool that indicates whether the
 *   input is present.
 * 
 * * Outputs of contained reactors: If a reactor reacts to outputs of a
 *   contained reactor `r`, then the self struct will contain a nested struct
 *   named `_lf_r` that has fields pointing to those outputs. For example,
 *   if `r` has an output `out` of type T, then there will be field in `_lf_r`
 *   named `out` that points to a struct containing a value field
 *   of type T and a field named `is_present` of type bool.
 * 
 * * Inputs of contained reactors: If a reactor sends to inputs of a
 *   contained reactor `r`, then the self struct will contain a nested struct
 *   named `_lf_r` that has fields for storing the values provided to those
 *   inputs. For example, if R has an input `in` of type T, then there will
 *   be field in _lf_R named `in` that is a struct with a value field
 *   of type T and a field named `is_present` of type bool.
 * 
 * * Actions: If the reactor has an action a (logical or physical), then there
 *   will be a field in the self struct named `_lf_a` and another named `_lf__a`.
 *   The type of the first is specific to the action and contains a `value`
 *   field with the type and value of the action (if it has a value). That
 *   struct also has a `has_value` field, an `is_present` field, and a
 *   `token` field (which is NULL if the action carries no value).
 *   The `_lf__a` field is of type trigger_t.
 *   That struct contains various things, including an array of reactions
 *   sensitive to this trigger and a lf_token_t struct containing the value of
 *   the action, if it has a value.  See reactor.h in the C library for
 *   details.
 * 
 * * Reactions: Each reaction will have several fields in the self struct.
 *   Each of these has a name that begins with `_lf__reaction_i`, where i is
 *   the number of the reaction, starting with 0. The fields are:
 *   * _lf__reaction_i: The struct that is put onto the reaction queue to
 *     execute the reaction (see reactor.h in the C library).
 * 
 *  * Timers: For each timer t, there is are two fields in the self struct:
 *    * _lf__t: The trigger_t struct for this timer (see reactor.h).
 *    * _lf__t_reactions: An array of reactions (pointers to the
 *      reaction_t structs on this self struct) sensitive to this timer.
 *
 * * Triggers: For each Timer, Action, Input, and Output of a contained
 *   reactor that triggers reactions, there will be a trigger_t struct
 *   on the self struct with name `_lf__t`, where t is the name of the trigger.
 * 
 * ## Destructor
 * 
 * For each reactor class, this generator will create a constructor function named
 * `delete_r`, where `r` is the reactor class name. This function takes a self
 * struct for the class as an argument and frees all dynamically allocated memory
 * for the instance of the class. 
 * 
 * ## Connections Between Reactors
 * 
 * Establishing connections between reactors involves two steps.
 * First, each destination (e.g. an input port) must have pointers to
 * the source (the output port). As explained above, for an input named
 * `in`, the field `_lf_in->value` is a pointer to the output data being read.
 * In addition, `_lf_in->is_present` is a pointer to the corresponding
 * `out->is_present` field of the output reactor's self struct.
 *  
 * In addition, the `reaction_i` struct on the self struct has a `triggers`
 * field that records all the trigger_t structs for ports and reactions
 * that are triggered by the i-th reaction. The triggers field is
 * an array of arrays of pointers to trigger_t structs.
 * The length of the outer array is the number of output channels
 * (single ports plus multiport widths) that the reaction effects
 * plus the number of input port channels of contained
 * reactors that it effects. Each inner array has a length equal to the
 * number of final destinations of that output channel or input channel.
 * The reaction_i struct has an array triggered_sizes that indicates
 * the sizes of these inner arrays. The num_outputs field of the
 * reaction_i struct gives the length of the triggered_sizes and
 * (outer) triggers arrays. The num_outputs field is equal to the
 * total number of single ports and multiport channels that the reaction
 * writes to.
 * 
 * ## Runtime Tables
 * 
 * This generator creates an populates the following tables used at run time.
 * These tables may have to be resized and adjusted when mutations occur.
 * 
 * * _lf_is_present_fields: An array of pointers to booleans indicating whether an
 *   event is present. The _lf_start_time_step() function in reactor_common.c uses
 *   this to mark every event absent at the start of a time step. The size of this
 *   table is contained in the variable _lf_is_present_fields_size.
 *    * This table is accompanied by another list, _lf_is_present_fields_abbreviated,
 *      which only contains the is_present fields that have been set to true in the
 *      current tag. This list can allow a performance improvement if most ports are
 *      seldom present because only fields that have been set to true need to be
 *      reset to false.
 *
 * * _lf_tokens_with_ref_count: An array of pointers to structs that point to lf_token_t
 *   objects, which carry non-primitive data types between reactors. This is used
 *   by the _lf_start_time_step() function to decrement reference counts, if necessary,
 *   at the conclusion of a time step. Then the reference count reaches zero, the
 *   memory allocated for the lf_token_t object will be freed.  The size of this
 *   array is stored in the _lf_tokens_with_ref_count_size variable.
 * 
 * * _lf_shutdown_triggers: An array of pointers to trigger_t structs for shutdown
 *   reactions. The length of this table is in the _lf_shutdown_triggers_size
 *   variable.
 * 
 * * _lf_timer_triggers: An array of pointers to trigger_t structs for timers that
 *   need to be started when the program runs. The length of this table is in the
 *   _lf_timer_triggers_size variable.
 * 
 * * _lf_action_table: For a federated execution, each federate will have this table
 *   that maps port IDs to the corresponding trigger_t struct.
 * 
 * @author{Edward A. Lee <eal@berkeley.edu>}
 * @author{Marten Lohstroh <marten@berkeley.edu>}
 * @author{Mehrdad Niknami <mniknami@berkeley.edu>}
 * @author{Christian Menard <christian.menard@tu-dresden.de>}
 * @author{Matt Weber <matt.weber@berkeley.edu>}
 * @author{Soroush Bateni <soroush@utdallas.edu>
 * @author{Alexander Schulz-Rosengarten <als@informatik.uni-kiel.de>}
 */
class CGenerator extends GeneratorBase {
    
    ////////////////////////////////////////////
    //// Private variables
        
    // Place to collect code to initialize the trigger objects for all reactor instances.
    protected var initializeTriggerObjects = new StringBuilder()

    // Place to collect code to go at the end of the _lf_initialize_trigger_objects() function.
    var initializeTriggerObjectsEnd = new StringBuilder()

    // The command to run the generated code if specified in the target directive.
    var runCommand = new ArrayList<String>()

    // Place to collect code to execute at the start of a time step.
    var startTimeStep = new StringBuilder()
    
    /** Count of the number of is_present fields of the self struct that
     *  need to be reinitialized in _lf_start_time_step().
     */
    public var startTimeStepIsPresentCount = 0
    
    /** Count of the number of token pointers that need to have their
     *  reference count decremented in _lf_start_time_step().
     */
    var startTimeStepTokens = 0

    // Place to collect code to initialize timers for all reactors.
    protected var startTimers = new StringBuilder()
    var timerCount = 0
    var startupReactionCount = 0
    var shutdownReactionCount = 0
    var modalReactorCount = 0
    var modalStateResetCount = 0

    // For each reactor, we collect a set of input and parameter names.
    var triggerCount = 0
    
    // Indicate whether the generator is in Cpp mode or not
    var boolean CCppMode = false;

    new(FileConfig fileConfig, ErrorReporter errorReporter, boolean CCppMode) {
        this(fileConfig, errorReporter)
        this.CCppMode = CCppMode;        
    }

    new(FileConfig fileConfig, ErrorReporter errorReporter) {
        super(fileConfig, errorReporter)       
    }

    ////////////////////////////////////////////
    //// Public methods

    override printInfo() {
        super.printInfo()
        println('******** generated binaries: ' + fileConfig.binPath)
    }

    /**
     * Set the appropriate target properties based on the target properties of
     * the main .lf file.
     */
    override setTargetConfig(IGeneratorContext context) {
        super.setTargetConfig(context);
        // Set defaults for the compiler after parsing the target properties
        // of the main .lf file.
        if (targetConfig.useCmake == false && targetConfig.compiler.isNullOrEmpty) {
            if (this.CCppMode) {
                targetConfig.compiler = "g++"
                targetConfig.compilerFlags.addAll("-O2", "-Wno-write-strings")
            } else {
                targetConfig.compiler = "gcc"
                targetConfig.compilerFlags.addAll("-O2") // "-Wall -Wconversion"
            }
        }
    }
    
    /**
     * Look for physical actions in 'resource'.
     * If found, take appropriate actions to accommodate.
     * 
     * Set keepalive to true.
     * Set threads to be at least one to allow asynchronous schedule calls
     */
    override accommodatePhysicalActionsIfPresent(Resource resource) {
        super.accommodatePhysicalActionsIfPresent(resource);

        // If there are any physical actions, ensure the threaded engine is used and that
        // keepalive is set to true, unless the user has explicitly set it to false.
        for (action : resource.allContents.toIterable.filter(Action)) {
            if (action.origin == ActionOrigin.PHYSICAL) {
                // If the unthreaded runtime is requested, use the threaded runtime instead
                // because it is the only one currently capable of handling asynchronous events.
                if (targetConfig.threads < 1) {
                    targetConfig.threads = 1
                    errorReporter.reportWarning(
                        action,
                        '''Using the threaded C runtime to allow for asynchronous handling of«
                        » physical action «action.name».'''
                    );
                }

            }

        }
        
    }
    
    /**
     * Return true if the host operating system is compatible and
     * otherwise report an error and return false.
     */
    protected def boolean isOSCompatible() {
        if (CCompiler.isHostWindows) { 
            if (isFederated) { 
                errorReporter.reportError(
                    "Federated LF programs with a C target are currently not supported on Windows. " + 
                    "Exiting code generation."
                )
                // Return to avoid compiler errors
                return false
            }
            if (CCppMode) {
                errorReporter.reportError(
                    "LF programs with a CCpp target are currently not supported on Windows. " + 
                    "Exiting code generation."
                )
                // FIXME: The incompatibility between our C runtime code and the
                //  Visual Studio compiler is extensive. 
                return false;             
            }
            if (targetConfig.useCmake == false) {
                errorReporter.reportError(
                    "Only CMake is supported as the build system on Windows. "+
                    "Use `cmake: true` in the target properties. Exiting code generation."
                )
                return false;
            }
        }
        return true;
    }

    /**
     * Generate C code from the Lingua Franca model contained by the
     * specified resource. This is the main entry point for code
     * generation.
     * @param resource The resource containing the source code.
     * @param fsa The file system access (used to write the result).
     * @param context The context in which the generator is
     *     invoked, including whether it is cancelled and
     *     whether it is a standalone context
     */
    override void doGenerate(Resource resource, IFileSystemAccess2 fsa,
            IGeneratorContext context) {
        
        // The following generates code needed by all the reactors.
        super.doGenerate(resource, fsa, context)

        if (errorsOccurred) return;
        
        if (!isOSCompatible()) return; // Incompatible OS and configuration

         // Check for duplicate declarations.
         val names = newLinkedHashSet
         for (r : reactors) {
             // Get the declarations for reactors that are instantiated somewhere.
             // A declaration is either a reactor definition or an import statement.
             val declarations = this.instantiationGraph.getDeclarations(r);
             for (d : declarations) {
                 if (!names.add(d.name)) {
                     // Report duplicate declaration.
                     errorReporter.reportError("Multiple declarations for reactor class '" + d.name + "'.")
                 }
             }
         }
            
        // Build the instantiation tree if a main reactor is present.
        if (this.mainDef !== null) {
            if (this.main === null) {
                // Recursively build instances. This is done once because
                // it is the same for all federates.
                this.main = new ReactorInstance(mainDef.reactorClass.toDefinition, errorReporter, 
                    this.unorderedReactions)
                this.main.assignLevels();
                // Avoid compile errors by removing disconnected network ports.
                // This must be done after assigning levels.  
                removeRemoteFederateConnectionPorts(main);
            }   
        }

        // Create the output directories if they don't yet exist.
        var dir = fileConfig.getSrcGenPath.toFile
        if (!dir.exists()) dir.mkdirs()
        dir = fileConfig.binPath.toFile
        if (!dir.exists()) dir.mkdirs()
        
        // Add ctarget.c to the sources
        targetConfig.compileAdditionalSources.add("ctarget.c");

        // Copy the required core library files into the target file system.
        // This will overwrite previous versions.
        // Note that these files will be copied from the class path, therefore, the path
        // separator must always be '/'.
        var coreFiles = newArrayList(
            "reactor_common.c",
            "reactor.h",
            "pqueue.c",
            "pqueue.h",
            "tag.h",
            "tag.c",
            "trace.h",
            "trace.c",
            "util.h", 
            "util.c", 
            "platform.h"
            );
        if (targetConfig.threads === 0) {
            coreFiles.add("reactor.c")
        } else {
            coreFiles.add("reactor_threaded.c")
        }
        
        addPlatformFiles(coreFiles);
        
        // TODO: Find a better way to automatically generate a unique federationID.
        var dockerComposeFederationID = 1;

        // TODO: Find a better way to come up with a unique network name.
        var dockerComposeNetworkName = 'lf';

        var dockerComposeServices = new StringBuilder();

        // If there are federates, copy the required files for that.
        // Also, create the RTI C file and the launcher script.
        if (isFederated) {
            coreFiles.addAll(
                "federated/net_util.c",
                "federated/net_util.h",
                "federated/net_common.h", 
                "federated/federate.c", 
                "federated/federate.h", 
                "federated/clock-sync.h", 
                "federated/clock-sync.c"
            );
            createFederatedLauncher(coreFiles);
            
            if (targetConfig.dockerOptions !== null) {
                var rtiDir = fileConfig.getSrcGenBasePath().resolve("RTI").toFile()
                if (!rtiDir.exists()) {
                    rtiDir.mkdirs()
                }
                var dockerFileName = 'rti.Dockerfile'
                writeRTIDockerFile(rtiDir, dockerFileName)
                writeRTIDockerComposeFile(rtiDir, dockerFileName, dockerComposeNetworkName, dockerComposeFederationID, federates.size)
                copyRtiFiles(rtiDir, coreFiles)
            }
        }

        // Perform distinct code generation into distinct files for each federate.
        val baseFilename = topLevelName
        
        var commonCode = code;
        var commonStartTimers = startTimers;
        // Keep a separate file config for each federate
        val oldFileConfig = fileConfig;
        val numOfCompileThreads = Math.min(6,
                Math.min(
                    Math.max(federates.size, 1), 
                    Runtime.getRuntime().availableProcessors()
                )
            )
        val compileThreadPool = Executors.newFixedThreadPool(numOfCompileThreads);
        System.out.println("******** Using "+numOfCompileThreads+" threads.");
        for (federate : federates) {
            startTimeStepIsPresentCount = 0
            startTimeStepTokens = 0
            
            // If federated, append the federate name to the file name.
            // Only generate one output if there is no federation.
            if (isFederated) {
                topLevelName = baseFilename + '_' + federate.name // FIXME: don't (temporarily) reassign a class variable for this
                fileConfig = new FedFileConfig(fileConfig, federate.name);
                
                // Reset the cmake-includes and files, to be repopulated for each federate individually.
                // This is done to enable support for separately
                // adding cmake-includes/files for different federates to prevent linking and mixing
                // all federates' supporting libraries/files together.
                targetConfig.cmakeIncludes.clear();
                targetConfig.cmakeIncludesWithoutPath.clear();
                targetConfig.fileNames.clear();
                targetConfig.filesNamesWithoutPath.clear();
                
                // Re-apply the cmake-include target property of the main .lf file.
                val target = mainDef.reactorClass.eResource.findTarget
                if (target.config !== null) {
                    // Update the cmake-include
                    TargetProperty.updateOne(
                        this.targetConfig, 
                        TargetProperty.CMAKE_INCLUDE,
                        target.config.pairs ?: emptyList,
                        errorReporter
                    )
                    // Update the files
                    TargetProperty.updateOne(
                        this.targetConfig, 
                        TargetProperty.FILES,
                        target.config.pairs ?: emptyList,
                        errorReporter
                    )
                }
                
                // Need to copy user files again since the source structure changes
                // for federated programs.
                copyUserFiles(this.targetConfig, this.fileConfig);
                
                // Clear out previously generated code.
                code = new StringBuilder(commonCode)
                initializeTriggerObjects = new StringBuilder()
                initializeTriggerObjectsEnd = new StringBuilder()                
                        
                // Enable clock synchronization if the federate is not local and clock-sync is enabled
                initializeClockSynchronization(federate)
                

                startTimeStep = new StringBuilder()
                startTimers = new StringBuilder(commonStartTimers)
            }
            
            // Copy the core lib
            fileConfig.copyFilesFromClassPath("/lib/c/reactor-c/core", fileConfig.getSrcGenPath + File.separator + "core", coreFiles)
            
            // Copy the header files
            copyTargetHeaderFile()
            
            // Generate code for each reactor.
            generateReactorDefinitionsForFederate(federate);
        
            // Derive target filename from the .lf filename.
            val cFilename = CCompiler.getTargetFileName(topLevelName, this.CCppMode);


            var file = fileConfig.getSrcGenPath().resolve(cFilename).toFile
            // Delete source previously produced by the LF compiler.
            if (file.exists) {
                file.delete
            }

            // Delete binary previously produced by the C compiler.
            file = fileConfig.binPath.resolve(topLevelName).toFile
            if (file.exists) {
                file.delete
            }

            // Generate main instance, if there is one.
            // Note that any main reactors in imported files are ignored.        
            if (this.main !== null) {
                generateFederate(federate)
                // Generate function to set default command-line options.
                // A literal array needs to be given outside any function definition,
                // so start with that.
                if (runCommand.length > 0) {
                    pr('''
                        char* _lf_default_argv[] = { "«runCommand.join('", "')»" };
                    ''');
                }
                pr('''
                    void _lf_set_default_command_line_options() {
                ''')
                indent()
                if (runCommand.length > 0) {
                    pr('default_argc = ' + runCommand.length + ';')
                    pr('''
                        default_argv = _lf_default_argv;
                    ''')
                }
                unindent()
                pr('}\n')
                
                // If there are timers, create a table of timers to be initialized.
                if (timerCount > 0) {
                    pr('''
                        // Array of pointers to timer triggers to be scheduled in _lf_initialize_timers().
                        trigger_t* _lf_timer_triggers[«timerCount»];
                    ''')
                } else {
                    pr('''
                        // Array of pointers to timer triggers to be scheduled in _lf_initialize_timers().
                        trigger_t** _lf_timer_triggers = NULL;
                    ''')
                }
                pr('''
                    int _lf_timer_triggers_size = «timerCount»;
                ''')
                
                // If there are startup reactions, store them in an array.
                if (startupReactionCount > 0) {
                    pr('''
                        // Array of pointers to timer triggers to be scheduled in _lf_trigger_startup_reactions().
                        reaction_t* _lf_startup_reactions[«startupReactionCount»];
                    ''')
                } else {
                    pr('''
                        // Array of pointers to reactions to be scheduled in _lf_trigger_startup_reactions().
                        reaction_t** _lf_startup_reactions = NULL;
                    ''')
                }
                pr('''
                    int _lf_startup_reactions_size = «startupReactionCount»;
                ''')
                
                // If there are shutdown reactions, create a table of triggers.
                if (shutdownReactionCount > 0) {
                    pr('''
                        // Array of pointers to shutdown triggers.
                        reaction_t* _lf_shutdown_reactions[«shutdownReactionCount»];
                    ''')
                } else {
                    pr('''
                        // Empty array of pointers to shutdown triggers.
                        reaction_t** _lf_shutdown_reactions = NULL;
                    ''')
                }
                pr('''
                    int _lf_shutdown_reactions_size = «shutdownReactionCount»;
                ''')
                
                // If there are modes, create a table of mode state to be checked for transitions.
                if (hasModalReactors) {
                    pr('''
                        // Array of pointers to mode states to be handled in _lf_handle_mode_changes().
                        reactor_mode_state_t* _lf_modal_reactor_states[«modalReactorCount»];
                        int _lf_modal_reactor_states_size = «modalReactorCount»;
                        // Array of reset data for state variables nested in modes. Used in _lf_handle_mode_changes().
                        mode_state_variable_reset_data_t _lf_modal_state_reset[«modalStateResetCount»];
                        int _lf_modal_state_reset_size = «modalStateResetCount»;
                    ''')
                }
                
                // Generate function to return a pointer to the action trigger_t
                // that handles incoming network messages destined to the specified
                // port. This will only be used if there are federates.
                if (federate.networkMessageActions.size > 0) {
                    pr('''trigger_t* _lf_action_table[«federate.networkMessageActions.size»];''')
                }
                pr('''
                    trigger_t* _lf_action_for_port(int port_id) {
                ''')
                indent()
                if (federate.networkMessageActions.size > 0) {
                    // Create a static array of trigger_t pointers.
                    // networkMessageActions is a list of Actions, but we
                    // need a list of trigger struct names for ActionInstances.
                    // There should be exactly one ActionInstance in the
                    // main reactor for each Action.
                    val triggers = new LinkedList<String>()
                    for (action : federate.networkMessageActions) {
                        // Find the corresponding ActionInstance.
                        val actionInstance = main.lookupActionInstance(action)
                        triggers.add(triggerStructName(actionInstance))
                    }
                    var actionTableCount = 0
                    for (trigger : triggers) {
                        pr(initializeTriggerObjects, '''
                            _lf_action_table[«actionTableCount++»] = &«trigger»;
                        ''')
                    }
                    pr('''
                        if (port_id < «federate.networkMessageActions.size») {
                            return _lf_action_table[port_id];
                        } else {
                            return NULL;
                        }
                    ''')
                } else {
                    pr('return NULL;')
                }
                unindent()
                pr('}\n')
                
                // Generate function to initialize the trigger objects for all reactors.
                generateInitializeTriggerObjects(federate);

                // Generate function to trigger startup reactions for all reactors.
                generateTriggerStartupReactions();

                // Generate function to schedule timers for all reactors.
                pr('''
                    void _lf_initialize_timers() {
                ''')
                indent()
                if (timerCount > 0) {
                    pr('''
                       for (int i = 0; i < _lf_timer_triggers_size; i++) {
                           if (_lf_timer_triggers[i] != NULL) {
                               _lf_initialize_timer(_lf_timer_triggers[i]);
                           }
                       }
                    ''')
                }
                unindent()
                pr("}")

                // Generate a function that will either do nothing
                // (if there is only one federate or the coordination 
                // is set to decentralized) or, if there are
                // downstream federates, will notify the RTI
                // that the specified logical time is complete.
                pr('''
                    void logical_tag_complete(tag_t tag_to_send) {
                        «IF isFederatedAndCentralized»
                            _lf_logical_tag_complete(tag_to_send);
                        «ENDIF»
                    }
                ''')
                
                if (isFederated) {
                    pr(generateFederateNeighborStructure(federate).toString());
                }
                                
                // Generate function to schedule shutdown reactions if any
                // reactors have reactions to shutdown.
                pr('''
                    bool _lf_trigger_shutdown_reactions() {                          
                        for (int i = 0; i < _lf_shutdown_reactions_size; i++) {
                            if (_lf_shutdown_reactions[i] != NULL) {
                                _lf_enqueue_reaction(_lf_shutdown_reactions[i]);
                            }
                        }
                        // Return true if there are shutdown reactions.
                        return (_lf_shutdown_reactions_size > 0);
                    }
                ''')
                
                // Generate an empty termination function for non-federated
                // execution. For federated execution, an implementation is
                // provided in federate.c.  That implementation will resign
                // from the federation and close any open sockets.
                if (!isFederated) {
                    pr("void terminate_execution() {}");
                }
                
                if (hasModalReactors) {
                    // Generate mode change detection
                    pr('''
                        void _lf_handle_mode_changes() {
                            _lf_process_mode_changes(_lf_modal_reactor_states, _lf_modal_reactor_states_size, _lf_modal_state_reset, _lf_modal_state_reset_size);
                        }
                    ''')
                }
            }
            val targetFile = fileConfig.getSrcGenPath() + File.separator + cFilename
            JavaGeneratorUtils.writeSourceCodeToFile(code, targetFile)
            
            
            if (targetConfig.useCmake) {
                // If cmake is requested, generated the CMakeLists.txt
                val cmakeGenerator = new CCmakeGenerator(targetConfig, fileConfig)
                val cmakeFile = fileConfig.getSrcGenPath() + File.separator + "CMakeLists.txt"
                JavaGeneratorUtils.writeSourceCodeToFile(
                    cmakeGenerator.generateCMakeCode(
                        #[cFilename], 
                        topLevelName, 
                        errorReporter,
                        CCppMode,
                        mainDef !== null
                    ),
                    cmakeFile
                )
            }
            
            // Create docker file.
            if (targetConfig.dockerOptions !== null) {
                var dockerFileName = topLevelName + '.Dockerfile'
                writeDockerFile(dockerFileName)
                appendFederateToDockerComposeServices(dockerComposeServices, federate.name, dockerFileName, dockerComposeFederationID)
            }

            // If this code generator is directly compiling the code, compile it now so that we
            // clean it up after, removing the #line directives after errors have been reported.
            if (
                !targetConfig.noCompile
                && targetConfig.buildCommands.nullOrEmpty
                && !federate.isRemote
                // This code is unreachable in LSP_FAST mode, so that check is omitted.
                && fileConfig.getCompilerMode() != Mode.LSP_MEDIUM
            ) {
                // FIXME: Currently, a lack of main is treated as a request to not produce
                // a binary and produce a .o file instead. There should be a way to control
                // this. 
                // Create an anonymous Runnable class and add it to the compileThreadPool
                // so that compilation can happen in parallel.
                val cleanCode = getCode.removeLineDirectives
                val execName = topLevelName
                val threadFileConfig = fileConfig;
                val generator = this; // FIXME: currently only passed to report errors with line numbers in the Eclipse IDE
                val CppMode = CCppMode;
                compileThreadPool.execute(new Runnable() {
                    override void run() {
                        // Create the compiler to be used later
                        var cCompiler = new CCompiler(targetConfig, threadFileConfig,
                            errorReporter, CppMode);
                        if (targetConfig.useCmake) {
                            // Use CMake if requested.
                            cCompiler = new CCmakeCompiler(targetConfig, threadFileConfig,
                                errorReporter, CppMode);
                        }
                        if (!cCompiler.runCCompiler(execName, main === null, generator, context.cancelIndicator)) {
                            // If compilation failed, remove any bin files that may have been created.
                            threadFileConfig.deleteBinFiles()
                        }
                        JavaGeneratorUtils.writeSourceCodeToFile(cleanCode, targetFile)
                    }
                });
            }
            fileConfig = oldFileConfig;
        }

        writeFederatesDockerComposeFile(fileConfig.getSrcGenPath().toFile(), dockerComposeServices, dockerComposeNetworkName);
        
        // Initiate an orderly shutdown in which previously submitted tasks are 
        // executed, but no new tasks will be accepted.
        compileThreadPool.shutdown();
        
        // Wait for all compile threads to finish (FIXME: Can block forever)
        compileThreadPool.awaitTermination(Long.MAX_VALUE, TimeUnit.NANOSECONDS);
        
        // Restore the base filename.
        topLevelName = baseFilename
        
        // If a build directive has been given, invoke it now.
        // Note that the code does not get cleaned in this case.
        if (!targetConfig.noCompile) {
            if (!targetConfig.buildCommands.nullOrEmpty) {
                runBuildCommand()
            }
        }
        
        // In case we are in Eclipse, make sure the generated code is visible.
        refreshProject()
    }
<<<<<<< HEAD
    
    override checkModalReactorSupport(boolean _) {
        // Modal reactors are currently only supported for single threaded non federated applications
        super.checkModalReactorSupport(!isFederated && targetConfig.threads == 0)
    }
    
=======

>>>>>>> 62035520
    /**
     * Generate the _lf_trigger_startup_reactions function.
     */
    def generateTriggerStartupReactions() {

        pr('''
            void _lf_trigger_startup_reactions() {
        ''')
        indent()
        pr(startTimers.toString) // FIXME: these are actually startup actions, not timers.
        if (startupReactionCount > 0) {
            pr('''
                for (int i = 0; i < _lf_startup_reactions_size; i++) {
                    if (_lf_startup_reactions[i] != NULL) {
                        _lf_enqueue_reaction(_lf_startup_reactions[i]);
                    }
                }
            ''')
        }
        unindent()
        pr("}")
    }
    
    /**
     * Generate the _lf_initialize_trigger_objects function for 'federate'.
     */
    private def generateInitializeTriggerObjects(FederateInstance federate) {
        pr('''
            void _lf_initialize_trigger_objects() {
        ''')
        indent()

        if (targetConfig.threads > 0) {
            // Set this as the default in the generated code,
            // but only if it has not been overridden on the command line.
            pr('''
                if (_lf_number_of_threads == 0u) {
                   _lf_number_of_threads = «targetConfig.threads»u;
                }
            ''')
        }

        // Initialize the LF clock.
        pr('''
            // Initialize the _lf_clock
            lf_initialize_clock();
        ''')

        // Initialize tracing if it is enabled
        if (targetConfig.tracing !== null) {
            var traceFileName = topLevelName;
            if (targetConfig.tracing.traceFileName !== null) {
                traceFileName = targetConfig.tracing.traceFileName;
                // Since all federates would have the same name, we need to append the federate name.
                if (isFederated) {
                    traceFileName += "_" + federate.name;
                }
            }
            pr('''
                // Initialize tracing
                start_trace("«traceFileName».lft");
            ''') // .lft is for Lingua Franca trace
        }

        // Create the table used to decrement reference counts between time steps.
        if (startTimeStepTokens > 0) {
            // Allocate the initial (before mutations) array of pointers to tokens.
            pr('''
                _lf_tokens_with_ref_count_size = «startTimeStepTokens»;
                _lf_tokens_with_ref_count = (token_present_t*)malloc(«startTimeStepTokens» * sizeof(token_present_t));
            ''')
        }
        // Create the table to initialize is_present fields to false between time steps.
        if (startTimeStepIsPresentCount > 0) {
            // Allocate the initial (before mutations) array of pointers to _is_present fields.
            pr('''
                // Create the array that will contain pointers to is_present fields to reset on each step.
                _lf_is_present_fields_size = «startTimeStepIsPresentCount»;
                _lf_is_present_fields = (bool**)malloc(«startTimeStepIsPresentCount» * sizeof(bool*));
                _lf_is_present_fields_abbreviated = (bool**)malloc(«startTimeStepIsPresentCount» * sizeof(bool*));
                _lf_is_present_fields_abbreviated_size = 0;
            ''')
        }

        // Allocate the memory for triggers used in federated execution
        pr(CGeneratorExtension.allocateTriggersForFederate(federate, this));
        // Assign appropriate pointers to the triggers
        pr(initializeTriggerObjectsEnd,
            CGeneratorExtension.initializeTriggerForControlReactions(this.main, federate, this));

        pr(initializeTriggerObjects.toString)
        pr('// Allocate memory.')
        pr('// Populate arrays of trigger pointers.')
        pr(initializeTriggerObjectsEnd.toString)
        doDeferredInitialize(federate)

        // Put the code here to set up the tables that drive resetting is_present and
        // decrementing reference counts between time steps. This code has to appear
        // in _lf_initialize_trigger_objects() after the code that makes connections
        // between inputs and outputs.
        pr(startTimeStep.toString)

        setReactionPriorities(main, federate)

        initializeFederate(federate)
        unindent()
        pr('}\n')
    }
    
    
    /**
     * Look at the 'reactor' eResource.
     * If it is an imported .lf file, incorporate it into the current 
     * program in the following manner:
     * - Merge its target property with `targetConfig`
     * - If there are any preambles, add them to the preambles of the reactor.
     */
    def inspectReactorEResource(ReactorDecl reactor) {
        // If the reactor is imported, look at the
        // target definition of the .lf file in which the reactor is imported from and
        // append any cmake-include.
        // Check if the reactor definition is imported
        if (reactor.eResource !== mainDef.reactorClass.eResource) {
            // Find the LFResource corresponding to this eResource
            val lfResource = resources.filter[ 
                r | return r.EResource === reactor.eResource;
            ].get(0);
            
            // Copy the user files and cmake-includes to the src-gen path of the main .lf file
            if (lfResource !== null) {
                copyUserFiles(lfResource.targetConfig, lfResource.fileConfig);
            }
            
            // Extract the contents of the imported file for the preambles
            val contents = reactor.toDefinition.eResource.contents;
            val model = contents.get(0) as Model
            // Add the preambles from the imported .lf file
            reactor.toDefinition.preambles.addAll(model.preambles)
        }
    }
    
    /**
     * Copy all files listed in the target property `files` and `cmake-include` 
     * into the src-gen folder of the main .lf file
     * 
     * @param targetConfig The targetConfig to read the `files` and `cmake-include` from.
     * @param fileConfig The fileConfig used to make the copy and resolve paths.
     */
    override copyUserFiles(TargetConfig targetConfig, FileConfig fileConfig) {
        super.copyUserFiles(targetConfig, fileConfig);
        
        val targetDir = this.fileConfig.getSrcGenPath
        for (filename : targetConfig.cmakeIncludes) {
            val relativeCMakeIncludeFileName = 
                fileConfig.copyFileOrResource(
                    filename,
                    fileConfig.srcFile.parent,
                    targetDir);
            // Check if the file exists
            if (relativeCMakeIncludeFileName.isNullOrEmpty) {
                errorReporter.reportError( 
                    "Failed to find cmake-include file " + filename
                )
            } else {
                this.targetConfig.cmakeIncludesWithoutPath.add(
                    relativeCMakeIncludeFileName
                );
            }
        }
    }
    
    /**
     * Generate code for defining all reactors that belong to the federate, 
     * including all the child reactors down the hierarchy. Duplicate
     * Duplicates are avoided.
     * 
     * Imported reactors' original .lf file is 
     * incorporated in the following manner:
     * - If there are any cmake-include files, add them to the current list
     *  of cmake-include files.
     * - If there are any preambles, add them to the preambles of the reactor.
     * 
     * @param federate The federate to generate reactors for
     */
    def void generateReactorDefinitionsForFederate(FederateInstance federate) {
        val generatedReactorDecls = newLinkedHashSet
        if (this.main !== null) {
            generateReactorChildrenForReactorInFederate(this.main, federate, generatedReactorDecls);
        }

        if (this.mainDef !== null) {
            generateReactorFederated(this.mainDef.reactorClass, federate)
        }

        // Generate code for each reactor that was not instantiated in main or its children.
        for (r : reactors) {
            // Get the declarations for reactors that are instantiated somewhere.
            // A declaration is either a reactor definition or an import statement.
            val declarations = this.instantiationGraph.getDeclarations(r);
            // If the reactor has no instantiations and there is no main reactor, then
            // generate code for it anyway (at a minimum, this means that the compiler is invoked
            // so that reaction bodies are checked).
            if (mainDef === null && declarations.isEmpty()) {
                generateReactorFederated(r, null)
            }
        }
    }
    
    /**
     * Generate code for the children of 'reactor' that belong to 'federate'.
     * Duplicates are avoided. 
     * 
     * Imported reactors' original .lf file is 
     * incorporated in the following manner:
     * - If there are any cmake-include files, add them to the current list
     *  of cmake-include files.
     * - If there are any preambles, add them to the preambles of the reactor.
     * 
     * @param reactor Used to extract children from
     * @param federate All generated reactors will belong to this federate
     */
    def void generateReactorChildrenForReactorInFederate(
        ReactorInstance reactor,
        FederateInstance federate,
        LinkedHashSet<ReactorDecl> generatedReactorDecls
    ) {
        for (r : reactor.children) {
            // FIXME: If the reactor is the bank itself, it is just a placeholder and should be skipped.
            // It seems that the way banks are instantiated is that
            // for a bank new[4] Foo, there will be a reactor instance Foo and four additional
            // reactor instances of Foo (5 total), but the first instance doesn't include
            // any of the reactor instances within Foo in its children structure.
            if (r.bankIndex != -2 && federate.contains(r)) {
                val declarations = this.instantiationGraph.getDeclarations(r.reactorDefinition);
                if (!declarations.isNullOrEmpty) {
                    for (d : declarations) {
                        if (!generatedReactorDecls.contains(d)) {
                            generatedReactorDecls.add(d);
                            generateReactorChildrenForReactorInFederate(r, federate, generatedReactorDecls);
                            inspectReactorEResource(d);
                            generateReactorFederated(d, federate);
                        }
                    }
                }
            }
        }
    }
    
    /**
     * Add the appropriate platform files to 'coreFiles'. These platform files
     * are specific to the OS/underlying hardware, which is detected here automatically.
     */
    def addPlatformFiles(ArrayList<String> coreFiles) {
        // All platforms use this one.
        coreFiles.add("platform/lf_tag_64_32.h");
        // Check the operating system
        val OS = System.getProperty("os.name").toLowerCase();
        // FIXME: allow for cross-compiling
        // Based on the detected operating system, copy the required files
        // to enable platform-specific functionality. See lib/c/reactor-c/core/platform.h
        // for more detail.
        if ((OS.indexOf("mac") >= 0) || (OS.indexOf("darwin") >= 0)) {
            // Mac support
            // If there is no main reactor, then compilation will produce a .o file requiring further linking.
            // Also, if useCmake is set to true, we don't need to add platform files. The CMakeLists.txt file
            // will detect and use the appropriate platform file based on the platform that cmake is invoked on.
            if (mainDef !== null && !targetConfig.useCmake) {
                targetConfig.compileAdditionalSources.add(
                     "core" + File.separator + "platform" + File.separator + "lf_macos_support.c"
                );
            }
        } else if (OS.indexOf("win") >= 0) {
            // Windows support
            // If there is no main reactor, then compilation will produce a .o file requiring further linking.
            // Also, if useCmake is set to true, we don't need to add platform files. The CMakeLists.txt file
            // will detect and use the appropriate platform file based on the platform that cmake is invoked on.
            if (mainDef !== null && !targetConfig.useCmake) {
                targetConfig.compileAdditionalSources.add(
                    "core" + File.separator + "platform" + File.separator + "lf_windows_support.c"
                )
            }
        } else if (OS.indexOf("nux") >= 0) {
            // Linux support
            // If there is no main reactor, then compilation will produce a .o file requiring further linking.
            // Also, if useCmake is set to true, we don't need to add platform files. The CMakeLists.txt file
            // will detect and use the appropriate platform file based on the platform that cmake is invoked on.
            if (mainDef !== null && !targetConfig.useCmake) {
                targetConfig.compileAdditionalSources.add(
                    "core" + File.separator + "platform" + File.separator + "lf_linux_support.c"
                )
            }
        } else {
            errorReporter.reportError("Platform " + OS + " is not supported")
        }

        coreFiles.addAll(
             "platform/lf_POSIX_threads_support.c",
             "platform/lf_C11_threads_support.c",
             "platform/lf_C11_threads_support.h",
             "platform/lf_POSIX_threads_support.h",
             "platform/lf_POSIX_threads_support.c",
             "platform/lf_unix_clock_support.c",
             "platform/lf_macos_support.c",
             "platform/lf_macos_support.h",
             "platform/lf_windows_support.c",
             "platform/lf_windows_support.h",
             "platform/lf_linux_support.c",
             "platform/lf_linux_support.h"
         )
    }
    
    /**
     * Create a launcher script that executes all the federates and the RTI.
     * 
     * @param coreFiles The files from the core directory that must be
     *  copied to the remote machines.
     */
    def createFederatedLauncher(ArrayList<String> coreFiles) {
        val launcher = new FedCLauncher(
            targetConfig,
            fileConfig,
            errorReporter
        );
        launcher.createLauncher(
            coreFiles,
            federates,
            federationRTIProperties
        );
    }
    
    /**
     * Write a Dockerfile for the current federate as given by filename.
     * The file will go into src-gen/filename.Dockerfile.
     * If there is no main reactor, then no Dockerfile will be generated
     * (it wouldn't be very useful).
     * @param the name given to the docker file (without any extension).
     */
    override writeDockerFile(String dockerFileName) {
        var srcGenPath = fileConfig.getSrcGenPath
        val dockerFile = srcGenPath + File.separator + dockerFileName
        // If a dockerfile exists, remove it.
        var file = new File(dockerFile)
        if (file.exists) {
            file.delete
        }
        if (this.mainDef === null) {
            return
        }
        
        val contents = new StringBuilder()
        // The Docker configuration uses cmake, so config.compiler is ignored here.
        var compileCommand = '''
        cmake -S src-gen -B bin && \
        cd bin && \
        make all
        '''
        if (!targetConfig.buildCommands.nullOrEmpty) {
            compileCommand = targetConfig.buildCommands.join(' ')
        }
        var additionalFiles = ''
        if (!targetConfig.fileNames.nullOrEmpty) {
            additionalFiles = '''COPY "«targetConfig.fileNames.join('" "')»" "src-gen/"'''
        }
        var dockerCompiler = CCppMode ? 'g++' : 'gcc'
        var fileExtension = CCppMode ? 'cpp' : 'c'
        var setRtiHostName = isFederated ? '''ENV RTI_HOST=«federationRTIProperties.get('host').toString»''' : ''

        pr(contents, '''
            # Generated docker file for «topLevelName» in «srcGenPath».
            # For instructions, see: https://github.com/icyphy/lingua-franca/wiki/Containerized-Execution
            FROM «targetConfig.dockerOptions.from» AS builder
            WORKDIR /lingua-franca/«topLevelName»
            RUN set -ex && apk add --no-cache «dockerCompiler» musl-dev cmake make
            COPY core src-gen/core
            COPY ctarget.h ctarget.c src-gen/
            «setRtiHostName»
            COPY CMakeLists.txt \
                 «topLevelName».«fileExtension» src-gen/
            «additionalFiles»
            RUN set -ex && \
                mkdir bin && \
                «compileCommand»
            
            FROM «targetConfig.dockerOptions.from» 
            WORKDIR /lingua-franca
            RUN mkdir bin
            COPY --from=builder /lingua-franca/«topLevelName»/bin/«topLevelName» ./bin/«topLevelName»
            
            # Use ENTRYPOINT not CMD so that command-line arguments go through
            ENTRYPOINT ["./bin/«topLevelName»"]
        ''')
        JavaGeneratorUtils.writeSourceCodeToFile(contents, dockerFile)
        println('''Dockerfile for «topLevelName» written to ''' + dockerFile)
        println('''
            #####################################
            To build the docker image, use:
               
                docker build -t «topLevelName.toLowerCase()» -f «dockerFile» «srcGenPath»
            
            #####################################
        ''')
    }

    /**
     * Write the docker-compose.yml for orchestrating the federates.
     * @param the directory to write the docker-compose.yml
     * @param content of the "services" section of the docker-compose.yml
     * @param the name of the network hosting the federation
     */
    def writeFederatesDockerComposeFile(File dir, StringBuilder dockerComposeServices, String networkName) {
        val dockerComposeFileName = 'docker-compose.yml'
        val dockerComposeFile = dir + File.separator + dockerComposeFileName
        val contents = new StringBuilder()
        pr(contents, '''
        version: "3.9"
        services:
        «dockerComposeServices.toString»
        networks:
            default:
                name: «networkName»
        ''')
        JavaGeneratorUtils.writeSourceCodeToFile(contents, dockerComposeFile)
    }

    /**
     * Append a service to the "services" section of the docker-compose.yml file.
     * @param the content of the "services" section of the docker-compose.yml file.
     * @param the name of the federate to be added to "services".
     * @param the name of the federate's Dockerfile.
     * @param the federationID.
     */
    def appendFederateToDockerComposeServices(StringBuilder dockerComposeServices, String federateName, String dockerFileName, int dockerComposeFederationID) {
        val tab = '    '
        dockerComposeServices.append('''«tab»«federateName»:«System.lineSeparator»''')
        dockerComposeServices.append('''«tab»«tab»build:«System.lineSeparator»''')
        dockerComposeServices.append('''«tab»«tab»«tab»context: «federateName»«System.lineSeparator»''')
        dockerComposeServices.append('''«tab»«tab»«tab»dockerfile: «dockerFileName»«System.lineSeparator»''')
        dockerComposeServices.append('''«tab»«tab»command: -i «dockerComposeFederationID»«System.lineSeparator»''')
    }

    /**
     * Write a Dockerfile for the RTI at rtiDir.
     * The file will go into src-gen/RTI/rti.Dockerfile.
     * @param the directory where rti.Dockerfile will be written to.
     * @param name of the Dockerfile for the RTI.
     */
    def writeRTIDockerFile(File rtiDir, String dockerFileName) {
        val dockerFile = rtiDir + File.separator + dockerFileName
        // If a dockerfile exists, remove it.
        var file = new File(dockerFile)
        if (file.exists) {
            file.delete
        }
        if (this.mainDef === null) {
            return
        }
        val contents = new StringBuilder()
        pr(contents, '''
            # Generated docker file for RTI in «rtiDir».
            # For instructions, see: https://github.com/icyphy/lingua-franca/wiki/Containerized-Execution
            FROM alpine:latest
            WORKDIR /lingua-franca/RTI
            COPY core core
            WORKDIR core/federated/RTI
            RUN set -ex && apk add --no-cache gcc musl-dev cmake make && \
                mkdir build && \
                cd build && \
                cmake ../ && \
                make && \
                make install

            # Use ENTRYPOINT not CMD so that command-line arguments go through
            ENTRYPOINT ["./build/RTI"]
        ''')
        JavaGeneratorUtils.writeSourceCodeToFile(contents, dockerFile)
    }

    /**
     * Write a docker-compose.yml for the RTI at rtiDir.
     * The file will go into src-gen/RTI/docker-compose.yml.
     * @param the directory where docker-compose.yml will be written to.
     * @param name of the Dockerfile created for the RTI.
     * @param name of the docker network to host the federation
     * @param the federationID, which is the number passed by the -i flag to the RTI.
     * @param the total number of federates.
     */
    def writeRTIDockerComposeFile(File rtiDir, String rtiDockerFileName, String networkName, int federationID, int n) {
        val dockerComposeFileName = 'docker-compose.yml'
        val dockerComposeFile = rtiDir + File.separator + dockerComposeFileName
        // If a dockerfile exists, remove it.
        var file = new File(dockerComposeFile)
        if (file.exists) {
            file.delete
        }
        if (this.mainDef === null) {
            return
        }
        val contents = new StringBuilder()
        pr(contents, '''
            # Generated docker-comopose file for RTI in «rtiDir».
            # For instructions, see: https://github.com/icyphy/lingua-franca/wiki/Containerized-Execution
            version: "3.9"
            services:
                «federationRTIProperties.get('host').toString»:
                    build:
                        context: .
                        dockerfile: «rtiDockerFileName»
                    command: -i «federationID» -n «n»
            networks:
                default:
                    name: «networkName»
        ''')
        JavaGeneratorUtils.writeSourceCodeToFile(contents, dockerComposeFile)
        println('''
            #############################################
            To build the docker image of the rti, use:
               
                docker compose -f «dockerComposeFile» up
            
            #############################################
        ''')
    }

    /**
     * Initialize clock synchronization (if enabled) and its related options for a given federate.
     * 
     * Clock synchronization can be enabled using the clock-sync target property.
     * @see https://github.com/icyphy/lingua-franca/wiki/Distributed-Execution#clock-synchronization
     * 
     * @param federate The federate to initialize clock synchronization for
     */
    protected def initializeClockSynchronization(FederateInstance federate) {
        // Check if clock synchronization should be enabled for this federate in the first place
        if (targetConfig.clockSync != ClockSyncMode.OFF
            && (!federationRTIProperties.get('host').toString.equals(federate.host) 
            || targetConfig.clockSyncOptions.localFederatesOn)
        ) {
            // Insert the #defines at the beginning
            code.insert(0, '''
                #define _LF_CLOCK_SYNC_INITIAL
                #define _LF_CLOCK_SYNC_PERIOD_NS «targetConfig.clockSyncOptions.period.timeInTargetLanguage»
                #define _LF_CLOCK_SYNC_EXCHANGES_PER_INTERVAL «targetConfig.clockSyncOptions.trials»
                #define _LF_CLOCK_SYNC_ATTENUATION «targetConfig.clockSyncOptions.attenuation»
            ''')
            System.out.println("Initial clock synchronization is enabled for federate "
                + federate.id
            );
            if (targetConfig.clockSync == ClockSyncMode.ON) {
                var collectStatsEnable = ''
                if (targetConfig.clockSyncOptions.collectStats) {
                    collectStatsEnable = "#define _LF_CLOCK_SYNC_COLLECT_STATS"
                    System.out.println("Will collect clock sync statistics for federate " + federate.id)
                    // Add libm to the compiler flags
                    // FIXME: This is a linker flag not compile flag but we don't have a way to add linker flags
                    // FIXME: This is probably going to fail on MacOS (especially using clang)
                    // because libm functions are builtin
                    targetConfig.compilerFlags.add("-lm")
                }
                code.insert(0, '''
                    #define _LF_CLOCK_SYNC_ON
                    «collectStatsEnable»
                ''')
                System.out.println("Runtime clock synchronization is enabled for federate "
                    + federate.id
                );
            }
        }
    }
    
    /**
     * If the number of federates is greater than one, then generate the code
     * that initializes global variables that describe the federate.
     * @param federate The federate instance.
     */
    protected def void initializeFederate(FederateInstance federate) {
        if (isFederated) {
            pr('''
                // ***** Start initializing the federated execution. */
            ''')            
            pr('''
                // Initialize the socket mutex
                lf_mutex_init(&outbound_socket_mutex);
                lf_cond_init(&port_status_changed);
            ''')
            
            if (isFederatedAndDecentralized) {
                val reactorInstance = main.getChildReactorInstance(federate.instantiation)
                for (param : reactorInstance.parameters) {
                    if (param.name.equalsIgnoreCase("STP_offset") && param.type.isTime) {
                        val stp = param.init.get(0).getTimeValue
                        if (stp !== null) {                        
                            pr('''
                                set_stp_offset(«stp.timeInTargetLanguage»);
                            ''')
                        }
                    }
                }
            }
            
            // Set indicator variables that specify whether the federate has
            // upstream logical connections.
            if (federate.dependsOn.size > 0) {
                pr('_fed.has_upstream  = true;')
            }
            if (federate.sendsTo.size > 0) {
                pr('_fed.has_downstream = true;')
            }
            // Set global variable identifying the federate.
            pr('''_lf_my_fed_id = «federate.id»;''');
            
            // We keep separate record for incoming and outgoing p2p connections to allow incoming traffic to be processed in a separate
            // thread without requiring a mutex lock.
            val numberOfInboundConnections = federate.inboundP2PConnections.length;
            val numberOfOutboundConnections  = federate.outboundP2PConnections.length;
            
            pr('''
                _fed.number_of_inbound_p2p_connections = «numberOfInboundConnections»;
                _fed.number_of_outbound_p2p_connections = «numberOfOutboundConnections»;
            ''')
            if (numberOfInboundConnections > 0) {
                pr('''
                    // Initialize the array of socket for incoming connections to -1.
                    for (int i = 0; i < NUMBER_OF_FEDERATES; i++) {
                        _fed.sockets_for_inbound_p2p_connections[i] = -1;
                    }
                ''')                    
            }
            if (numberOfOutboundConnections > 0) {                        
                pr('''
                    // Initialize the array of socket for outgoing connections to -1.
                    for (int i = 0; i < NUMBER_OF_FEDERATES; i++) {
                        _fed.sockets_for_outbound_p2p_connections[i] = -1;
                    }
                ''')                    
            }

            // If a test clock offset has been specified, insert code to set it here.
            if (targetConfig.clockSyncOptions.testOffset !== null) {
                pr('''
                    set_physical_clock_offset((1 + «federate.id») * «targetConfig.clockSyncOptions.testOffset.toNanoSeconds»LL);
                ''')
            }
            
            pr('''
                // Connect to the RTI. This sets _fed.socket_TCP_RTI and _lf_rti_socket_UDP.
                connect_to_rti("«federationRTIProperties.get('host')»", «federationRTIProperties.get('port')»);
            ''');            
            
            // Disable clock synchronization for the federate if it resides on the same host as the RTI,
            // unless that is overridden with the clock-sync-options target property.
            if (targetConfig.clockSync !== ClockSyncMode.OFF
                && (!federationRTIProperties.get('host').toString.equals(federate.host) 
                    || targetConfig.clockSyncOptions.localFederatesOn)
            ) {
                pr('''
                    synchronize_initial_physical_clock_with_rti(_fed.socket_TCP_RTI);
                ''')
            }
        
            if (numberOfInboundConnections > 0) {
                pr('''
                    // Create a socket server to listen to other federates.
                    // If a port is specified by the user, that will be used
                    // as the only possibility for the server. If not, the port
                    // will start from STARTING_PORT. The function will
                    // keep incrementing the port until the number of tries reaches PORT_RANGE_LIMIT.
                    create_server(«federate.port»);
                    // Connect to remote federates for each physical connection.
                    // This is done in a separate thread because this thread will call
                    // connect_to_federate for each outbound physical connection at the same
                    // time that the new thread is listening for such connections for inbound
                    // physical connections. The thread will live until all connections
                    // have been established.
                    lf_thread_create(&_fed.inbound_p2p_handling_thread_id, handle_p2p_connections_from_federates, NULL);
                ''')
            }

            for (remoteFederate : federate.outboundP2PConnections) {
                pr('''connect_to_federate(«remoteFederate.id»);''')
            }
        }
    }
    
    /**
     * Copy target-specific header file to the src-gen directory.
     */
    def copyTargetHeaderFile() {
        fileConfig.copyFileFromClassPath("/lib/c/reactor-c/include/ctarget.h", fileConfig.getSrcGenPath + File.separator + "ctarget.h")
        fileConfig.copyFileFromClassPath("/lib/c/reactor-c/lib/ctarget.c", fileConfig.getSrcGenPath + File.separator + "ctarget.c")
    }

    ////////////////////////////////////////////
    //// Code generators.
    
    /**
     * Generate code that sends the neighbor structure message to the RTI.
     * @see MSG_TYPE_NEIGHBOR_STRUCTURE in net_common.h
     * 
     * @param federate The federate that is sending its neighbor structure
     */
    def generateFederateNeighborStructure(FederateInstance federate) {

        val rtiCode = new StringBuilder();
        pr(rtiCode, '''
            /**
             * Generated function that sends information about connections between this federate and
             * other federates where messages are routed through the RTI. Currently, this
             * only includes logical connections when the coordination is centralized. This
             * information is needed for the RTI to perform the centralized coordination.
             * @see MSG_TYPE_NEIGHBOR_STRUCTURE in net_common.h
             */
            void send_neighbor_structure_to_RTI(int rti_socket) {
        ''')

        indent(rtiCode);

        // Initialize the array of information about the federate's immediate upstream
        // and downstream relayed (through the RTI) logical connections, to send to the
        // RTI.
        pr(rtiCode, '''
            interval_t candidate_tmp;
            size_t buffer_size = 1 + 8 + 
                            «federate.dependsOn.keySet.size» * ( sizeof(uint16_t) + sizeof(int64_t) ) +
                            «federate.sendsTo.keySet.size» * sizeof(uint16_t);
            unsigned char buffer_to_send[buffer_size];
            
            size_t message_head = 0;
            buffer_to_send[message_head] = MSG_TYPE_NEIGHBOR_STRUCTURE;
            message_head++;
            encode_int32((int32_t)«federate.dependsOn.keySet.size», &(buffer_to_send[message_head]));
            message_head+=sizeof(int32_t);
            encode_int32((int32_t)«federate.sendsTo.keySet.size», &(buffer_to_send[message_head]));
            message_head+=sizeof(int32_t);
        ''')

        if (!federate.dependsOn.keySet.isEmpty) {
            // Next, populate these arrays.
            // Find the minimum delay in the process.
            // FIXME: Zero delay is not really the same as a microstep delay.
            for (upstreamFederate : federate.dependsOn.keySet) {
                pr(rtiCode, '''
                    encode_uint16((uint16_t)«upstreamFederate.id», &(buffer_to_send[message_head]));
                    message_head += sizeof(uint16_t);
                ''')
                // The minimum delay calculation needs to be made in the C code because it
                // may depend on parameter values.
                // FIXME: These would have to be top-level parameters, which don't really
                // have any support yet. Ideally, they could be overridden on the command line.
                // When that is done, they will need to be in scope here.
                val delays = federate.dependsOn.get(upstreamFederate)
                if (delays !== null) {
                    // There is at least one delay, so find the minimum.
                    // If there is no delay at all, this is encoded as NEVER.
                    pr(rtiCode, '''
                        candidate_tmp = FOREVER;
                    ''')
                    for (delay : delays) {
                        if (delay === null) {
                            // Use NEVER to encode no delay at all.
                            pr(rtiCode, '''
                                candidate_tmp = NEVER;
                            ''')
                        } else {
                            var delayTime = delay.getTargetTime
                            if (delay.parameter !== null) {
                                // The delay is given as a parameter reference. Find its value.
                                delayTime = delay.parameter.defaultAsTimeValue.timeInTargetLanguage
                            }
                            pr(rtiCode, '''
                                if («delayTime» < candidate_tmp) {
                                    candidate_tmp = «delayTime»;
                                }
                            ''')
                        }
                    }
                    pr(rtiCode, '''                            
                        encode_int64((int64_t)candidate_tmp, &(buffer_to_send[message_head]));
                        message_head += sizeof(int64_t);
                    ''')
                } else {
                    // Use NEVER to encode no delay at all.
                    pr(rtiCode, '''
                        encode_int64(NEVER, &(buffer_to_send[message_head]));
                        message_head += sizeof(int64_t);
                    ''')
                }
            }
        }
        
        // Next, set up the downstream array.
        if (!federate.sendsTo.keySet.isEmpty) {
            // Next, populate the array.
            // Find the minimum delay in the process.
            // FIXME: Zero delay is not really the same as a microstep delay.
            for (downstreamFederate : federate.sendsTo.keySet) {
                pr(rtiCode, '''
                    encode_uint16(«downstreamFederate.id», &(buffer_to_send[message_head]));
                    message_head += sizeof(uint16_t);
                ''')
            }
        }
        
        pr(rtiCode, '''
            write_to_socket_errexit(
                rti_socket, 
                buffer_size,
                buffer_to_send,
                "Failed to send the neighbor structure message to the RTI."
            );
        ''')

        unindent(rtiCode)
        pr(rtiCode, "}")

        return rtiCode;
    }
    
    /** 
     * Generate a reactor class definition for the specified federate.
     * A class definition has four parts:
     * 
     * * Preamble code, if any, specified in the Lingua Franca file.
     * * A "self" struct type definition (see the class documentation above).
     * * A function for each reaction.
     * * A constructor for creating an instance.
     * * A destructor
     *  for deleting an instance.
     * 
     * If the reactor is the main reactor, then
     * the generated code may be customized. Specifically,
     * if the main reactor has reactions, these reactions
     * will not be generated if they are triggered by or send
     * data to contained reactors that are not in the federate.
     * @param reactor The parsed reactor data structure.
     * @param federate A federate name, or null to unconditionally generate.
     */
    def generateReactorFederated(ReactorDecl reactor, FederateInstance federate) {
        // FIXME: Currently we're not reusing definitions for declarations that point to the same definition.
        
        val defn = reactor.toDefinition
        
        if (reactor instanceof Reactor) {
            pr("// =============== START reactor class " + reactor.name)
        } else {
            pr("// =============== START reactor class " + defn.name + " as " + reactor.name)
        }
        
        // Preamble code contains state declarations with static initializers.
        generateUserPreamblesForReactor(defn)
            
        // Some of the following methods create lines of code that need to
        // go into the constructor.  Collect those lines of code here:
        val constructorCode = new StringBuilder()
        val destructorCode = new StringBuilder()
        generateAuxiliaryStructs(reactor, federate)
        generateSelfStruct(reactor, federate, constructorCode, destructorCode)
        generateReactions(reactor, federate)
        generateConstructor(reactor, federate, constructorCode)
        generateDestructor(reactor, federate, destructorCode)

        pr("// =============== END reactor class " + reactor.name)
        pr("")
    }
    
    /**
     * Generates preambles defined by user for a given reactor
     * @param reactor The given reactor
     */
    def generateUserPreamblesForReactor(Reactor reactor) {
        for (p : reactor.preambles ?: emptyList) {
            pr("// *********** From the preamble, verbatim:")
            prSourceLineNumber(p.code)
            pr(p.code.toText)
            pr("\n// *********** End of preamble.")
        }
    }
    
    /**
     * Generate a constructor for the specified reactor in the specified federate.
     * @param reactor The parsed reactor data structure.
     * @param federate A federate name, or null to unconditionally generate.
     * @param constructorCode Lines of code previously generated that need to
     *  go into the constructor.
     */
    protected def generateConstructor(
        ReactorDecl reactor, FederateInstance federate, StringBuilder constructorCode
    ) {
        val structType = selfStructType(reactor)
        pr('''
            «structType»* new_«reactor.name»() {
                «structType»* self = («structType»*)calloc(1, sizeof(«structType»));
                «constructorCode.toString»
                return self;
            }
        ''')
    }

    /**
     * Generate a destructor for the specified reactor in the specified federate.
     * @param decl AST node that represents the declaration of the reactor.
     * @param federate A federate name, or null to unconditionally generate.
     * @param destructorCode Lines of code previously generated that need to
     *  go into the destructor.
     */
    protected def generateDestructor(
        ReactorDecl decl, FederateInstance federate, StringBuilder destructorCode
    ) {
        // Append to the destructor code freeing the trigger arrays for each reaction.
        var reactor = decl.toDefinition
        var reactionCount = 0
        for (reaction : reactor.reactions) {
            if (federate === null || federate.contains(reaction)) {
                pr(destructorCode, '''
                    for(int i = 0; i < self->_lf__reaction_«reactionCount».num_outputs; i++) {
                        free(self->_lf__reaction_«reactionCount».triggers[i]);
                    }
                ''')
            }
            // Increment the reaction count even if not in the federate for consistency.
            reactionCount++;
        }
        
        val structType = selfStructType(decl)
        pr('''
            void delete_«decl.name»(«structType»* self) {
                «destructorCode.toString»
                free(self);
            }
        ''')
    }
    
    /**
     * Generate the struct type definitions for inputs, outputs, and
     * actions of the specified reactor in the specified federate.
     * @param reactor The parsed reactor data structure.
     * @param federate A federate name, or null to unconditionally generate.
     */
    protected def generateAuxiliaryStructs(
        ReactorDecl decl, FederateInstance federate
    ) {
        val reactor = decl.toDefinition
        // In the case where there are incoming
        // p2p logical connections in decentralized
        // federated execution, there will be an
        // intended_tag field added to accommodate
        // the case where a reaction triggered by a
        // port or action is late due to network 
        // latency, etc..
        var StringBuilder federatedExtension = new StringBuilder();    
        if (isFederatedAndDecentralized) {
            federatedExtension.append('''
                «targetTagType» intended_tag;
            ''');
        }
        if (isFederated) {
            federatedExtension.append('''                
                «targetTimeType» physical_time_of_arrival;
            ''');
        }
        // First, handle inputs.
        for (input : reactor.allInputs) {
            if (federate === null || federate.contains(input as Port)) {
                var token = ''
                if (input.inferredType.isTokenType) {
                    token = '''
                        lf_token_t* token;
                        int length;
                    '''
                }
                pr(input, code, '''
                    typedef struct {
                        «input.valueDeclaration»
                        bool is_present;
                        int num_destinations;
                        «token»
                        «federatedExtension.toString»
                    } «variableStructType(input, decl)»;
                ''')
            }
            
        }
        // Next, handle outputs.
        for (output : reactor.allOutputs) {
            if (federate === null || federate.contains(output as Port)) {
                var token = ''
                if (output.inferredType.isTokenType) {
                     token = '''
                        lf_token_t* token;
                        int length;
                     '''
                }
                pr(output, code, '''
                    typedef struct {
                        «output.valueDeclaration»
                        bool is_present;
                        int num_destinations;
                        «token»
                        «federatedExtension.toString»
                    } «variableStructType(output, decl)»;
                ''')
            }

        }
        // Finally, handle actions.
        // The very first item on this struct needs to be
        // a trigger_t* because the struct will be cast to (trigger_t*)
        // by the schedule() functions to get to the trigger.
        for (action : reactor.allActions) {
            if (federate === null || federate.contains(action)) {
                pr(action, code, '''
                    typedef struct {
                        trigger_t* trigger;
                        «action.valueDeclaration»
                        bool is_present;
                        bool has_value;
                        lf_token_t* token;
                        «federatedExtension.toString»
                    } «variableStructType(action, decl)»;
                ''')
            }
            
        }
    }

    /**
     * For the specified port, return a declaration for port struct to
     * contain the value of the port. A multiport output with width 4 and
     * type int[10], for example, will result in this:
     * ```
     *     int value[10];
     * ```
     * There will be an array of size 4 of structs, each containing this value 
     * array.
     * @param port The port.
     * @return A string providing the value field of the port struct.
     */
    protected def valueDeclaration(Port port) {
        if (port.type === null && target.requiresTypes === true) {
            // This should have been caught by the validator.
            errorReporter.reportError(port, "Port is required to have a type: " + port.name)
            return ''
        }
        // Do not convert to lf_token_t* using lfTypeToTokenType because there
        // will be a separate field pointing to the token.
        // val portType = lfTypeToTokenType(port.inferredType)
        val portType = port.inferredType.targetType
        // If the port type has the form type[number], then treat it specially
        // to get a valid C type.
        val matcher = arrayPatternFixed.matcher(portType)
        if (matcher.find()) {
            // for int[10], the first match is int, the second [10].
            // The following results in: int* _lf_foo[10];
            // if the port is an input and not a multiport.
            // An output multiport will result in, for example
            // int _lf_out[4][10];
            return '''«matcher.group(1)» value«matcher.group(2)»;''';
        } else {
            return '''«portType» value;'''
        }
    }

    /**
     * For the specified action, return a declaration for action struct to
     * contain the value of the action. An action of
     * type int[10], for example, will result in this:
     * ```
     *     int* value;
     * ```
     * This will return an empty string for an action with no type.
     * @param action The action.
     * @return A string providing the value field of the action struct.
     */
    protected def valueDeclaration(Action action) {
        if (action.type === null && target.requiresTypes === true) {
            return ''
        }
        // Do not convert to lf_token_t* using lfTypeToTokenType because there
        // will be a separate field pointing to the token.
        val actionType = action.inferredType.targetType
        // If the input type has the form type[number], then treat it specially
        // to get a valid C type.
        val matcher = arrayPatternFixed.matcher(actionType)
        if (matcher.find()) {
            // for int[10], the first match is int, the second [10].
            // The following results in: int* foo;
            return '''«matcher.group(1)»* value;''';
        } else {
            val matcher2 = arrayPatternVariable.matcher(actionType)
            if (matcher2.find()) {
                // for int[], the first match is int.
                // The following results in: int* foo;
                return '''«matcher2.group(1)»* value;''';
            }
            return '''«actionType» value;'''
        }
    }

    /**
     * Generate the self struct type definition for the specified reactor
     * in the specified federate.
     * @param reactor The parsed reactor data structure.
     * @param federate A federate name, or null to unconditionally generate.
     * @param constructorCode Place to put lines of code that need to
     *  go into the constructor.
     * @param destructorCode Place to put lines of code that need to
     *  go into the destructor.
     */
    protected def generateSelfStruct(
        ReactorDecl decl,
        FederateInstance federate,
        StringBuilder constructorCode,
        StringBuilder destructorCode
    ) {
        val reactor = decl.toDefinition
        val selfType = selfStructType(decl)
        
        // Construct the typedef for the "self" struct.
        // Create a type name for the self struct.
        
        var body = new StringBuilder()
        
        // Extensions can add functionality to the CGenerator
        generateSelfStructExtension(body, decl, federate, constructorCode, destructorCode)
        
        // Next handle parameters.
        generateParametersForReactor(body, reactor)
        
        // Next handle states.
        generateStateVariablesForReactor(body, reactor)
        
        // Next handle actions.
        for (action : reactor.allActions) {
            if (federate === null || federate.contains(action)) {
                pr(action, body, '''
                    «variableStructType(action, decl)» _lf_«action.name»;
                ''')
                // Initialize the trigger pointer in the action.
                pr(action, constructorCode, '''
                    self->_lf_«action.name».trigger = &self->_lf__«action.name»;
                ''')
            }
        }
        
        // Next handle inputs.
        for (input : reactor.allInputs) {
            if (federate === null || federate.contains(input as Port)) {
                // If the port is a multiport, the input field is an array of
                // pointers that will be allocated separately for each instance
                // because the sizes may be different. Otherwise, it is a simple
                // pointer.
                if (input.isMultiport) {
                    pr(input, body, '''
                        // Multiport input array will be malloc'd later.
                        «variableStructType(input, decl)»** _lf_«input.name»;
                        int _lf_«input.name»_width;
                        // Default input (in case it does not get connected)
                        «variableStructType(input, decl)» _lf_default__«input.name»;
                    ''')
                    // Add to the destructor code to free the malloc'd memory.
                    pr(input, destructorCode, '''
                        free(self->_lf_«input.name»);
                    ''')
                } else {
                    // input is not a multiport.
                    pr(input, body, '''
                        «variableStructType(input, decl)»* _lf_«input.name»;
                        // width of -2 indicates that it is not a multiport.
                        int _lf_«input.name»_width;
                        // Default input (in case it does not get connected)
                        «variableStructType(input, decl)» _lf_default__«input.name»;
                    ''')
    
                    pr(input, constructorCode, '''
                        // Set input by default to an always absent default input.
                        self->_lf_«input.name» = &self->_lf_default__«input.name»;
                    ''')
                }
            }
        }

        // Next handle outputs.
        for (output : reactor.allOutputs) {
            if (federate === null || federate.contains(output as Port)) {
                // If the port is a multiport, create an array to be allocated
                // at instantiation.
                if (output.isMultiport) {
                    pr(output, body, '''
                        // Array of output ports.
                        «variableStructType(output, decl)»* _lf_«output.name»;
                        int _lf_«output.name»_width;
                        // An array of pointers to the individual ports. Useful
                        // for the SET macros to work out-of-the-box for
                        // multiports in the body of reactions because their 
                        // value can be accessed via a -> operator (e.g.,foo[i]->value).
                        // So we have to handle multiports specially here a construct that
                        // array of pointers.
                        «variableStructType(output, decl)»** _lf_«output.name»_pointers;
                    ''')
                    // Add to the destructor code to free the malloc'd memory.
                    pr(output, destructorCode, '''
                        free(self->_lf_«output.name»);
                        free(self->_lf_«output.name»_pointers);
                    ''')
                } else {
                    pr(output, body, '''
                        «variableStructType(output, decl)» _lf_«output.name»;
                        int _lf_«output.name»_width;
                    ''')
                }
            }
        }
        
        // If there are contained reactors that either receive inputs
        // from reactions of this reactor or produce outputs that trigger
        // reactions of this reactor, then we need to create a struct
        // inside the self struct for each contained reactor. That
        // struct has a place to hold the data produced by this reactor's
        // reactions and a place to put pointers to data produced by
        // the contained reactors.
        generateInteractingContainedReactors(reactor, federate, body, constructorCode, destructorCode);
                
        // Next, generate the fields needed for each reaction.
        generateReactionAndTriggerStructs(body, decl, constructorCode, destructorCode, federate)
        
        // Next, generate fields for modes
        if (!reactor.allModes.empty) {
            // Reactor's mode instances and its state.
            pr(null, body, '''
                reactor_mode_t _lf__modes[«reactor.modes.size»];
                reactor_mode_state_t _lf__mode_state;
            ''')
            
            // Initialize the mode instances
            pr(null, constructorCode, '''
                // Initialize modes
            ''')
            for (modeAndIdx : reactor.allModes.indexed) {
                val mode = modeAndIdx.value
                pr(mode, constructorCode, '''
                    self->_lf__modes[«modeAndIdx.key»].state = &self->_lf__mode_state;
                    self->_lf__modes[«modeAndIdx.key»].name = "«mode.name»";
                    self->_lf__modes[«modeAndIdx.key»].deactivation_time = 0;
                ''')
            }
            
            // Initialize mode state with initial mode active upon start
            pr(null, constructorCode, '''
                // Initialize mode state
                self->_lf__mode_state.parent_mode = NULL;
                self->_lf__mode_state.initial_mode = &self->_lf__modes[«reactor.modes.indexed.findFirst[it.value.initial].key»];
                self->_lf__mode_state.active_mode = self->_lf__mode_state.initial_mode;
                self->_lf__mode_state.next_mode = NULL;
                self->_lf__mode_state.mode_change = 0;
            ''')
        }
        
        // Generate code
        if (body.length > 0) {
            pr('''
                typedef struct {
                    «body.toString»
                } «selfType»;
            ''')
        } else {
            // There are no fields for the self struct.
            // C compilers complain about empty structs, so we generate a placeholder.
            pr('''
                typedef struct {
                    bool hasContents;
                } «selfType»;
            ''')
        }
    }
    
    /**
     * Generate structs and associated code for contained reactors that
     * send or receive data to or from the container's reactions.
     * 
     * If there are contained reactors that either receive inputs
     * from reactions of this reactor or produce outputs that trigger
     * reactions of this reactor, then we need to create a struct
     * inside the self struct of the container for each contained reactor.
     * That struct has a place to hold the data produced by the container reactor's
     * reactions and a place to put pointers to data produced by
     * the contained reactors.
     * 
     * @param reactor The reactor.
     * @param federate The federate instance.
     * @param body The place to put the struct definition for the contained reactors.
     * @param constructorCode The place to put matching code that goes in the container's constructor.
     * @param destructorCode The place to put matching code that goes in the container's destructor.
     */
    private def generateInteractingContainedReactors(
        Reactor reactor,
        FederateInstance federate,
        StringBuilder body,
        StringBuilder constructorCode,
        StringBuilder destructorCode
    ) {
        // The contents of the struct will be collected first so that
        // we avoid duplicate entries and then the struct will be constructed.
        val contained = new InteractingContainedReactors(reactor, federate);
        // Next generate the relevant code.
        for (containedReactor : contained.containedReactors) {
            // First define an _width variable in case it is a bank.
            var array = "";
            var width = -2;
            // If the instantiation is a bank, find the maximum bank width
            // to define an array.
            if (containedReactor.widthSpec !== null) {
                width = maxContainedReactorBankWidth(containedReactor, null, 0);
                array = "[" + width + "]";
            }
            // NOTE: The following needs to be done for each instance
            // so that the width can be parameter, not in the constructor.
            // Here, we conservatively use a width that is the largest of all isntances.
            pr(constructorCode, '''
                // Set the _width variable for all cases. This will be -2
                // if the reactor is not a bank of reactors.
                self->_lf_«containedReactor.name»_width = «width»;
            ''')

            // Generate one struct for each contained reactor that interacts.
            pr(body, '''struct {''')
            indent(body)
            for (port : contained.portsOfInstance(containedReactor)) {
                if (port instanceof Input) {
                    // If the variable is a multiport, then the place to store the data has
                    // to be malloc'd at initialization.
                    if (!port.isMultiport) {
                        // Not a multiport.
                        pr(port, body, '''
                            «variableStructType(port, containedReactor.reactorClass)» «port.name»;
                        ''')
                    } else {
                        // Is a multiport.
                        // Memory will be malloc'd in initialization.
                        pr(port, body, '''
                            «variableStructType(port, containedReactor.reactorClass)»** «port.name»;
                            int «port.name»_width;
                        ''')
                    }
                } else {
                    // Must be an output entry.
                    // Outputs of contained reactors are pointers to the source of data on the
                    // self struct of the container.
                    if (!port.isMultiport) {
                        // Not a multiport.
                        pr(port, body, '''
                            «variableStructType(port, containedReactor.reactorClass)»* «port.name»;
                        ''')
                    } else {
                        // Is a multiport.
                        // Here, we will use an array of pointers.
                        // Memory will be malloc'd in initialization.
                        pr(port, body, '''
                            «variableStructType(port, containedReactor.reactorClass)»** «port.name»;
                            int «port.name»_width;
                        ''')
                    }
                    pr(port, body, '''
                        trigger_t «port.name»_trigger;
                    ''')
                    var reactorIndex = ''
                    if (containedReactor.widthSpec !== null) {
                        reactorIndex = '[reactorIndex]'
                        pr(constructorCode, '''
                            for (int reactorIndex = 0; reactorIndex < self->_lf_«containedReactor.name»_width; reactorIndex++) {
                        ''')
                        indent(constructorCode)
                    }
                    if (isFederatedAndDecentralized) {
                        pr(port, constructorCode, '''
                            self->_lf_«containedReactor.name»«reactorIndex».«port.name»_trigger.intended_tag = (tag_t) { .time = NEVER, .microstep = 0u};
                        ''')
                    }
                    val triggered = contained.reactionsTriggered(containedReactor, port)
                    if (triggered.size > 0) {
                        pr(port, body, '''
                            reaction_t* «port.name»_reactions[«triggered.size»];
                        ''')
                        var triggeredCount = 0
                        for (index : triggered) {
                            pr(port, constructorCode, '''
                                self->_lf_«containedReactor.name»«reactorIndex».«port.name»_reactions[«triggeredCount++»] = &self->_lf__reaction_«index»;
                            ''')
                        }
                        pr(port, constructorCode, '''
                            self->_lf_«containedReactor.name»«reactorIndex».«port.name»_trigger.reactions = self->_lf_«containedReactor.name»«reactorIndex».«port.name»_reactions;
                        ''')
                    } else {
                        // Since the self struct is created using calloc, there is no need to set
                        // self->_lf_«containedReactor.name».«port.name»_trigger.reactions = NULL
                    }
                    // Since the self struct is created using calloc, there is no need to set
                    // self->_lf_«containedReactor.name».«port.name»_trigger.token = NULL;
                    // self->_lf_«containedReactor.name».«port.name»_trigger.is_present = false;
                    // self->_lf_«containedReactor.name».«port.name»_trigger.is_timer = false;
                    // self->_lf_«containedReactor.name».«port.name»_trigger.is_physical = false;
                    // self->_lf_«containedReactor.name».«port.name»_trigger.drop = false;
                    // self->_lf_«containedReactor.name».«port.name»_trigger.element_size = 0;
                    // self->_lf_«containedReactor.name».«port.name»_trigger.intended_tag = (0, 0);
                    pr(port, constructorCode, '''
                        self->_lf_«containedReactor.name»«reactorIndex».«port.name»_trigger.last = NULL;
                        self->_lf_«containedReactor.name»«reactorIndex».«port.name»_trigger.number_of_reactions = «triggered.size»;
                    ''')
                    
                    if (isFederated) {
                        // Set the physical_time_of_arrival
                        pr(port, constructorCode, '''
                            self->_lf_«containedReactor.name»«reactorIndex».«port.name»_trigger.physical_time_of_arrival = NEVER;
                        ''')
                    }
                    if (containedReactor.widthSpec !== null) {
                        unindent(constructorCode)
                        pr(constructorCode, "}")
                    }
                }
                if (port.isMultiport) {
                    // Add to the destructor code to free the malloc'd memory.
                    if (containedReactor.widthSpec !== null) {
                        pr(port, destructorCode, '''
                            for (int j = 0; j < self->_lf_«containedReactor.name»_width; j++) {
                                for (int i = 0; i < self->_lf_«containedReactor.name»[j].«port.name»_width; i++) {
                                    free(self->_lf_«containedReactor.name»[j].«port.name»[i]);
                                }
                            }
                        ''')
                    } else {
                        pr(port, destructorCode, '''
                            for (int i = 0; i < self->_lf_«containedReactor.name».«port.name»_width; i++) {
                                free(self->_lf_«containedReactor.name».«port.name»[i]);
                            }
                        ''')
                    }
                }
            }
            unindent(body)
            pr(body, '''
                } _lf_«containedReactor.name»«array»;
                int _lf_«containedReactor.name»_width;
            ''');
            
        }
    }
    
    /**
     * This function is provided to allow extensions of the CGenerator to append the structure of the self struct
     * @param body The body of the self struct
     * @param decl The reactor declaration for the self struct
     * @param instance The current federate instance
     * @param constructorCode Code that is executed when the reactor is instantiated
     * @param destructorCode Code that is executed when the reactor instance is freed
     */
    def void generateSelfStructExtension(StringBuilder selfStructBody, ReactorDecl decl, FederateInstance instance, StringBuilder constructorCode, StringBuilder destructorCode) {
        // Do nothing
    }
    
    /**
     * Generate code for parameters variables of a reactor in the form "parameter.type parameter.name;"
     * @param reactor The reactor
     * @param builder The StringBuilder that the generated code is appended to
     * @return 
     */
    def generateParametersForReactor(StringBuilder builder, Reactor reactor) {
        for (parameter : reactor.allParameters) {
            prSourceLineNumber(builder, parameter)
            pr(builder, parameter.getInferredType.targetType + ' ' + parameter.name + ';');
        }
    }
    
    /**
     * Generate code for state variables of a reactor in the form "stateVar.type stateVar.name;"
     * @param reactor The reactor
     * @param builder The StringBuilder that the generated code is appended to
     * @return 
     */
    def generateStateVariablesForReactor(StringBuilder builder, Reactor reactor) {        
        for (stateVar : reactor.allStateVars) {            
            prSourceLineNumber(builder, stateVar)
            pr(builder, stateVar.getInferredType.targetType + ' ' + stateVar.name + ';');
        }
    }
    
    /**
     * Generate the fields of the self struct and statements for the constructor
     * to create and initialize a reaction_t struct for each reaction in the
     * specified reactor and a trigger_t struct for each trigger (input, action,
     * timer, or output of a contained reactor).
     * @param body The place to put the code for the self struct.
     * @param reactor The reactor.
     * @param constructorCode The place to put the constructor code.
     * @param constructorCode The place to put the destructor code.
     * @param federate The federate instance, or null if there is no federation.
     */
    protected def void generateReactionAndTriggerStructs(
        StringBuilder body, 
        ReactorDecl decl, 
        StringBuilder constructorCode, 
        StringBuilder destructorCode, 
        FederateInstance federate
    ) {
        var reactionCount = 0;
        val reactor = decl.toDefinition
        // Iterate over reactions and create initialize the reaction_t struct
        // on the self struct. Also, collect a map from triggers to the reactions
        // that are triggered by that trigger. Also, collect a set of sources
        // that are read by reactions but do not trigger reactions.
        // Finally, collect a set of triggers and sources that are outputs
        // of contained reactors. 
        val triggerMap = new LinkedHashMap<Variable,LinkedList<Integer>>()
        val sourceSet = new LinkedHashSet<Variable>()
        val outputsOfContainedReactors = new LinkedHashMap<Variable,Instantiation>
        val startupReactions = new LinkedHashSet<Integer>
        val shutdownReactions = new LinkedHashSet<Integer>
        for (reaction : reactor.allReactions) {
            if (federate === null || federate.contains(reaction)) {
                // Create the reaction_t struct.
                pr(reaction, body, '''reaction_t _lf__reaction_«reactionCount»;''')
                
                // Create the map of triggers to reactions.
                for (trigger : reaction.triggers) {
                    // trigger may not be a VarRef (it could be "startup" or "shutdown").
                    if (trigger instanceof VarRef) {
                        var reactionList = triggerMap.get(trigger.variable)
                        if (reactionList === null) {
                            reactionList = new LinkedList<Integer>()
                            triggerMap.put(trigger.variable, reactionList)
                        }
                        reactionList.add(reactionCount)
                        if (trigger.container !== null) {
                            outputsOfContainedReactors.put(trigger.variable, trigger.container)
                        }
                    }
                    if (trigger.isStartup) {
                        startupReactions.add(reactionCount)
                    }
                    if (trigger.isShutdown) {
                        shutdownReactions.add(reactionCount)
                    }
                }
                // Create the set of sources read but not triggering.
                for (source : reaction.sources) {
                    sourceSet.add(source.variable)
                    if (source.container !== null) {
                        outputsOfContainedReactors.put(source.variable, source.container)
                    }
                }

                pr(destructorCode, '''
                    if (self->_lf__reaction_«reactionCount».output_produced != NULL) {
                        free(self->_lf__reaction_«reactionCount».output_produced);
                    }
                    if (self->_lf__reaction_«reactionCount».triggers != NULL) {
                        free(self->_lf__reaction_«reactionCount».triggers);
                    }
                    if (self->_lf__reaction_«reactionCount».triggered_sizes != NULL) {
                        free(self->_lf__reaction_«reactionCount».triggered_sizes);
                    }
                ''')

                var deadlineFunctionPointer = "NULL"
                if (reaction.deadline !== null) {
                    // The following has to match the name chosen in generateReactions
                    val deadlineFunctionName = decl.name.toLowerCase + '_deadline_function' + reactionCount
                    deadlineFunctionPointer = "&" + deadlineFunctionName
                }
                
                // Assign the STP handler
                var STPFunctionPointer = "NULL"
                if (reaction.stp !== null) {
                    // The following has to match the name chosen in generateReactions
                    val STPFunctionName = decl.name.toLowerCase + '_STP_function' + reactionCount
                    STPFunctionPointer = "&" + STPFunctionName
                }

                // Set the defaults of the reaction_t struct in the constructor.
                // Since the self struct is allocated using calloc, there is no need to set:
                // self->_lf__reaction_«reactionCount».index = 0;
                // self->_lf__reaction_«reactionCount».chain_id = 0;
                // self->_lf__reaction_«reactionCount».pos = 0;
                // self->_lf__reaction_«reactionCount».status = inactive;
                // self->_lf__reaction_«reactionCount».deadline = 0LL;
                // self->_lf__reaction_«reactionCount».is_STP_violated = false;
                pr(reaction, constructorCode, '''
                    self->_lf__reaction_«reactionCount».number = «reactionCount»;
                    self->_lf__reaction_«reactionCount».function = «reactionFunctionName(decl, reactionCount)»;
                    self->_lf__reaction_«reactionCount».self = self;
                    self->_lf__reaction_«reactionCount».deadline_violation_handler = «deadlineFunctionPointer»;
                    self->_lf__reaction_«reactionCount».STP_handler = «STPFunctionPointer»;
                    self->_lf__reaction_«reactionCount».name = "?";
                    «IF reaction.eContainer instanceof Mode»
                        self->_lf__reaction_«reactionCount».mode = &self->_lf__modes[«reactor.modes.indexOf(reaction.eContainer as Mode)»];
                    «ELSE»
                        self->_lf__reaction_«reactionCount».mode = NULL;
                    «ENDIF»
                ''')

            }
            // Increment the reactionCount even if the reaction is not in the federate
            // so that reaction indices are consistent across federates.
            reactionCount++
        }
        
        // Next, create and initialize the trigger_t objects.
        // Start with the timers.
        for (timer : reactor.allTimers) {
            createTriggerT(body, timer, triggerMap, constructorCode, destructorCode)
            // Since the self struct is allocated using calloc, there is no need to set:
            // self->_lf__«timer.name».is_physical = false;
            // self->_lf__«timer.name».drop = false;
            // self->_lf__«timer.name».element_size = 0;
            pr(constructorCode, '''
                self->_lf__«timer.name».is_timer = true;
            ''')
            if (isFederatedAndDecentralized) {
                pr(constructorCode, '''
                    self->_lf__«timer.name».intended_tag = (tag_t) { .time = NEVER, .microstep = 0u};
                ''')
            }
        }
        
        // Handle startup triggers.
        if (startupReactions.size > 0) {
            pr(body, '''
                trigger_t _lf__startup;
                reaction_t* _lf__startup_reactions[«startupReactions.size»];
            ''')
            if (isFederatedAndDecentralized) {
                pr(constructorCode, '''
                    self->_lf__startup.intended_tag = (tag_t) { .time = NEVER, .microstep = 0u};
                ''')
            }
            var i = 0
            for (reactionIndex : startupReactions) {
                pr(constructorCode, '''
                    self->_lf__startup_reactions[«i++»] = &self->_lf__reaction_«reactionIndex»;
                ''')
            }
            pr(constructorCode, '''
                self->_lf__startup.last = NULL;
                self->_lf__startup.reactions = &self->_lf__startup_reactions[0];
                self->_lf__startup.number_of_reactions = «startupReactions.size»;
                self->_lf__startup.is_timer = false;
            ''')
        }
        // Handle shutdown triggers.
        if (shutdownReactions.size > 0) {
            pr(body, '''
                trigger_t _lf__shutdown;
                reaction_t* _lf__shutdown_reactions[«shutdownReactions.size»];
            ''')
            if (isFederatedAndDecentralized) {
                pr(constructorCode, '''
                    self->_lf__shutdown.intended_tag = (tag_t) { .time = NEVER, .microstep = 0u};
                ''')
            }
            var i = 0
            for (reactionIndex : shutdownReactions) {
                pr(constructorCode, '''
                    self->_lf__shutdown_reactions[«i++»] = &self->_lf__reaction_«reactionIndex»;
                ''')
            }
            pr(constructorCode, '''
                self->_lf__shutdown.last = NULL;
                self->_lf__shutdown.reactions = &self->_lf__shutdown_reactions[0];
                self->_lf__shutdown.number_of_reactions = «shutdownReactions.size»;
                self->_lf__shutdown.is_timer = false;
            ''')
        }

        // Next handle actions.
        for (action : reactor.allActions) {
            if (federate === null || federate.contains(action)) {
                createTriggerT(body, action, triggerMap, constructorCode, destructorCode)
                var isPhysical = "true";
                if (action.origin == ActionOrigin.LOGICAL) {
                    isPhysical = "false";
                }
                var elementSize = "0"
                // If the action type is 'void', we need to avoid generating the code
                // 'sizeof(void)', which some compilers reject.
                if (action.type !== null && action.targetType.rootType != 'void') {
                    elementSize = '''sizeof(«action.targetType.rootType»)'''
                }
    
                // Since the self struct is allocated using calloc, there is no need to set:
                // self->_lf__«action.name».is_timer = false;
                pr(constructorCode, '''
                    self->_lf__«action.name».is_physical = «isPhysical»;
                    «IF !action.policy.isNullOrEmpty»
                    self->_lf__«action.name».policy = «action.policy»;
                    «ENDIF»
                    self->_lf__«action.name».element_size = «elementSize»;
                ''')
            }
        }

        // Next handle inputs.
        for (input : reactor.allInputs) {
            if (federate === null || federate.contains(input as Port)) {            
                createTriggerT(body, input, triggerMap, constructorCode, destructorCode)
            }
        }
    }
    
    /**
     * Define the trigger_t object on the self struct, an array of
     * reaction_t pointers pointing to reactions triggered by this variable,
     * and initialize the pointers in the array in the constructor.
     * @param body The place to write the self struct entries.
     * @param variable The trigger variable (Timer, Action, or Input).
     * @param triggerMap A map from Variables to a list of the reaction indices
     *  triggered by the variable.
     * @param constructorCode The place to write the constructor code.
     * @param destructorCode The place to write the destructor code.
     */
    private def void createTriggerT(
        StringBuilder body, 
        Variable variable,
        LinkedHashMap<Variable, LinkedList<Integer>> triggerMap,
        StringBuilder constructorCode,
        StringBuilder destructorCode
    ) {
        // variable is a port, a timer, or an action.
        pr(variable, body, '''
            trigger_t _lf__«variable.name»;
        ''')
        pr(variable, constructorCode, '''
            self->_lf__«variable.name».last = NULL;
        ''')
        if (isFederatedAndDecentralized) {
            pr(variable, constructorCode, '''
                self->_lf__«variable.name».intended_tag = (tag_t) { .time = NEVER, .microstep = 0u};
            ''')
        }
        // Generate the reactions triggered table.
        val reactionsTriggered = triggerMap.get(variable)
        if (reactionsTriggered !== null) {
            pr(variable, body, '''reaction_t* _lf__«variable.name»_reactions[«reactionsTriggered.size»];''')
            var count = 0
            for (reactionTriggered : reactionsTriggered) {
                prSourceLineNumber(constructorCode, variable)
                pr(variable, constructorCode, '''
                    self->_lf__«variable.name»_reactions[«count»] = &self->_lf__reaction_«reactionTriggered»;
                ''')
                count++
            }
            // Set up the trigger_t struct's pointer to the reactions.
            pr(variable, constructorCode, '''
                self->_lf__«variable.name».reactions = &self->_lf__«variable.name»_reactions[0];
                self->_lf__«variable.name».number_of_reactions = «count»;
            ''')
            
            if (isFederated) {
                // Set the physical_time_of_arrival
                pr(variable, constructorCode, '''
                    self->_lf__«variable.name».physical_time_of_arrival = NEVER;
                ''')
            }
        }
        if (variable instanceof Input) {
            val rootType = variable.targetType.rootType
            // Since the self struct is allocated using calloc, there is no need to set:
            // self->_lf__«input.name».is_timer = false;
            // self->_lf__«input.name».offset = 0LL;
            // self->_lf__«input.name».period = 0LL;
            // self->_lf__«input.name».is_physical = false;
            // self->_lf__«input.name».drop = false;
            // If the input type is 'void', we need to avoid generating the code
            // 'sizeof(void)', which some compilers reject.
            val size = (rootType == 'void') ? '0' : '''sizeof(«rootType»)'''
            pr(constructorCode, '''
                self->_lf__«variable.name».element_size = «size»;
            ''')
        
            if (isFederated) {
                pr(body,
                    CGeneratorExtension.createPortStatusFieldForInput(variable, this)                    
                );
            }
        
        }
    }    
    
    /** Generate reaction functions definition for a reactor.
     *  These functions have a single argument that is a void* pointing to
     *  a struct that contains parameters, state variables, inputs (triggering or not),
     *  actions (triggering or produced), and outputs.
     *  @param reactor The reactor.
     *  @param federate The federate, or null if this is not
     *   federated or not the main reactor and reactions should be
     *   unconditionally generated.
     */
    def generateReactions(ReactorDecl decl, FederateInstance federate) {
        var reactionIndex = 0;
        val reactor = decl.toDefinition
        for (reaction : reactor.allReactions) {
            if (federate === null || federate.contains(reaction)) {
                generateReaction(reaction, decl, reactionIndex)
            }
            // Increment reaction index even if the reaction is not in the federate
            // so that across federates, the reaction indices are consistent.
            reactionIndex++
        }
    }
    
    /** Generate a reaction function definition for a reactor.
     *  This function will have a single argument that is a void* pointing to
     *  a struct that contains parameters, state variables, inputs (triggering or not),
     *  actions (triggering or produced), and outputs.
     *  @param reaction The reaction.
     *  @param reactor The reactor.
     *  @param reactionIndex The position of the reaction within the reactor. 
     */
    def generateReaction(Reaction reaction, ReactorDecl decl, int reactionIndex) {
        val functionName = reactionFunctionName(decl, reactionIndex)
        
        
        pr('void ' + functionName + '(void* instance_args) {')
        indent()
        var body = reaction.code.toText
        
        generateInitializationForReaction(body, reaction, decl, reactionIndex)
        
        // Code verbatim from 'reaction'
        prSourceLineNumber(reaction.code)
        pr(body)
        unindent()
        pr("}")

        // Now generate code for the late function, if there is one
        // Note that this function can only be defined on reactions
        // in federates that have inputs from a logical connection.
        if (reaction.stp !== null) {
            val lateFunctionName = decl.name.toLowerCase + '_STP_function' + reactionIndex

            pr('void ' + lateFunctionName + '(void* instance_args) {')
            indent();
            generateInitializationForReaction(body, reaction, decl, reactionIndex)
            // Code verbatim from 'late'
            prSourceLineNumber(reaction.stp.code)
            pr(reaction.stp.code.toText)
            unindent()
            pr("}")
        }

        // Now generate code for the deadline violation function, if there is one.
        if (reaction.deadline !== null) {
            // The following name has to match the choice in generateReactionInstances
            val deadlineFunctionName = decl.name.toLowerCase + '_deadline_function' + reactionIndex

            pr('void ' + deadlineFunctionName + '(void* instance_args) {')
            indent();
            generateInitializationForReaction(body, reaction, decl, reactionIndex)
            // Code verbatim from 'deadline'
            prSourceLineNumber(reaction.deadline.code)
            pr(reaction.deadline.code.toText)
            unindent()
            pr("}")
        }
    }
    
    /**
     * Generate code to allocate the memory needed by reactions for triggering
     * downstream reactions. Also, record startup and shutdown reactions.
     * @param reactions A list of reactions.
     */
    private def void generateReactionMemory(Iterable<ReactionInstance> reactions) {
        // For each reaction instance, allocate the arrays that will be used to
        // trigger downstream reactions.
        for (reaction : reactions) {
            val instance = reaction.parent;
            val nameOfSelfStruct = selfStructName(instance)
            
            generateReactionOutputs(reaction);

            // Next handle triggers of the reaction that come from a multiport output
            // of a contained reactor.  Also, handle startup and shutdown triggers.
            for (trigger : reaction.triggers) {
                if (trigger instanceof PortInstance) {
                    // If the port is a multiport, then we need to create an entry for each
                    // individual port.
                    if (trigger.isMultiport() && trigger.parent !== null && trigger.isOutput) {
                        // If the width is given as a numeric constant, then add that constant
                        // to the output count. Otherwise, assume it is a reference to one or more parameters.
                        val width = trigger.width;
                        val containerName = trigger.parent.name
                        val portStructType = variableStructType(trigger.definition,
                            trigger.parent.definition.reactorClass)

                        // FIXME: What if the effect is a bank?  Need to index the container.
                        pr(initializeTriggerObjectsEnd, '''
                            «nameOfSelfStruct»->_lf_«containerName».«trigger.name»_width = «width»;
                            // Allocate memory to store pointers to the multiport outputs of a contained reactor.
                            «nameOfSelfStruct»->_lf_«containerName».«trigger.name» = («portStructType»**)malloc(sizeof(«portStructType»*) 
                                    * «nameOfSelfStruct»->_lf_«containerName».«trigger.name»_width);
                        ''')
                    }
                }
                if (trigger.isStartup) {
                    pr(initializeTriggerObjects, '''
                        _lf_startup_reactions[«startupReactionCount++»] = &«nameOfSelfStruct»->_lf__reaction_«reaction.index»;
                    ''')
                } else if (trigger.isShutdown) {
                    pr(initializeTriggerObjects, '''
                        _lf_shutdown_reactions[«shutdownReactionCount++»] = &«nameOfSelfStruct»->_lf__reaction_«reaction.index»;
                    ''')

                    if (targetConfig.tracing !== null) {
                        val description = getShortenedName(instance)
                        pr(initializeTriggerObjects, '''
                            _lf_register_trace_event(«nameOfSelfStruct», &(«nameOfSelfStruct»->_lf__shutdown),
                                    trace_trigger, "«description».shutdown");
                        ''')
                    }
                }
            }
        }
    }
    
    /**
     * Generate code that passes existing intended tag to all output ports
     * and actions. This intended tag is the minimum intended tag of the 
     * triggering inputs of the reaction.
     * 
     * @param body The body of the reaction. Used to check for the DISABLE_REACTION_INITIALIZATION_MARKER.
     * @param reaction The initialization code will be generated for this specific reaction
     * @param decl The reactor that has the reaction
     * @param reactionIndex The index of the reaction relative to other reactions in the reactor, starting from 0
     */
    def generateIntendedTagInheritence(String body, Reaction reaction, ReactorDecl decl, int reactionIndex) {
        // Construct the intended_tag inheritance code to go into
        // the body of the function.
        var StringBuilder intendedTagInheritenceCode = new StringBuilder()
        // Check if the coordination mode is decentralized and if the reaction has any effects to inherit the STP violation
        if (isFederatedAndDecentralized && !reaction.effects.nullOrEmpty) {
            pr(intendedTagInheritenceCode, '''
                #pragma GCC diagnostic push
                #pragma GCC diagnostic ignored "-Wunused-variable"
                if (self->_lf__reaction_«reactionIndex».is_STP_violated == true) {
            ''')
            indent(intendedTagInheritenceCode);            
            pr(intendedTagInheritenceCode, '''            
                // The operations inside this if clause (if any exists) are expensive 
                // and must only be done if the reaction has unhandled STP violation.
                // Otherwise, all intended_tag values are (NEVER, 0) by default.
                
                // Inherited intended tag. This will take the minimum
                // intended_tag of all input triggers
                «targetTagType» inherited_min_intended_tag = («targetTagType») { .time = FOREVER, .microstep = UINT_MAX };
            ''')
            pr(intendedTagInheritenceCode, '''
                // Find the minimum intended tag
            ''')
            // Go through every trigger of the reaction and check the
            // value of intended_tag to choose the minimum.
            for (TriggerRef inputTrigger : reaction.triggers ?: emptyList) {
                if (inputTrigger instanceof VarRef) {
                    if (inputTrigger.variable instanceof Output) {
                        // Output from a contained reactor
                        val outputPort = inputTrigger.variable as Output                        
                        if (outputPort.isMultiport) {
                            pr(intendedTagInheritenceCode, '''
                                for (int i=0; i < «inputTrigger.container.name».«inputTrigger.variable.name»_width; i++) {
                                    if (compare_tags(«inputTrigger.container.name».«inputTrigger.variable.name»[i]->intended_tag,
                                                     inherited_min_intended_tag) < 0) {
                                        inherited_min_intended_tag = «inputTrigger.container.name».«inputTrigger.variable.name»[i]->intended_tag;
                                    }
                                }
                            ''')
                            
                        } else
                            pr(intendedTagInheritenceCode, '''
                                if (compare_tags(«inputTrigger.container.name».«inputTrigger.variable.name»->intended_tag,
                                                 inherited_min_intended_tag) < 0) {
                                    inherited_min_intended_tag = «inputTrigger.container.name».«inputTrigger.variable.name»->intended_tag;
                                }
                            ''')
                    } else if (inputTrigger.variable instanceof Port) {
                        // Input port
                        val inputPort = inputTrigger.variable as Port 
                        if (inputPort.isMultiport) {
                            pr(intendedTagInheritenceCode, '''
                                for (int i=0; i < «inputTrigger.variable.name»_width; i++) {
                                    if (compare_tags(«inputTrigger.variable.name»[i]->intended_tag, inherited_min_intended_tag) < 0) {
                                        inherited_min_intended_tag = «inputTrigger.variable.name»[i]->intended_tag;
                                    }
                                }
                            ''')
                        } else {
                            pr(intendedTagInheritenceCode, '''
                                if (compare_tags(«inputTrigger.variable.name»->intended_tag, inherited_min_intended_tag) < 0) {
                                    inherited_min_intended_tag = «inputTrigger.variable.name»->intended_tag;
                                }
                            ''')
                        }
                    } else if (inputTrigger.variable instanceof Action) {
                        pr(intendedTagInheritenceCode, '''
                            if (compare_tags(«inputTrigger.variable.name»->trigger->intended_tag, inherited_min_intended_tag) < 0) {
                                inherited_min_intended_tag = «inputTrigger.variable.name»->trigger->intended_tag;
                            }
                        ''')
                    }

                }
            }
            if (reaction.triggers === null || reaction.triggers.size === 0) {
                // No triggers are given, which means the reaction would react to any input.
                // We need to check the intended tag for every input.
                // NOTE: this does not include contained outputs. 
                for (input : (reaction.eContainer as Reactor).inputs) {
                    pr(intendedTagInheritenceCode, '''
                        if (compare_tags(«input.name»->intended_tag, inherited_min_intended_tag) > 0) {
                            inherited_min_intended_tag = «input.name»->intended_tag;
                        }
                    ''')
                }
            }
            
            // Once the minimum intended tag has been found,
            // it will be passed down to the port effects
            // of the reaction. Note that the intended tag
            // will not pass on to actions downstream.
            // Last reaction that sets the intended tag for the effect
            // will be seen.
            pr(intendedTagInheritenceCode, '''
                // All effects inherit the minimum intended tag of input triggers
                if (inherited_min_intended_tag.time != NEVER) {
            ''')
            indent(intendedTagInheritenceCode);
            for (effect : reaction.effects ?: emptyList) {
                if (effect.variable instanceof Input) {
                    if ((effect.variable as Port).isMultiport) {
                        pr(intendedTagInheritenceCode, '''
                            for(int i=0; i < «effect.container.name».«effect.variable.name»_width; i++) {
                                «effect.container.name».«effect.variable.name»[i]->intended_tag = inherited_min_intended_tag;
                            }
                        ''')
                    } else {
                        if (effect.container.widthSpec !== null) {
                            // Contained reactor is a bank.
                            pr(intendedTagInheritenceCode, '''
                                for (int bankIndex = 0; bankIndex < self->_lf_«effect.container.name»_width; bankIndex++) {
                                    «effect.container.name»[bankIndex].«effect.variable.name» = &(self->_lf_«effect.container.name»[bankIndex].«effect.variable.name»);
                                }
                            ''')
                        } else {
                            // Input to a contained reaction
                            pr(intendedTagInheritenceCode, '''
                                // Don't reset the intended tag of the output port if it has already been set.
                                «effect.container.name».«effect.variable.name»->intended_tag = inherited_min_intended_tag;
                            ''')                            
                        }
                    }                   
                }
            }
            unindent(intendedTagInheritenceCode);
            pr(intendedTagInheritenceCode, '''
                }
            ''')
            unindent(intendedTagInheritenceCode);
            pr(intendedTagInheritenceCode,'''
            }
            #pragma GCC diagnostic pop
            ''')
            
            // Write the the intended tag inheritance initialization
            // to the main code.
            pr(intendedTagInheritenceCode.toString) 
        }
        return intendedTagInheritenceCode
    }
    
    /**
     * Generate necessary initialization code inside the body of the reaction that belongs to reactor decl.
     * @param body The body of the reaction. Used to check for the DISABLE_REACTION_INITIALIZATION_MARKER.
     * @param reaction The initialization code will be generated for this specific reaction
     * @param decl The reactor that has the reaction
     * @param reactionIndex The index of the reaction relative to other reactions in the reactor, starting from 0
     */
    def generateInitializationForReaction(String body, Reaction reaction, ReactorDecl decl, int reactionIndex) {
        val reactor = decl.toDefinition
        
        // Construct the reactionInitialization code to go into
        // the body of the function before the verbatim code.
        var StringBuilder reactionInitialization = new StringBuilder()

        // Define the "self" struct.
        var structType = selfStructType(decl)
        // A null structType means there are no inputs, state,
        // or anything else. No need to declare it.
        if (structType !== null) {
             pr('''
                 #pragma GCC diagnostic push
                 #pragma GCC diagnostic ignored "-Wunused-variable"
                 «structType»* self = («structType»*)instance_args;
             ''')
        }

        // Do not generate the initialization code if the body is marked
        // to not generate it.
        if (body.startsWith(CGenerator.DISABLE_REACTION_INITIALIZATION_MARKER)) {
             pr('''
                 #pragma GCC diagnostic pop
             ''')
            return;
        }

        // A reaction may send to or receive from multiple ports of
        // a contained reactor. The variables for these ports need to
        // all be declared as fields of the same struct. Hence, we first
        // collect the fields to be defined in the structs and then
        // generate the structs.
        var fieldsForStructsForContainedReactors = new LinkedHashMap<Instantiation, StringBuilder>

        // Actions may appear twice, first as a trigger, then with the outputs.
        // But we need to declare it only once. Collect in this data structure
        // the actions that are declared as triggered so that if they appear
        // again with the outputs, they are not defined a second time.
        // That second redefinition would trigger a compile error.  
        var actionsAsTriggers = new LinkedHashSet<Action>();

        // Next, add the triggers (input and actions; timers are not needed).
        // This defines a local variable in the reaction function whose
        // name matches that of the trigger. The value of the local variable
        // is a struct with a value and is_present field, the latter a boolean
        // that indicates whether the input/action is present.
        // If the trigger is an output, then it is an output of a
        // contained reactor. In this case, a struct with the name
        // of the contained reactor is created with one field that is
        // a pointer to a struct with a value and is_present field.
        // E.g., if the contained reactor is named 'c' and its output
        // port is named 'out', then c.out->value c.out->is_present are
        // defined so that they can be used in the verbatim code.
        for (TriggerRef trigger : reaction.triggers ?: emptyList) {
            if (trigger instanceof VarRef) {
                if (trigger.variable instanceof Port) {
                    generatePortVariablesInReaction(
                        reactionInitialization,
                        fieldsForStructsForContainedReactors,
                        trigger, 
                        decl)
                } else if (trigger.variable instanceof Action) {
                    generateActionVariablesInReaction(
                        reactionInitialization, 
                        trigger.variable as Action, 
                        decl
                    )
                    actionsAsTriggers.add(trigger.variable as Action);
                }
            }
        }
        if (reaction.triggers === null || reaction.triggers.size === 0) {
            // No triggers are given, which means react to any input.
            // Declare an argument for every input.
            // NOTE: this does not include contained outputs. 
            for (input : reactor.inputs) {
                generateInputVariablesInReaction(reactionInitialization, input, decl)
            }
        }
        // Define argument for non-triggering inputs.
        for (VarRef src : reaction.sources ?: emptyList) {
            if (src.variable instanceof Port) {
                generatePortVariablesInReaction(reactionInitialization, fieldsForStructsForContainedReactors, src, decl)
            } else if (src.variable instanceof Action) {
                // It's a bit odd to read but not be triggered by an action, but
                // OK, I guess we allow it.
                generateActionVariablesInReaction(
                    reactionInitialization,
                    src.variable as Action,
                    decl
                )
                actionsAsTriggers.add(src.variable as Action);
            }
        }

        // Define variables for each declared output or action.
        // In the case of outputs, the variable is a pointer to where the
        // output is stored. This gives the reaction code access to any previous
        // value that may have been written to that output in an earlier reaction.
        if (reaction.effects !== null) {
            for (effect : reaction.effects) {
                if (effect.variable instanceof Action) {
                    // It is an action, not an output.
                    // If it has already appeared as trigger, do not redefine it.
                    if (!actionsAsTriggers.contains(effect.variable)) {
                        pr(reactionInitialization, '''
                            «variableStructType(effect.variable, decl)»* «effect.variable.name» = &self->_lf_«effect.variable.name»;
                        ''')
                    }
                } else if (effect.variable instanceof Mode) {
                    // Mode change effect
                    val idx = reactor.allModes.indexOf(effect.variable as Mode)
                    if (idx >= 0) {
                        pr(reactionInitialization, '''
                            reactor_mode_t* «effect.variable.name» = &self->_lf__modes[«idx»];
                            char _lf_«effect.variable.name»_change_type = «effect.modeTransitionType === ModeTransitionTypes.HISTORY ? 2 : 1»;
                        ''')
                    } else {
                        errorReporter.reportError(
                            reaction,
                            "In generateReaction(): " + effect.variable.name + " not a valid mode of this reactor."
                        )
                    }
                } else {
                    if (effect.variable instanceof Output) {
                        generateOutputVariablesInReaction(
                            reactionInitialization, 
                            effect,
                            decl
                        )
                    } else if (effect.variable instanceof Input) {
                        // It is the input of a contained reactor.
                        generateVariablesForSendingToContainedReactors(
                            reactionInitialization,
                            fieldsForStructsForContainedReactors,
                            effect.container,
                            effect.variable as Input
                        )
                    } else {
                        errorReporter.reportError(
                            reaction,
                            "In generateReaction(): effect is neither an input nor an output."
                        )
                    }
                }
            }
        }
        // Before the reaction initialization,
        // generate the structs used for communication to and from contained reactors.
        for (containedReactor : fieldsForStructsForContainedReactors.keySet) {
            var array = "";
            if (containedReactor.widthSpec !== null) {
                pr('''
                    int «containedReactor.name»_width = self->_lf_«containedReactor.name»_width;
                ''')
                array = '''[«maxContainedReactorBankWidth(containedReactor, null, 0)»]''';
            }
            pr('''
                struct «containedReactor.name» {
                    «fieldsForStructsForContainedReactors.get(containedReactor)»
                } «containedReactor.name»«array»;
            ''')
        }
        // Next generate all the collected setup code.
        pr(reactionInitialization.toString)
        pr('''
            #pragma GCC diagnostic pop
        ''')

        if (reaction.stp === null) {
            // Pass down the intended_tag to all input and output effects
            // downstream if the current reaction does not have a STP
            // handler.
            generateIntendedTagInheritence(body, reaction, decl, reactionIndex)
        }
    }
    
    /**
     * Return the maximum bank width for the given instantiation within all
     * instantiations of its parent reactor.
     * On the first call to this method, the breadcrumbs should be null and the max
     * argument should be zero. On recursive calls, breadcrumbs is a list of nested
     * instantiations, the max is the maximum width found so far.  The search for
     * instances of the parent reactor will begin with the last instantiation
     * in the specified list.
     * 
     * This rather complicated method is used when a reaction sends or receives data
     * to or from a bank of contained reactors. There will be an array of structs on
     * the self struct of the parent, and the size of the array is conservatively set
     * to the maximum of all the identified bank widths.  This is a bit wasteful of
     * memory, but it avoids having to malloc the array for each instance, and in
     * typical usage, there will be few instances or instances that are all the same
     * width.
     * 
     * @param containedReactor The contained reactor instantiation.
     * @param breadcrumbs null on first call (non-recursive).
     * @param max 0 on first call.
     */
    private def int maxContainedReactorBankWidth(
        Instantiation containedReactor, 
        LinkedList<Instantiation> breadcrumbs,
        int max
    ) {
        // If the instantiation is not a bank, return 1.
        if (containedReactor.widthSpec === null) {
            return 1
        }
        // If there is no main, then we just use the default width.
        if (mainDef === null) {
            return ASTUtils.width(containedReactor.widthSpec, null)
        }
        var nestedBreadcrumbs = breadcrumbs
        if (nestedBreadcrumbs === null) {
            nestedBreadcrumbs = new LinkedList<Instantiation>
            nestedBreadcrumbs.add(mainDef)
        }
        var result = max
        var parent = containedReactor.eContainer as Reactor
        if (parent == mainDef.reactorClass.toDefinition) {
            // The parent is main, so there can't be any other instantiations of it.
            return ASTUtils.width(containedReactor.widthSpec, null)
        }
        // Search for instances of the parent within the tail of the breadcrumbs list.
        val container = nestedBreadcrumbs.first.reactorClass.toDefinition
        for (instantiation: container.instantiations) {
            // Put this new instantiation at the head of the list.
            nestedBreadcrumbs.add(0, instantiation)
            if (instantiation.reactorClass.toDefinition == parent) {
                // Found a matching instantiation of the parent.
                // Evaluate the original width specification in this context.
                val candidate = ASTUtils.width(containedReactor.widthSpec, nestedBreadcrumbs)
                if (candidate > result) {
                    result = candidate
                }
            } else {
                // Found some other instantiation, not the parent.
                // Search within it for instantiations of the parent.
                // Note that we assume here that the parent cannot contain
                // instances of itself.
                val candidate = maxContainedReactorBankWidth(containedReactor, nestedBreadcrumbs, result)
                if (candidate > result) {
                    result = candidate
                }
            }
            nestedBreadcrumbs.remove
        }
        return result
    }

    /** 
     * Generate code to create the trigger table for each given reaction.
     * Each table lists the triggers that the reaction
     * execution may trigger. Each table is an array of arrays
     * of pointers to the trigger_t structs representing the downstream inputs
     * (or outputs of the container reactor) that are triggered by the reaction.
     * Each trigger table goes into the reaction's reaction_t triggers field.
     * That reaction_t struct is assumed to be on the self struct of the reactor
     * instance with name "_lf__reaction_i", where i is the index of the reaction.
     * The generated code will also set the values of the triggered_sizes array
     * on the reaction_t struct to indicate the size of each array of trigger_t
     * pointers. The generated code will malloc each of these arrays, and the
     * destructor for the reactor instance will free them.
     * @param reactions The reactions.
     */
    private def generateRemoteTriggerTable(Iterable<ReactionInstance> reactions) {
        for (reaction : reactions) {
            val selfStruct = selfStructName(reaction.parent);
            val name = reaction.parent.getFullName;
            var channelCount = 0
            
            optimizeForSingleDominatingReaction(reaction, reaction.index);
                           
            // Insert a string name to facilitate debugging.                 
            if (targetConfig.logLevel >= LogLevel.LOG) {
                pr(initializeTriggerObjectsEnd, '''
                    // Reaction «reaction.index» of «name».
                    «selfStruct»->_lf__reaction_«reaction.index».name = "«name» reaction «reaction.index»";
                ''')
            }
            
            for (port : reaction.effects.filter(PortInstance)) {
                // Skip ports whose parent is not in the federation.
                // This can happen with reactions in the top-level that have
                // as an effect a port in a bank.
                if (currentFederate.contains(port.parent)) {
                    
                    // If the port is a multiport, then its channels may have different sets
                    // of destinations. For ordinary ports, there will be only one range and
                    // its width will be 1.
                    // We generate the code to fill the triggers array first in a temporary buffer,
                    // so that we can simultaneously calculate the size of the total array.
                    for (PortInstance.SendRange range : port.eventualDestinations()) {
                        val temp = new StringBuilder();
                        var destRangeCount = 0;
                        for (destinationRange : range.destinations) {
                            val destination = destinationRange.getPortInstance();
                            if (destination.isOutput) {
                                // Include this destination port only if it has at least one
                                // reaction in the federation.
                                var belongs = false;
                                for (destinationReaction : destination.dependentReactions) {
                                    if (currentFederate.contains(destinationReaction.parent)) {
                                        belongs = true
                                    }
                                }
                                if (belongs) {
                                    pr(temp, '''
                                        // Port «port.getFullName» has reactions in its parent's parent.
                                        // Point to the trigger struct for those reactions.
                                        triggerArray[«destRangeCount»] = &«triggerStructName(
                                            destination, 
                                            destination.parent.parent
                                        )»;
                                    ''')
                                    // One array entry for each destination range is sufficient.
                                    destRangeCount++;
                                }
                            } else {
                                // Destination is an input port.
                                pr(temp, '''
                                    // Point to destination port «destination.getFullName»'s trigger struct.
                                    triggerArray[«destRangeCount»] = &«triggerStructName(destination)»;
                                ''')
                                // One array entry for each destination range is sufficient.
                                destRangeCount++;
                            }
                        }
                    
                        // Record the total size of the array.
                        pr(initializeTriggerObjectsEnd, '''
                            for (int i = 0; i < «range.channelWidth»; i++) {
                                // Reaction «reaction.index» of «name» triggers «channelCount»
                                // downstream reactions through port «port.getFullName»[«channelCount» + i].
                                «selfStruct»->_lf__reaction_«reaction.index».triggered_sizes[«channelCount» + i] = «destRangeCount»;
                            }
                        ''')
                    
                        // Malloc the memory for the arrays.
                        pr(initializeTriggerObjectsEnd, '''
                            { // For scoping
                                // For reaction «reaction.index» of «name», allocate an
                                // array of trigger pointers for downstream reactions through port «port.getFullName»
                                trigger_t** triggerArray = (trigger_t**)malloc(«destRangeCount» * sizeof(trigger_t*));
                                for (int i = 0; i < «range.channelWidth»; i++) {
                                    «selfStruct»->_lf__reaction_«reaction.index».triggers[«channelCount» + i] = triggerArray;
                                }
                                // Fill the trigger array.
                                «temp.toString()»
                            }
                        ''')
                        channelCount += range.channelWidth;
                    }
                } else {
                    // Count the port even if it is not contained in the federate because effect
                    // may be a bank (it can't be an instance of a bank), so an empty placeholder
                    // will be needed for each member of the bank that is not in the federate.
                    channelCount += port.width;
                }
            }
        }
    }
    
    /**
     * Set the last_enabling_reaction field of the reaction struct to point
     * to the single dominating upstream reaction, if there is one, or to be
     * NULL if not.
     * 
     * @param reaction The reaction.
     * @param reactionNumber The reaction number within the parent.
     */
    def optimizeForSingleDominatingReaction (
        ReactionInstance reaction,
        int reactionNumber
    ) {
        val reactorInstance = reaction.parent;
        val selfStruct = selfStructName(reactorInstance)
        
        // Record the number of reactions that this reaction depends on.
        // This is used for optimization. When that number is 1, the reaction can
        // be executed immediately when its triggering reaction has completed.
        var dominatingReaction = reaction.findSingleDominatingReaction();
        
        // The dominating reaction may not be included in this federate, in which case, we need to keep searching.
        while (dominatingReaction !== null 
                && (!currentFederate.contains(dominatingReaction.definition))
        ) {
            dominatingReaction = dominatingReaction.findSingleDominatingReaction();
        }
        if (dominatingReaction !== null 
                && currentFederate.contains(dominatingReaction.definition)
                && currentFederate.contains(dominatingReaction.parent)
        ) {
            val upstreamReaction = '''«selfStructName(dominatingReaction.parent)»->_lf__reaction_«dominatingReaction.index»'''
            pr(initializeTriggerObjectsEnd, '''
                // Reaction «reactionNumber» of «reactorInstance.getFullName» depends on one maximal upstream reaction.
                «selfStruct»->_lf__reaction_«reactionNumber».last_enabling_reaction = &(«upstreamReaction»);
            ''')
        } else {
            pr(initializeTriggerObjectsEnd, '''
                // Reaction «reactionNumber» of «reactorInstance.getFullName» does not depend on one maximal upstream reaction.
                «selfStruct»->_lf__reaction_«reactionNumber».last_enabling_reaction = NULL;
            ''')
        }
    }
    
    /** 
     * Generate code to set up the tables used in _lf_start_time_step to decrement reference
     * counts and mark outputs absent between time steps. This function puts the code
     * into startTimeStep.
     */
    private def generateStartTimeStep(ReactorInstance instance) {
        // First, set up to decrement reference counts for each token type
        // input of a contained reactor that is present.
        for (child : instance.children) {
            if (currentFederate.contains(child)) {
                var nameOfSelfStruct = selfStructName(child)
                for (input : child.inputs) {
                    if (isTokenType((input.definition as Input).inferredType)) {
                        if (input.isMultiport()) {
                            pr(startTimeStep, '''
                                for (int i = 0; i < «input.width»; i++) {
                                    _lf_tokens_with_ref_count[«startTimeStepTokens» + i].token
                                            = &«nameOfSelfStruct»->_lf_«input.name»[i]->token;
                                    _lf_tokens_with_ref_count[«startTimeStepTokens» + i].status
                                            = (port_status_t*)&«nameOfSelfStruct»->_lf_«input.name»[i]->is_present;
                                    _lf_tokens_with_ref_count[«startTimeStepTokens» + i].reset_is_present = false;
                                }
                            ''')
                            startTimeStepTokens += input.width
                        } else {
                            pr(startTimeStep, '''
                                _lf_tokens_with_ref_count[«startTimeStepTokens»].token
                                        = &«nameOfSelfStruct»->_lf_«input.name»->token;
                                _lf_tokens_with_ref_count[«startTimeStepTokens»].status
                                        = (port_status_t*)&«nameOfSelfStruct»->_lf_«input.name»->is_present;
                                _lf_tokens_with_ref_count[«startTimeStepTokens»].reset_is_present = false;
                            ''')
                            startTimeStepTokens++
                        }
                    }
                }
            }
        }
        var containerSelfStructName = selfStructName(instance)
        // Handle inputs that get sent data from a reaction rather than from
        // another contained reactor and reactions that are triggered by an
        // output of a contained reactor.
        // Note that there may be more than one reaction reacting to the same
        // port so we have to avoid listing the port more than once.
        val portsSeen = new LinkedHashSet<PortInstance>();
        for (reaction : instance.reactions) {
            if (currentFederate.contains(reaction.definition)) {
                for (port : reaction.effects.filter(PortInstance)) {
                    if (port.definition instanceof Input && !portsSeen.contains(port)) {
                        portsSeen.add(port)
                        // This reaction is sending to an input. Must be
                        // the input of a contained reactor in the federate.
                        if (currentFederate.contains(port.parent)) {
                            // If this is a multiport, then the port struct on the self
                            // struct is a pointer. Otherwise, it is the struct itself.
                            if (port.isMultiport) {
                                pr(startTimeStep, '''
                                    // Add port «port.getFullName» to array of is_present fields.
                                    for (int i = 0; i < «port.width»; i++) {
                                        _lf_is_present_fields[«startTimeStepIsPresentCount» + i] 
                                                = &«containerSelfStructName»->_lf_«port.parent.name».«port.name»[i]->is_present;
                                    }
                                ''')
                                if (isFederatedAndDecentralized) {
                                    // Intended_tag is only applicable to ports in federated execution.
                                    pr(startTimeStep, '''
                                        // Add port «port.getFullName» to array of is_present fields.
                                        for (int i = 0; i < «port.width»; i++) {
                                            _lf_intended_tag_fields[«startTimeStepIsPresentCount» + i] 
                                                    = &«containerSelfStructName»->_lf_«port.parent.name».«port.name»[i]->intended_tag;
                                        }
                                    ''')
                                }
                                startTimeStepIsPresentCount += port.width;
                            } else {
                                pr(startTimeStep, '''
                                    // Add port «port.getFullName» to array of is_present fields.
                                    _lf_is_present_fields[«startTimeStepIsPresentCount»] 
                                            = &«containerSelfStructName»->_lf_«port.parent.name».«port.name».is_present;
                                ''')
                                if (isFederatedAndDecentralized) {
                                    // Intended_tag is only applicable to ports in federated execution.
                                    pr(startTimeStep, '''
                                        // Add port «port.getFullName» to array of is_present fields.
                                        _lf_intended_tag_fields[«startTimeStepIsPresentCount»] 
                                                = &«containerSelfStructName»->_lf_«port.parent.name».«port.name».intended_tag;
                                    ''')
                                }
                                startTimeStepIsPresentCount++
                            }
                        }
                    }
                }
                // Find outputs of contained reactors that have token types and therefore
                // need to have their reference counts decremented.
                for (port : reaction.sources) {
                    if (port.definition instanceof Output && !portsSeen.contains(port)) {
                        val output = port as PortInstance;
                        portsSeen.add(output)
                        // This reaction is receiving data from the port.
                        if (isTokenType((output.definition as Output).inferredType)) {
                            if (output.isMultiport()) {
                                pr(startTimeStep, '''
                                    for (int i = 0; i < «output.width»; i++) {
                                        _lf_tokens_with_ref_count[«startTimeStepTokens» + i].token
                                                = &«containerSelfStructName»->_lf_«output.parent.name».«output.name»[i]->token;
                                        _lf_tokens_with_ref_count[«startTimeStepTokens» + i].status
                                                = (port_status_t*)&«containerSelfStructName»->_lf_«output.parent.name».«output.name»[i]->is_present;
                                        _lf_tokens_with_ref_count[«startTimeStepTokens» + i].reset_is_present = false;
                                    }
                                ''')
                                startTimeStepTokens += output.width
                            } else {
                                pr(startTimeStep, '''
                                    _lf_tokens_with_ref_count[«startTimeStepTokens»].token
                                            = &«containerSelfStructName»->_lf_«output.parent.name».«output.name»->token;
                                    _lf_tokens_with_ref_count[«startTimeStepTokens»].status
                                            = (port_status_t*)&«containerSelfStructName»->_lf_«output.parent.name».«output.name»->is_present;
                                    _lf_tokens_with_ref_count[«startTimeStepTokens»].reset_is_present = false;
                                ''')
                                startTimeStepTokens++
                            }
                        }
                    }
                }
            }
        }
        // Next, set up the table to mark each output of each contained reactor absent.
        for (child : instance.children) {
            if (currentFederate.contains(child)) {
                var nameOfSelfStruct = selfStructName(child)
                for (output : child.outputs) {
                    if (output.isMultiport()) {
                        pr(startTimeStep, '''
                            // Add port «output.getFullName» to array of is_present fields.
                            { // Scope to avoid collisions with variable names.
                                int i = «startTimeStepIsPresentCount»;
                                for (int j = 0; j < «output.width»; j++) {
                                    _lf_is_present_fields[i++] = &«nameOfSelfStruct»->_lf_«output.name»[j].is_present;
                                }
                            }
                        ''')
                        if (isFederatedAndDecentralized) {
                            // Intended_tag is only applicable to ports in federated execution with decentralized coordination.
                            pr(startTimeStep, '''
                                // Add port «output.getFullName» to array of intended_tag fields.
                                { // Scope to avoid collisions with variable names.
                                    int i = «startTimeStepIsPresentCount»;
                                    for (int j = 0; j < «output.width»; j++) {
                                        _lf_intended_tag_fields[i++] = &«nameOfSelfStruct»->_lf_«output.name»[j].intended_tag;
                                    }
                                }
                                ''')
                            }
                        startTimeStepIsPresentCount += output.width;
                    } else {
                        pr(startTimeStep, '''
                            // Add port «output.getFullName» to array of is_present fields.
                            _lf_is_present_fields[«startTimeStepIsPresentCount»] = &«nameOfSelfStruct»->«getStackPortMember('''_lf_«output.name»''', "is_present")»;
                        ''')
                        if (isFederatedAndDecentralized) {                            
                            // Intended_tag is only applicable to ports in federated execution with decentralized coordination.
                            pr(startTimeStep, '''
                                // Add port «output.getFullName» to array of Intended_tag fields.
                                _lf_intended_tag_fields[«startTimeStepIsPresentCount»] = &«nameOfSelfStruct»->«getStackPortMember('''_lf_«output.name»''', "intended_tag")»;
                            ''')                            
                        }
                        startTimeStepIsPresentCount++
                    }
                }
            }
        }
        for (action : instance.actions) {
            if (currentFederate === null || currentFederate.contains(action.definition)) {
                pr(startTimeStep, '''
                    // Add action «action.getFullName» to array of is_present fields.
                    _lf_is_present_fields[«startTimeStepIsPresentCount»] 
                            = &«containerSelfStructName»->_lf_«action.name».is_present;
                ''')
                if (isFederatedAndDecentralized) {
                    // Intended_tag is only applicable to actions in federated execution with decentralized coordination.
                    pr(startTimeStep, '''
                        // Add action «action.getFullName» to array of intended_tag fields.
                        _lf_intended_tag_fields[«startTimeStepIsPresentCount»] 
                                = &«containerSelfStructName»->_lf_«action.name».intended_tag;
                    ''')
                }
                startTimeStepIsPresentCount++
            }
        }
    }
    
    /**
     * For each action given, generate initialization code for the offset
     * and period fields. 
     * 
     * @param actions The actions.
     */
    private def generateActionInitializations(Iterable<ActionInstance> actions) {
        for (action : actions) {
            if (!action.isShutdown) {
                var triggerStructName = triggerStructName(action)
                var minDelay = action.minDelay
                var minSpacing = action.minSpacing
                pr(initializeTriggerObjects, '''
                    «triggerStructName».offset = «timeInTargetLanguage(minDelay)»;
                    «IF minSpacing !== null»
                        «triggerStructName».period = «timeInTargetLanguage(minSpacing)»;
                    «ELSE»
                        «triggerStructName».period = «CGenerator.UNDEFINED_MIN_SPACING»;
                    «ENDIF»
                ''')
                
                // Establish connection to enclosing mode
                val mode = action.getMode(false)
                if (mode !== null) {
                    val modeRef = '''&«selfStructName(mode.parent)»->_lf__modes[«mode.parent.modes.indexOf(mode)»];'''
                    pr(initializeTriggerObjects, '''«triggerStructName».mode = «modeRef»;''')
                } else {
                    pr(initializeTriggerObjects, '''«triggerStructName».mode = NULL;''')
                }
            }
            triggerCount++
        }
    }

    /**
     * For each timer given, generate initialization code for the offset
     * and period fields.
     * 
     * This method will also populate the global _lf_timer_triggers array, which is
     * used to start all timers at the start of execution.
     * 
     * @param timers The timers.
     */
    private def generateTimerInitializations(Iterable<TimerInstance> timers) {
        for (timer : timers) {
            if (!timer.isStartup) {
                var triggerStructName = triggerStructName(timer)
                val offset = timeInTargetLanguage(timer.offset)
                val period = timeInTargetLanguage(timer.period)
                pr(initializeTriggerObjects, '''
                    «triggerStructName».offset = «offset»;
                    «triggerStructName».period = «period»;
                    _lf_timer_triggers[«timerCount»] = &«triggerStructName»;
                ''')
                timerCount++
                
                // Establish connection to enclosing mode
                val mode = timer.getMode(false)
                if (mode !== null) {
                    val modeRef = '''&«selfStructName(mode.parent)»->_lf__modes[«mode.parent.modes.indexOf(mode)»];'''
                    pr(initializeTriggerObjects, '''«triggerStructName».mode = «modeRef»;''')
                } else {
                    pr(initializeTriggerObjects, '''«triggerStructName».mode = NULL;''')
                }
            }
            triggerCount++
        }
    }

    /**
     * Process a given .proto file.
     * 
     * Run, if possible, the proto-c protocol buffer code generator to produce
     * the required .h and .c files.
     * @param filename Name of the file to process.
     */
     def processProtoFile(String filename, CancelIndicator cancelIndicator) {
        val protoc = commandFactory.createCommand(
            "protoc-c",
            #['''--c_out=«this.fileConfig.getSrcGenPath»''', filename],
            fileConfig.srcPath)
        if (protoc === null) {
            errorReporter.reportError("Processing .proto files requires proto-c >= 1.3.3.")
            return
        }
        val returnCode = protoc.run(cancelIndicator)
        if (returnCode == 0) {
            val nameSansProto = filename.substring(0, filename.length - 6)
            targetConfig.compileAdditionalSources.add(
                this.fileConfig.getSrcGenPath.resolve(nameSansProto + ".pb-c.c").toString
            )
            
            targetConfig.compileLibraries.add('-l')
            targetConfig.compileLibraries.add('protobuf-c')
            targetConfig.compilerFlags.add('-lprotobuf-c');  
        } else {
            errorReporter.reportError("protoc-c returns error code " + returnCode)
        }
    }
    
    /**
     * Return a string that defines the log level.
     */
    static def String defineLogLevel(GeneratorBase generator) {
        // FIXME: if we align the levels with the ordinals of the
        // enum (see CppGenerator), then we don't need this function.
        switch(generator.targetConfig.logLevel) {
            case ERROR: '''
                #define LOG_LEVEL 0
            '''
            case WARN: '''
                #define LOG_LEVEL 1
            '''
            case INFO: '''
                #define LOG_LEVEL 2
            ''' 
            case LOG: '''
                #define LOG_LEVEL 3
            '''
            case DEBUG: '''
                #define LOG_LEVEL 4
            '''
        }
    }
    
    /**
     * Return a string for referencing the struct with the value and is_present
     * fields of the specified port. This is used for establishing the destination of
     * data for a connection between ports.
     * This will have the following form:
     * 
     * * selfStruct->_lf_portName
     * 
     * @param port An instance of a destination input port.
     */
    static def destinationReference(PortInstance port) {
        // Note that if the port is an output, then it must
        // have dependent reactions, otherwise it would not
        // be a destination.
        var destStruct = selfStructName(port.parent)
        return '''«destStruct»->_lf_«port.name»'''
    }
 
    /**
     * Return a string for referencing the port struct with the value
     * and is_present fields in a self struct that receives data from
     * the specified output port to be used by a reaction.
     * The output port is contained by a contained reactor.
     * This will have the following form:
     * 
     * * selfStruct->_lf_reactorName.portName
     * 
     * The selfStruct is that of the container of reactor that
     * contains the port.
     * 
     * @param port An instance of a destination port.
     */
    static def reactionReference(PortInstance port) {
        var destStruct = selfStructName(port.parent.parent)

        if (port.isOutput) {
            return '''«destStruct»->_lf_«port.parent.name».«port.name»'''
        } else {
            return '// Nothing to do. Port is an input.'
        }
    }
 
    /**
     * Return a string for referencing the data or is_present value of
     * the specified port. This is used for establishing the source of
     * data for a connection between ports.
     * This will have one of the following forms:
     * 
     * * &selfStruct->_lf_portName
     * * &selfStruct->_lf_parentName.portName
     * 
     * It is assumed that the specified port is
     * the eventual upstream port where the data is stored. E.g., it is an input that
     * connected to upstream output, then portName will be the name
     * of the upstream output and the selfStruct will be that of the
     * upstream reactor. If the port is an input port that is written to
     * by a reaction of the parent of the port's parent, then the selfStruct
     * will be that of the parent of the port's parent, and parentName
     * will the name of the port's parent.
     * If the port is an output, then selfStruct will be the parent's
     * selfStruct and the portName will be the name of the port.
     * 
     * @param port An instance of the port to be referenced.
     */
    static def sourceReference(PortInstance port) {                
        if (port.isOutput()) {
            val sourceStruct = selfStructName(port.parent);
            return '''«sourceStruct»->_lf_«port.name»'''
        } else {
            val sourceStruct = selfStructName(port.parent.parent)
            return '''«sourceStruct»->_lf_«port.parent.name».«port.name»'''
        }
    }

    /** Return the unique name for the "self" struct of the specified
     *  reactor instance from the instance ID. If the instance is a member
     *  of a bank of reactors, this returns something of the form
     *  name_self[index], where the index is the position within the bank.
     *  @param instance The reactor instance.
     *  @return The name of the self struct.
     */
    static def selfStructName(ReactorInstance instance) {
        var result = instance.uniqueID + "_self"
        // If this reactor is a member of a bank of reactors, then change
        // the name of its self struct to append [index].
        if (instance.bankIndex >= 0) {
            result += "[" + instance.bankIndex + "]"
        }
        return result
    }

    /** Construct a unique type for the "self" struct of the specified
     *  reactor class from the reactor class.
     *  @param reactor The reactor class.
     *  @return The name of the self struct.
     */
    def selfStructType(ReactorDecl reactor) {
        return reactor.name.toLowerCase + "_self_t"
    }
    
    /** Construct a unique type for the struct of the specified
     *  typed variable (port or action) of the specified reactor class.
     *  @param variable The variable.
     *  @param reactor The reactor class.
     *  @return The name of the self struct.
     */
    def variableStructType(Variable variable, ReactorDecl reactor) {
        '''«reactor.name.toLowerCase»_«variable.name»_t'''
    }
    
    /** Return the function name for specified reaction of the
     *  specified reactor.
     *  @param reactor The reactor
     *  @param reactionIndex The reaction index.
     *  @return The function name for the reaction.
     */
    def reactionFunctionName(ReactorDecl reactor, int reactionIndex) {
          reactor.name.toLowerCase + "reaction_function_" + reactionIndex
    }

    /** Return a reference to the trigger_t struct of the specified
     *  trigger instance (input port or action). This trigger_t struct
     *  is on the self struct.
     *  @param instance The port or action instance.
     *  @return The name of the trigger struct.
     */
    static def triggerStructName(TriggerInstance<? extends Variable> instance) {
        return selfStructName(instance.parent) 
                + '''->_lf__'''
                + instance.name
    }
    
    /** Return a reference to the trigger_t struct for the specified output
     *  port of a contained reactor that triggers a reaction in the specified reactor.
     *  @param port The output port of a contained reactor.
     *  @param reaction The reaction triggered by this port.
     *  @return The name of the trigger struct, which is in the self struct
     *   of the container of the reaction.
     */
    static def triggerStructName(PortInstance port, ReactorInstance reactor) {
        return '''«selfStructName(reactor)»->_lf_«port.parent.name».«port.name»_trigger'''
    }
    
    /**
     * Generates C code to retrieve port->member
     * This function is used for clarity and is called whenever struct is allocated on heap memory.
     * @param portName The name of the port in string
     * @param member The member's name (e.g., is_present)
     * @return Generated code
     */
    def getHeapPortMember(String portName, String member) '''
        «portName»->«member»
    '''
    
    
    /**
     * Return the operator used to retrieve struct members
     */
    def getStackStructOperator() '''
    .
    '''
    
    /**
     * Generates C code to retrieve port.member
     * This function is used for clarity and is called whenever struct is allocated on stack memory.
     * @param portName The name of the port in string
     * @param member The member's name(e.g., is_present)
     * @return Generated code
     */
    def getStackPortMember(String portName, String member) '''«portName».«member»'''
    
    /**
     * Return the full name of the specified instance without
     * the leading name of the top-level reactor, unless this
     * is the top-level reactor, in which case return its name.
     * @param instance The instance.
     * @return A shortened instance name.
     */
    def getShortenedName(ReactorInstance instance) {
        var description = instance.getFullName
        // If not at the top level, strip off the name of the top level.
        val period = description.indexOf(".")
        if (period > 0) {
            description = description.substring(period + 1)
        }
        return description
    }
    
    /**
     * If tracing is turned on, then generate code that records
     * the full name of the specified reactor instance in the
     * trace table. If tracing is not turned on, do nothing.
     * @param instance The reactor instance.
     * @param actions The actions of this reactor.
     * @param timers The timers of this reactor.
     */
    private def void generateTraceTableEntries(
        ReactorInstance instance, Iterable<ActionInstance> actions, Iterable<TimerInstance> timers
    ) {
        // If tracing is turned on, record the address of this reaction
        // in the _lf_trace_object_descriptions table that is used to generate
        // the header information in the trace file.
        if (targetConfig.tracing !== null) {
            var description = getShortenedName(instance)
            var nameOfSelfStruct = selfStructName(instance)
            pr(initializeTriggerObjects, '''
                _lf_register_trace_event(«nameOfSelfStruct», NULL, trace_reactor, "«description»");
            ''')
            for (action : actions) {
                pr(initializeTriggerObjects, '''
                    _lf_register_trace_event(«nameOfSelfStruct», &(«nameOfSelfStruct»->_lf__«action.name»), trace_trigger, "«description».«action.name»");
                ''')
            }
            for (timer : timers) {
                pr(initializeTriggerObjects, '''
                    _lf_register_trace_event(«nameOfSelfStruct», &(«nameOfSelfStruct»->_lf__«timer.name»), trace_trigger, "«description».«timer.name»");
                ''')
            }
        }
    }
    
    /**
     * Generate code to instantiate the specified federate at the top level.
     * @param federate The federate to instantiate or null to generate everything.
     */
    private def void generateFederate(FederateInstance federate) {
        
        currentFederate = federate;
        
        // Create lists of the actions, timers, and reactions that are in the federate.
        // These default to the full list for non-federated programs.
        var actionsInFederate = main.actions.filter[ 
                a | return federate.contains(a.definition);
            ];
        var reactionsInFederate = main.reactions.filter[ 
                r | return federate.contains(r.definition);
            ];
        var timersInFederate = main.timers.filter[ 
                t | return federate.contains(t.definition);
            ];

        // Generate the self struct declaration for the top level.
        pr(initializeTriggerObjects, '''
            «selfStructType(main.definition.reactorClass)»* «selfStructName(main)» = new_«main.name»();
        ''')

        // Generate code for top-level parameters, actions, timers, and reactions that
        // are in the federate.
        generateTraceTableEntries(main, actionsInFederate, timersInFederate);
        generateReactorInstanceExtension(main, reactionsInFederate);
        generateParameterInitialization(main);
        
        for (child: main.children) {
            // If the child has a multiport that is an effect of some reaction in main,
            // then we have to generate code to allocate memory for arrays pointing to
            // its data. If the child is a bank, then memory is allocated for the entire
            // bank width because a reaction cannot specify which bank members it writes
            // to so we have to assume it can write to any. Hence, we do not want to
            // filter which children we do this for by federate, which is why this call
            // is here.
            if (federate.contains(child) || child.bankIndex >= 0) {
                generateAllocationForEffectsOnInputs(child);
            }
            if (federate.contains(child)) {
                generateReactorInstance(child);
            }
        }
        
        generateReactionMemory(reactionsInFederate);
        generateStateVariableInitializations(main);
        generateRemoteTriggerTable(reactionsInFederate);
        generateTimerInitializations(timersInFederate);
        generateActionInitializations(actionsInFederate);
        generateInputNumDestinations(reactionsInFederate);
        generateInitializeActionToken(actionsInFederate);
        generateSetDeadline(reactionsInFederate);
        generateStartTimeStep(main);
        
        pr(initializeTriggerObjects, "//***** End initializing " + main.name);
    }
    
    /** 
     * Generate code to instantiate the specified reactor instance and
     * initialize it.
     * @param instance A reactor instance.
     * @param federate A federate instance to conditionally generate code by
     *  contained reactors or null if there are no federates.
     */
    def void generateReactorInstance(ReactorInstance instance) {
        // FIXME: Consolidate this with generateFederate. The only difference is that
        // generateFederate is the version of this method that is run on main, the
        // top-level reactor. 
        var reactorClass = instance.definition.reactorClass
        var fullName = instance.fullName
        pr(initializeTriggerObjects, '// ************* Instance ' + fullName + ' of class ' +
            reactorClass.name)
            
        var nameOfSelfStruct = selfStructName(instance)
        var structType = selfStructType(reactorClass)
        
        // If this reactor is a placeholder for a bank of reactors, then generate
        // an array of instances of reactors and return.
        if (instance.bankMembers !== null) {
            pr(initializeTriggerObjects, '''
                «structType»* «nameOfSelfStruct»[«instance.bankMembers.size»];
            ''')
            return
        }

        // Generate the instance self struct containing parameters, state variables,
        // and outputs (the "self" struct). The form is slightly different
        // depending on whether its in a bank of reactors.
        if (instance.bankIndex >= 0) {
            pr(initializeTriggerObjects, '''
                «nameOfSelfStruct» = new_«reactorClass.name»();
            ''')
        } else {
            pr(initializeTriggerObjects, '''
                «structType»* «nameOfSelfStruct» = new_«reactorClass.name»();
            ''')
        }

        // Generate code to initialize the "self" struct in the
        // _lf_initialize_trigger_objects function.
        pr(initializeTriggerObjects, "//***** Start initializing " + fullName)
        
        generateTraceTableEntries(instance, instance.actions, instance.timers)
        generateReactorInstanceExtension(instance, instance.reactions)
        generateParameterInitialization(instance)
        
        // Once parameters are done, we can allocate memory for any multiports.
        // Allocate memory for outputs.
        // NOTE: Not done for top level.
        for (output : reactorClass.toDefinition.outputs) {
            // If the port is a multiport, create an array.
            if (output.isMultiport) {
                initializeOutputMultiport(initializeTriggerObjects, output, nameOfSelfStruct, instance)
            } else {
                pr(initializeTriggerObjects, '''
                    // width of -2 indicates that it is not a multiport.
                    «nameOfSelfStruct»->_lf_«output.name»_width = -2;
                ''')
            }            
        }
        
        // For each input and output that is a multiport and an effect of some reaction,
        // generate code to allocate memory for arrays pointing to its data. Do this here
        // for the inputs of the children and the outputs of this reactor.
        for (child : instance.children) {
            generateAllocationForEffectsOnInputs(child);
        }
        
        generateAllocationForEffectsOnOutputs(instance);
        generateReactionMemory(instance.reactions);

        // Next, allocate memory for input. 
        // NOTE: Not done for top level.
        for (input : reactorClass.toDefinition.inputs) {
            // If the port is a multiport, create an array.
            if (input.isMultiport) {
                pr(initializeTriggerObjects, '''
                    «nameOfSelfStruct»->_lf_«input.name»_width = «multiportWidthSpecInC(input, null, instance)»;
                    // Allocate memory for multiport inputs.
                    «nameOfSelfStruct»->_lf_«input.name» = («variableStructType(input, reactorClass)»**)malloc(sizeof(«variableStructType(input, reactorClass)»*) * «nameOfSelfStruct»->_lf_«input.name»_width); 
                    // Set inputs by default to an always absent default input.
                    for (int i = 0; i < «nameOfSelfStruct»->_lf_«input.name»_width; i++) {
                        «nameOfSelfStruct»->_lf_«input.name»[i] = &«nameOfSelfStruct»->_lf_default__«input.name»;
                    }
                ''')
            } else {
                pr(initializeTriggerObjects, '''
                    // width of -2 indicates that it is not a multiport.
                    «nameOfSelfStruct»->_lf_«input.name»_width = -2;
                ''')
            }
        }

        // Next, initialize the "self" struct with state variables.
        // These values may be expressions that refer to the parameter values defined above.        
        generateStateVariableInitializations(instance);

        generateRemoteTriggerTable(instance.reactions);

        // Generate trigger objects for the instance.
        generateTimerInitializations(instance.timers);
        generateActionInitializations(instance.actions);
        
        // Initialize the num_destinations fields of port structs on the self struct.
        generateOutputNumDestinations(instance); // NOTE: Not done for top level.
        generateInputNumDestinations(instance.reactions);
        
        generateInitializeActionToken(instance.actions);
        generateSetDeadline(instance.reactions);
        
        generateModeStructure(instance);

        // Recursively generate code for the children.
        for (child : instance.children) {
            generateReactorInstance(child);
        }
        
        // If this program is federated with centralized coordination and this reactor
        // instance is a federate, then check
        // for outputs that depend on physical actions so that null messages can be
        // sent to the RTI.
        if (isFederatedAndCentralized && instance.parent === main) {
            val outputDelayMap = currentFederate.findOutputsConnectedToPhysicalActions(instance)
            var minDelay = TimeValue.MAX_VALUE;
            var outputFound = null as Output;
            for (output : outputDelayMap.keySet) {
                val outputDelay = outputDelayMap.get(output)
                if (outputDelay.isEarlierThan(minDelay)) {
                    minDelay = outputDelay
                    outputFound = output
                }
            }
            if (minDelay != TimeValue.MAX_VALUE) {
                // Unless silenced, issue a warning.
                if (targetConfig.coordinationOptions.advance_message_interval === null) {
                    errorReporter.reportWarning(outputFound, '''
                            Found a path from a physical action to output for reactor "«instance.name»". 
                            The amount of delay is «minDelay.toString()».
                            With centralized coordination, this can result in a large number of messages to the RTI.
                            Consider refactoring the code so that the output does not depend on the physical action,
                            or consider using decentralized coordination. To silence this warning, set the target
                            parameter coordination-options with a value like {advance-message-interval: 10 msec}"''')
                }
                pr(initializeTriggerObjects, '''
                    _fed.min_delay_from_physical_action_to_federate_output = «minDelay.timeInTargetLanguage»;
                ''')
            }
        }
        
        // For this instance, define what must be done at the start of
        // each time step. This sets up the tables that are used by the
        // _lf_start_time_step() function in reactor_common.c.
        // Note that this function is also run once at the end
        // so that it can deallocate any memory.
        generateStartTimeStep(instance)
        pr(initializeTriggerObjects, "//***** End initializing " + fullName)
    }
    
    /**
     * Initialize actions by creating a lf_token_t in the self struct.
     * This has the information required to allocate memory for the action payload.
     * Skip any action that is not actually used as a trigger.
     * @param reactor The reactor containing the actions.
     * @param actions The actions.
     */
    private def void generateInitializeActionToken(Iterable<ActionInstance> actions) {
        for (action : actions) {
            // Skip this step if the action is not in use. 
            if (action.parent.triggers.contains(action)) {
                var type = action.definition.inferredType
                var payloadSize = "0"
                
                if (!type.isUndefined) {
                    var String typeStr = type.targetType
                    if (isTokenType(type)) {
                        typeStr = typeStr.rootType
                    } else {
                        typeStr = type.targetType
                    }
                    if (typeStr !== null && !typeStr.equals("") && !typeStr.equals("void")) {
                        payloadSize = '''sizeof(«typeStr»)'''
                    }    
                }
            
                var nameOfSelfStruct = selfStructName(action.parent);

                // Create a reference token initialized to the payload size.
                // This token is marked to not be freed so that the trigger_t struct
                // always has a reference token.
                pr(initializeTriggerObjects,
                    '''
                    «nameOfSelfStruct»->_lf__«action.name».token = _lf_create_token(«payloadSize»);
                    «nameOfSelfStruct»->_lf__«action.name».status = absent;
                    '''
                )
                // At the start of each time step, we need to initialize the is_present field
                // of each action's trigger object to false and free a previously
                // allocated token if appropriate. This code sets up the table that does that.
                pr(initializeTriggerObjects, '''
                    _lf_tokens_with_ref_count[«startTimeStepTokens»].token
                            = &«nameOfSelfStruct»->_lf__«action.name».token;
                    _lf_tokens_with_ref_count[«startTimeStepTokens»].status
                            = &«nameOfSelfStruct»->_lf__«action.name».status;
                    _lf_tokens_with_ref_count[«startTimeStepTokens»].reset_is_present = true;
                ''')
                startTimeStepTokens++
            }
        }
    }
    
    /**
     * For each output port of the specified reactor,
     * set the num_destinations field of port structs on its self struct
     * equal to the total number of destination reactors. This is used
     * to initialize reference counts in dynamically allocated tokens
     * sent to other reactors.
     * @param reactor The reactor instance.
     */
    private def void generateOutputNumDestinations(ReactorInstance reactor) {
        // Reference counts are decremented by each destination reactor
        // at the conclusion of a time step. Hence, the initial reference
        // count should equal the number of destination _reactors_, not the
        // number of destination ports nor the number of destination reactions.
        // One of the destination reactors may be the container of this
        // instance because it may have a reaction to an output of this instance.
        for (output : reactor.outputs) {
            for (sendingRange : output.eventualDestinations) {
                // Syntax is slightly difference for a multiport output vs. single port.
                // For a single port, there should be only one sendingRange.
                if (output.isMultiport()) {
                    val start = sendingRange.startChannel;
                    val end = sendingRange.startChannel + sendingRange.channelWidth;
                    // Eliminate the for loop for the case where range.channelWidth == 1,
                    // a common situation on multiport to bank messaging.
                    if (sendingRange.channelWidth == 1) {
                        pr(initializeTriggerObjectsEnd, '''
                            «sourceReference(output)»[«start»].num_destinations = «sendingRange.getNumberOfDestinationReactors()»;
                        ''')
                    } else {
                        pr(initializeTriggerObjectsEnd, '''
                            for (int i = «start»; i < «end»; i++) {
                                «sourceReference(output)»[i].num_destinations = «sendingRange.getNumberOfDestinationReactors()»;
                            }
                        ''')
                    }
                } else {
                    pr(initializeTriggerObjectsEnd, '''
                        «sourceReference(output)».num_destinations = «sendingRange.getNumberOfDestinationReactors»;
                    ''')
                }
            }
        }
    }
    
    /**
     * For each input port of a contained reactor that receives data
     * from one or more of the specified reactions, set the num_destinations
     * field of the corresponding port structs on the self struct of
     * the reaction's parent reactor equal to the total number of
     * destination reactors. This is used to initialize reference
     * counts in dynamically allocated tokens sent to other reactors.
     * @param reactions The reactions.
     */
    private def void generateInputNumDestinations(Iterable<ReactionInstance> reactions) {
        // Reference counts are decremented by each destination reactor
        // at the conclusion of a time step. Hence, the initial reference
        // count should equal the number of destination _reactors_, not the
        // number of destination ports nor the number of destination reactions.
        // One of the destination reactors may be the container of this
        // instance because it may have a reaction to an output of this instance.

        // Since a port may be written to by multiple reactions,
        // ensure that this is done only once.
        val portsHandled = new HashSet<PortInstance>();
        for (reaction : reactions) {
            for (port : reaction.effects.filter(PortInstance)) {
                if (port.isInput && !portsHandled.contains(port)) {
                    // Port is an input of a contained reactor that gets data from a reaction of this reactor.
                    portsHandled.add(port);
                    
                    // The input port may itself have multiple destinations.
                    for (sendingRange : port.eventualDestinations) {
                    
                        // Syntax is slightly different for a multiport output vs. single port.
                        if (port.isMultiport()) {
                            val start = sendingRange.startChannel;
                            val end = sendingRange.startChannel + sendingRange.channelWidth;
                            pr(initializeTriggerObjectsEnd, '''
                                for (int i = «start»; i < «end»; i++) {
                                    «sourceReference(port)»[i]->num_destinations = «sendingRange.getNumberOfDestinationReactors»;
                                }
                            ''')
                        } else {
                            pr(initializeTriggerObjectsEnd, '''
                                «sourceReference(port)».num_destinations = «sendingRange.getNumberOfDestinationReactors»;
                            ''')
                        }
                    }
                }
            }
        }
    }

    /**
     * If any input port of the specified reactor is a multiport
     * and is mentioned as an effect of a reaction in its reactors's parent
     * (the reaction provides input to a contained reactor), then generate
     * code to allocate memory to store the data produced by those reactions.
     * The allocated memory is pointed to by a field called
     * `_lf_containername.portname` on the self struct of the reactor's parent.
     * @param reactor A contained reactor.
     */
    private def void generateAllocationForEffectsOnInputs(ReactorInstance reactor) {
        // Keep track of ports already handled. There may be more than one reaction
        // in the container writing to the port, but we want only one memory allocation.
        val portsHandled = new HashSet<PortInstance>();
        
        // Find parent reactions that mention multiport inputs of this reactor.
        for (reaction : reactor.parent.reactions) { 
            for (effect : reaction.effects.filter(PortInstance)) {
                if (effect.isMultiport && reactor.inputs.contains(effect) && !portsHandled.contains(effect)) {
                    // Port is a multiport input that the parent's reaction is writing to.
                    portsHandled.add(effect);
                    
                    val nameOfSelfStruct = selfStructName(reactor.parent);
                    var containerName = reactor.name;
                    val portStructType = variableStructType(
                            effect.definition, reactor.definition.reactorClass);

                    // FIXME: As of now, the following never happens because bank members
                    // are handled individually. But I plan to fix this, so I'm leaving this
                    // dead code here.
                    if (reactor.bankIndex === -2) {
                        pr(initializeTriggerObjectsEnd, '''
                            for (int j = 0; j < «reactor.bankSize»; j++) {
                        ''')
                        indent(initializeTriggerObjectsEnd);
                        containerName += "[j]";
                    }
                    pr(initializeTriggerObjectsEnd, '''
                        «nameOfSelfStruct»->_lf_«containerName».«effect.name»_width = «effect.width»;
                        // Allocate memory to store output of reaction feeding a multiport input of a contained reactor.
                        «nameOfSelfStruct»->_lf_«containerName».«effect.name» = («portStructType»**)malloc(sizeof(«portStructType»*) 
                            * «nameOfSelfStruct»->_lf_«containerName».«effect.name»_width);
                        for (int i = 0; i < «nameOfSelfStruct»->_lf_«containerName».«effect.name»_width; i++) {
                            «nameOfSelfStruct»->_lf_«containerName».«effect.name»[i] = («portStructType»*)calloc(1, sizeof(«portStructType»));
                        }
                    ''')
                    if (reactor.bankIndex === -2) {
                        unindent(initializeTriggerObjectsEnd);
                        pr(initializeTriggerObjectsEnd, '''
                            }
                        ''')
                    }
                }
            }
        }
    }
    
    /**
     * If any output port of the specified reactor is a multiport, then generate code to
     * allocate memory to store the data produced by those reactions.
     * The allocated memory is pointed to by a field called `_lf_portname`.
     * @param reactor A reactor instance.
     */
    private def void generateAllocationForEffectsOnOutputs(ReactorInstance reactor) {
        for (port : reactor.outputs) {
            if (port.isMultiport) {
                val nameOfSelfStruct = selfStructName(port.parent);
                val portStructType = variableStructType(
                    port.definition,
                    port.parent.definition.reactorClass
                )

                pr(initializeTriggerObjectsEnd, '''
                    «nameOfSelfStruct»->_lf_«port.name»_width = «port.width»;
                    «nameOfSelfStruct»->_lf_«port.name» = («portStructType»*)calloc(«nameOfSelfStruct»->_lf_«port.name»_width,
                        sizeof(«portStructType»));
                    «nameOfSelfStruct»->_lf_«port.name»_pointers = («portStructType»**)malloc(sizeof(«portStructType»*)
                                                        * «nameOfSelfStruct»->_lf_«port.name»_width);
                    // Assign each output port pointer to be used in reactions to facilitate user access to output ports
                    for(int i=0; i < «nameOfSelfStruct»->_lf_«port.name»_width; i++) {
                         «nameOfSelfStruct»->_lf_«port.name»_pointers[i] = &(«nameOfSelfStruct»->_lf_«port.name»[i]);
                    }
                ''')
            }
        }
    }

    /**
     * For the specified reaction, for output ports that it writes to,
     * set up the arrays that store the output values (if necessary) and
     * that are used to trigger downstream reactions if an output is actually
     * produced.
     * 
     * NOTE: This method is quite complicated because of the possibility that
     * that the reaction is writing to a multiport output or to an
     * input port of a contained reactor, and the possibility that that
     * the contained reactor is a bank of reactors and that its input port may
     * be a multiport.
     * 
     * @param The reaction instance.
     */
    private def void generateReactionOutputs(ReactionInstance reaction) {
        val nameOfSelfStruct = selfStructName(reaction.parent);

        // Count the output ports and inputs of contained reactors that
        // may be set by this reaction. This ignores actions in the effects.
        // Collect initialization statements for the output_produced array for the reaction
        // to point to the is_present field of the appropriate output.
        // These statements must be inserted after the array is malloc'd,
        // but we construct them while we are counting outputs.
        var outputCount = 0;
        val initialization = new StringBuilder()
        // The reaction.effects does not contain multiports, but rather the individual
        // ports of the multiport. We handle each multiport only once using this set.
        val handledMultiports = new LinkedHashSet<PortInstance>();
        for (effect : reaction.effects) {
            if (effect instanceof PortInstance) {
                // Effect is a port. There are six cases.
                // 1. The port is an ordinary port contained by the same reactor that contains this reaction.
                // 2. The port is a multiport contained by the same reactor that contains reaction.
                // 3. The port is an ordinary input port contained by a contained reactor.
                // 4. The port is a multiport input contained by a contained reactor.
                // 5. The port is an ordinary port contained by a contained bank of reactors.
                // 6. The port is an multiport contained by a contained bank of reactors.
                // Create the entry in the output_produced array for this port.
                // If the port is a multiport, then we need to create an entry for each
                // individual port.
                if (effect.isMultiport() && !handledMultiports.contains(effect)) {
                    // The effect is a multiport that has not been handled yet.
                    handledMultiports.add(effect);
                    // Point the output_produced field to where the is_present field of the port is.
                    if (effect.parent === reaction.parent) {
                        // The port belongs to the same reactor as the reaction.
                        pr(initialization, '''
                            for (int i = 0; i < «effect.width»; i++) {
                                «nameOfSelfStruct»->_lf__reaction_«reaction.index».output_produced[«outputCount» + i]
                                        = &«nameOfSelfStruct»->«getStackPortMember('''_lf_«effect.name»[i]''', "is_present")»;
                            }
                        ''')
                    } else {
                        // The port belongs to a contained reactor.
                        val containerName = effect.parent.name
                        pr(initialization, '''
                            for (int i = 0; i < «nameOfSelfStruct»->_lf_«containerName».«effect.name»_width; i++) {
                                «nameOfSelfStruct»->_lf__reaction_«reaction.index».output_produced[«outputCount» + i]
                                        = &«nameOfSelfStruct»->_lf_«containerName».«effect.name»[i]->is_present;
                            }
                        ''')
                    }
                    outputCount += effect.getWidth();
                } else if (!effect.isMultiport()) {
                    // The effect is not a multiport nor a port contained by a multiport.
                    if (effect.parent === reaction.parent) {
                        // The port belongs to the same reactor as the reaction.
                        pr(initialization, '''
                            «nameOfSelfStruct»->_lf__reaction_«reaction.index».output_produced[«outputCount»]
                                    = &«nameOfSelfStruct»->«getStackPortMember('''_lf_«effect.name»''', "is_present")»;
                        ''')
                    } else {
                        // The port belongs to a contained reactor.
                        pr(initialization, '''
                            «nameOfSelfStruct»->_lf__reaction_«reaction.index».output_produced[«outputCount»]
                                    = &«nameOfSelfStruct»->«getStackPortMember('''_lf_«effect.parent.name».«effect.name»''', "is_present")»;
                        ''')
                    }
                    outputCount++
                }
            }
        }
        pr(initializeTriggerObjectsEnd, '''
            // Total number of outputs (single ports and multiport channels) produced by the reaction.
            «nameOfSelfStruct»->_lf__reaction_«reaction.index».num_outputs = «outputCount»;
            // Allocate arrays for triggering downstream reactions.
            if («nameOfSelfStruct»->_lf__reaction_«reaction.index».num_outputs > 0) {
                «nameOfSelfStruct»->_lf__reaction_«reaction.index».output_produced 
                        = (bool**)malloc(sizeof(bool*) * «nameOfSelfStruct»->_lf__reaction_«reaction.index».num_outputs);
                «nameOfSelfStruct»->_lf__reaction_«reaction.index».triggers 
                        = (trigger_t***)malloc(sizeof(trigger_t**) * «nameOfSelfStruct»->_lf__reaction_«reaction.index».num_outputs);
                «nameOfSelfStruct»->_lf__reaction_«reaction.index».triggered_sizes 
                        = (int*)calloc(«nameOfSelfStruct»->_lf__reaction_«reaction.index».num_outputs, sizeof(int));
            }
        ''')
        pr(initializeTriggerObjectsEnd, '''
            // Initialize the output_produced array.
            «initialization.toString»
        ''')
    } 
    
    /**
     * Generate code that is executed while the reactor instance is being initialized.
     * This is provided as an extension point for subclasses.
     * Normally, the reactions argument is the full list of reactions,
     * but for the top-level of a federate, will be a subset of reactions that
     * is relevant to the federate.
     * @param instance The reactor instance.
     * @param reactions The reactions of this instance.
     */
    def void generateReactorInstanceExtension(
        ReactorInstance instance, 
        Iterable<ReactionInstance> reactions
    ) {
        // Do nothing
    }
    
    /**
     * Generate code that initializes the state variables for a given instance.
     * Unlike parameters, state variables are uniformly initialized for all instances
     * of the same reactor.
     * @param instance The reactor class instance
     * @return Initialization code fore state variables of instance
     */
    def generateStateVariableInitializations(ReactorInstance instance) {
        val reactorClass = instance.definition.reactorClass
        val nameOfSelfStruct = selfStructName(instance)
        for (stateVar : reactorClass.toDefinition.allStateVars) {

            var ModeInstance mode = null
            if (stateVar.eContainer instanceof Mode) {
                mode = instance.lookupModeInstance(stateVar.eContainer as Mode)
            } else {
                mode = instance.getMode(false)
            }
            val initializer = getInitializer(stateVar, instance)
            if (stateVar.initialized) {
                var String temporaryVariableName = null
                if (stateVar.isOfTimeType) {
                    pr(initializeTriggerObjects, nameOfSelfStruct + "->" + stateVar.name + " = " + initializer + ";")
                } else {
                    // If the state is initialized with a parameter, then do not use
                    // a temporary variable. Otherwise, do, because
                    // static initializers for arrays and structs have to be handled
                    // this way, and there is no way to tell whether the type of the array
                    // is a struct.
                    if (stateVar.isParameterized && stateVar.init.size > 0) {
                        pr(initializeTriggerObjects,
                            nameOfSelfStruct + "->" + stateVar.name + " = " + initializer + ";")
                    } else {
                        temporaryVariableName = instance.uniqueID + '_initial_' + stateVar.name
                        // To ensure uniqueness, if this reactor is in a bank, append the bank member index.
                        if (instance.getBank() !== null) {
                            temporaryVariableName += "_" + instance.bankIndex
                        }
                        // Array type has to be handled specially because C doesn't accept
                        // type[] as a type designator.
                        // Use the superclass to avoid [] being replaced by *.
                        var type = super.getTargetType(stateVar.inferredType)
                        val matcher = arrayPatternVariable.matcher(type)
                        if (matcher.find()) {
                            // If the state type ends in [], then we have to move the []
                            // because C is very picky about where this goes. It has to go
                            // after the variable name.
                            pr(
                                initializeTriggerObjects,
                                "static " + matcher.group(1) + " " + temporaryVariableName + "[] = " + initializer + ";"
                            )
                        } else {
                            pr(
                                initializeTriggerObjects,
                                "static " + type + " " + temporaryVariableName + " = " + initializer + ";"
                            )
                        }
                        pr(
                            initializeTriggerObjects,
                            nameOfSelfStruct + "->" + stateVar.name + " = " + temporaryVariableName + ";"
                        )
                    }
                }
                
                if (mode !== null) {
                    val modeRef = '''&«selfStructName(mode.parent)»->_lf__modes[«mode.parent.modes.indexOf(mode)»]'''
                    var type = super.getTargetType(stateVar.inferredType)
                    var source = temporaryVariableName
                    pr(initializeTriggerObjects, "// Register initial value for reset by mode")
                    if (source === null) {
                        source = instance.uniqueID + '_initial_' + stateVar.name
                        pr(initializeTriggerObjects,
                            "static " + type + " " + temporaryVariableName + " = " + initializer + ";"
                        )
                    }
                    pr(initializeTriggerObjects, '''
                        _lf_modal_state_reset[«modalStateResetCount»].mode = «modeRef»;
                        _lf_modal_state_reset[«modalStateResetCount»].target = &(«nameOfSelfStruct»->«stateVar.name»);
                        _lf_modal_state_reset[«modalStateResetCount»].source = &«source»;
                        _lf_modal_state_reset[«modalStateResetCount»].size = sizeof(«type»);
                    ''')
                    modalStateResetCount++
                }
            }
        }
    }
    
    /**
     * Generate code to set the deadline field of the specified reactions.
     * @param reactions The reactions.
     */
    private def void generateSetDeadline(Iterable<ReactionInstance> reactions) {
        for (reaction : reactions) {
            if (reaction.declaredDeadline !== null) {
                var deadline = reaction.declaredDeadline.maxDelay
                val reactionStructName = '''«selfStructName(reaction.parent)»->_lf__reaction_«reaction.index»'''
                pr(initializeTriggerObjects, '''
                    «reactionStructName».deadline = «timeInTargetLanguage(deadline)»;
                ''')
            }
        }
    }
    
    /**
     * Generate code to initialize modes.
     * @param instance The reactor instance.
     */
    private def void generateModeStructure(ReactorInstance instance) {
        val parentMode = instance.getMode(false);
        val nameOfSelfStruct = selfStructName(instance);
        // If this instance is enclosed in another mode
        if (parentMode !== null) {
            val parentModeRef = '''&«selfStructName(parentMode.parent)»->_lf__modes[«parentMode.parent.modes.indexOf(parentMode)»]'''
            pr(initializeTriggerObjects, "// Setup relation to enclosing mode")
            
            // If this reactor does not have its own modes, all reactions must be linked to enclosing mode
            if (instance.modes.empty) {
                for (reaction : instance.reactions.indexed) {
                    pr(initializeTriggerObjects, '''
                        «selfStructName(reaction.value.parent)»->_lf__reaction_«reaction.key».mode = «parentModeRef»;
                    ''')
                }
            } else { // Otherwise, only reactions outside modes must be linked and the mode state itself gets a parent relation
                pr(initializeTriggerObjects, '''
                    «nameOfSelfStruct»->_lf__mode_state.parent_mode = «parentModeRef»;
                ''')
                for (reaction : instance.reactions.filter[it.getMode(true) === null]) {
                    pr(initializeTriggerObjects, '''
                        «selfStructName(reaction.parent)»->_lf__reaction_«instance.reactions.indexOf(reaction)».mode = «parentModeRef»;
                    ''')
                }
            }
        }
        // If this reactor has modes, register for mode change handling
        if (!instance.modes.empty) {
            pr(initializeTriggerObjects, '''
                // Register for transition handling
                _lf_modal_reactor_states[«modalReactorCount++»] = &«nameOfSelfStruct»->_lf__mode_state;
            ''')
        }
    }
        
    /**
     * Generate runtime initialization code for parameters of a given reactor instance
     * @param instance The reactor instance.
     */
    def void generateParameterInitialization(ReactorInstance instance) {
        var nameOfSelfStruct = selfStructName(instance)
        // Array type parameters have to be handled specially.
        // Use the superclass getTargetType to avoid replacing the [] with *.
        for (parameter : instance.parameters) {
            // NOTE: we now use the resolved literal value. For better efficiency, we could
            // store constants in a global array and refer to its elements to avoid duplicate
            // memory allocations.
            val targetType = super.getTargetType(parameter.type)
            val matcher = arrayPatternVariable.matcher(targetType)
            if (matcher.find()) {
                // Use an intermediate temporary variable so that parameter dependencies
                // are resolved correctly.
                val temporaryVariableName = parameter.uniqueID
                pr(initializeTriggerObjects, '''
                    static «matcher.group(1)» «temporaryVariableName»[] = «parameter.getInitializer»;
                    «nameOfSelfStruct»->«parameter.name» = «temporaryVariableName»;
                ''')
            } else {
                pr(initializeTriggerObjects, '''
                    «nameOfSelfStruct»->«parameter.name» = «parameter.getInitializer»; 
                ''')
            }
        }
    }
    
    /**
     * Generate code that malloc's memory for an output multiport.
     * @param builder The generated code is put into builder
     * @param output The output port to be initialized
     * @name
     */
    def initializeOutputMultiport(StringBuilder builder, Output output, String nameOfSelfStruct, ReactorInstance instance) {
        val reactor = instance.definition.reactorClass
        pr(builder, '''
            «nameOfSelfStruct»->_lf_«output.name»_width = «multiportWidthSpecInC(output, null, instance)»;
            // Allocate memory for multiport output.
            «nameOfSelfStruct»->_lf_«output.name» = («variableStructType(output, reactor)»*)calloc(«nameOfSelfStruct»->_lf_«output.name»_width, sizeof(«variableStructType(output, reactor)»)); 
        ''')
    }
    
    /**
     * If the argument is a multiport, return a string that is a valid
     * C expression consisting of an (optional) integer added to any number of
     * parameter references on the specified self struct.
     * @param port The port.
     * @param contained If the port belongs to a contained reactor, then
     *  the contained reactor's instantiation. Otherwise, null.
     * @param reactorInstance The reactor referring to this port. If null, "self" will be used
     *  to reference the reactor.
     * @return The width expression for a multiport or an empty string if it is
     *  not a multiport.
     */
    protected def String multiportWidthSpecInC(Port port, Instantiation contained, ReactorInstance reactorInstance) {
        var result = new StringBuilder()
        var count = 0
        var selfStruct = "self"
        if (reactorInstance !== null) { 
            if (contained !== null) {
                // Caution: If port belongs to a contained reactor, the self struct needs to be that
                // of the contained reactor instance, not this container
                selfStruct = selfStructName(reactorInstance.getChildReactorInstance(contained))
            } else {
                selfStruct =selfStructName(reactorInstance);
            }
        }
        if (port.widthSpec !== null) {
            if (!port.widthSpec.ofVariableLength) {
                for (term : port.widthSpec.terms) {
                    if (term.parameter !== null) {
                        result.append(selfStruct)
                        result.append('->')
                        result.append(getTargetReference(term.parameter))
                    } else {
                        count += term.width
                    }
                }
            }
        }
        if (count > 0) {
            if (result.length > 0) {
                result.append(' + ')
            }
            result.append(count)
        }
        return result.toString
    }
    
    protected def getInitializer(StateVar state, ReactorInstance parent) {
        var list = new LinkedList<String>();

        for (i : state?.init) {
            if (i.parameter !== null) {
                list.add(parent.selfStructName + "->" + i.parameter.name)
            } else if (state.isOfTimeType) {
                list.add(i.targetTime)
            } else {
                list.add(i.targetValue)
            }
        }
        
        if (list.size == 1)
            return list.get(0)
        else
            return list.join('{', ', ', '}', [it])
    }
    
    /** Set the reaction priorities based on dependency analysis.
     *  @param reactor The reactor on which to do this.
     *  @param federate A federate to conditionally generate code for
     *   contained reactors or null if there are no federates.
     */
    def void setReactionPriorities(ReactorInstance reactor, FederateInstance federate) {
        // Use "reactionToReactionTName" property of reactionInstance
        // to set the levels.
        for (r : reactor.reactions) {
            if (federate === null || federate.contains(
                r.definition
            )) {
                val reactionStructName = '''«selfStructName(r.parent)»->_lf__reaction_«r.index»'''
                // xtend doesn't support bitwise operators...
                val indexValue = XtendUtil.longOr(r.deadline.toNanoSeconds << 16, r.level)
                val reactionIndex = "0x" + Long.toString(indexValue, 16) + "LL"
                pr('''
                    «reactionStructName».chain_id = «r.chainID.toString»;
                    // index is the OR of level «r.level» and 
                    // deadline «r.deadline.toNanoSeconds» shifted left 16 bits.
                    «reactionStructName».index = «reactionIndex»;
                ''')
            }
        }
        for (child : reactor.children) {
            if (federate.contains(child)) {
                setReactionPriorities(child, federate)
            }
        }
    }

    // //////////////////////////////////////////
    // // Protected methods.

    /**
     * Generate code for the body of a reaction that takes an input and
     * schedules an action with the value of that input.
     * @param action The action to schedule
     * @param port The port to read from
     */
    override generateDelayBody(Action action, VarRef port) { 
        val ref = generateVarRef(port);
        // Note that the action.type set by the base class is actually
        // the port type.
        if (action.inferredType.isTokenType) {
            '''
            if («ref»->is_present) {
                // Put the whole token on the event queue, not just the payload.
                // This way, the length and element_size are transported.
                schedule_token(«action.name», 0, «ref»->token);
            }
            '''
        } else {
            '''
            schedule_copy(«action.name», 0, &«ref»->value, 1);  // Length is 1.
            '''
        }
    }
    
    /**
     * Generate code for the body of a reaction that is triggered by the
     * given action and writes its value to the given port. This realizes
     * the receiving end of a logical delay specified with the 'after'
     * keyword.
     * @param action The action that triggers the reaction
     * @param port The port to write to.
     */
    override generateForwardBody(Action action, VarRef port) {
        val outputName = generateVarRef(port)
        if (action.inferredType.isTokenType) {
            // Forward the entire token and prevent freeing.
            // Increment the ref_count because it will be decremented
            // by both the action handling code and the input handling code.
            '''
            «DISABLE_REACTION_INITIALIZATION_MARKER»
            self->_lf_«outputName».value = («action.inferredType.targetType»)self->_lf__«action.name».token->value;
            self->_lf_«outputName».token = (lf_token_t*)self->_lf__«action.name».token;
            ((lf_token_t*)self->_lf__«action.name».token)->ref_count++;
            self->«getStackPortMember('''_lf_«outputName»''', "is_present")» = true;
            '''
        } else {
            '''
            SET(«outputName», «action.name»->value);
            '''
        }
    }

    /**
     * Generate code for the body of a reaction that handles the
     * action that is triggered by receiving a message from a remote
     * federate.
     * @param action The action.
     * @param sendingPort The output port providing the data to send.
     * @param receivingPort The ID of the destination port.
     * @param receivingPortID The ID of the destination port.
     * @param sendingFed The sending federate.
     * @param receivingFed The destination federate.
     * @param receivingBankIndex The receiving federate's bank index, if it is in a bank.
     * @param receivingChannelIndex The receiving federate's channel index, if it is a multiport.
     * @param type The type.
     * @param isPhysical Indicates whether or not the connection is physical
     * @param serializer The serializer used on the connection.
     */
    override generateNetworkReceiverBody(
        Action action,
        VarRef sendingPort,
        VarRef receivingPort,
        int receivingPortID, 
        FederateInstance sendingFed,
        FederateInstance receivingFed,
        int receivingBankIndex,
        int receivingChannelIndex,
        InferredType type,
        boolean isPhysical,
        SupportedSerializers serializer
    ) {
        // Adjust the type of the action and the receivingPort.
        // If it is "string", then change it to "char*".
        // This string is dynamically allocated, and type 'string' is to be
        // used only for statically allocated strings.
        if (action.type.targetType == "string") {
            action.type.code = null
            action.type.id = "char*"
        }
        if ((receivingPort.variable as Port).type.targetType == "string") {
            (receivingPort.variable as Port).type.code = null
            (receivingPort.variable as Port).type.id = "char*"
        }

        var receiveRef = generatePortRef(receivingPort, receivingBankIndex, receivingChannelIndex)
        val result = new StringBuilder()
      
        // Transfer the physical time of arrival from the action to the port
        result.append('''
            «receiveRef»->physical_time_of_arrival = self->_lf__«action.name».physical_time_of_arrival;
        ''')
        
        
        var value = "";
        switch (serializer) {
            case SupportedSerializers.NATIVE: {
                // NOTE: Docs say that malloc'd char* is freed on conclusion of the time step.
                // So passing it downstream should be OK.
                value = '''«action.name»->value''';
                if (isTokenType(type)) {
                    result.append('''
                        SET_TOKEN(«receiveRef», «action.name»->token);
                    ''')
                } else {                        
                    result.append('''
                        SET(«receiveRef», «value»);
                    ''')
                }
            }
            case SupportedSerializers.PROTO: {
                throw new UnsupportedOperationException("Protobuf serialization is not supported yet.");
            }
            case SupportedSerializers.ROS2: {
                val portType = (receivingPort.variable as Port).inferredType
                var portTypeStr = portType.targetType
                if (isTokenType(portType)) {
                    throw new UnsupportedOperationException("Cannot handle ROS serialization when ports are pointers.");
                } else if (isSharedPtrType(portType)) {
                    val matcher = sharedPointerVariable.matcher(portType.targetType)
                    if (matcher.find()) {
                        portTypeStr = matcher.group(1);
                    }
                }
                val ROSDeserializer = new FedROS2CPPSerialization()
                value = FedROS2CPPSerialization.deserializedVarName;
                result.append(
                    ROSDeserializer.generateNetworkDeserializerCode(
                        '''self->_lf__«action.name»''',
                        portTypeStr
                    )
                );
                if (isSharedPtrType(portType)) {                                     
                    result.append('''
                        auto msg_shared_ptr = std::make_shared<«portTypeStr»>(«value»);
                        SET(«receiveRef», msg_shared_ptr);
                    ''')                    
                } else {                                      
                    result.append('''
                        SET(«receiveRef», std::move(«value»));
                    ''')
                }
            }
            
        }
        
        return result.toString
    }

    /**
     * Generate code for the body of a reaction that handles an output
     * that is to be sent over the network.
     * @param sendingPort The output port providing the data to send.
     * @param receivingPort The variable reference to the destination port.
     * @param receivingPortID The ID of the destination port.
     * @param sendingFed The sending federate.
     * @param sendingBankIndex The bank index of the sending federate, if it is a bank.
     * @param sendingChannelIndex The channel index of the sending port, if it is a multiport.
     * @param receivingFed The destination federate.
     * @param type The type.
     * @param isPhysical Indicates whether the connection is physical or not
     * @param delay The delay value imposed on the connection using after
     * @param serializer The serializer used on the connection.
     */
    override generateNetworkSenderBody(
        VarRef sendingPort,
        VarRef receivingPort,
        int receivingPortID, 
        FederateInstance sendingFed,
        int sendingBankIndex,
        int sendingChannelIndex,
        FederateInstance receivingFed,
        InferredType type,
        boolean isPhysical,
        Delay delay,
        SupportedSerializers serializer
    ) { 
        var sendRef = generatePortRef(sendingPort, sendingBankIndex, sendingChannelIndex);
        val receiveRef = generateVarRef(receivingPort); // Used for comments only, so no need for bank/multiport index.
        val result = new StringBuilder()
        result.append('''
            // Sending from «sendRef» in federate «sendingFed.name» to «receiveRef» in federate «receivingFed.name»
        ''')
        // If the connection is physical and the receiving federate is remote, send it directly on a socket.
        // If the connection is logical and the coordination mode is centralized, send via RTI.
        // If the connection is logical and the coordination mode is decentralized, send directly
        var String messageType;
        // Name of the next immediate destination of this message
        var String next_destination_name = '''"federate «receivingFed.id»"'''
        
        // Get the delay literal
        var String additionalDelayString = 
            CGeneratorExtension.getNetworkDelayLiteral(
                delay, 
                this
            );
        
        if (isPhysical) {
            messageType = "MSG_TYPE_P2P_MESSAGE"
        } else if (targetConfig.coordination === CoordinationType.DECENTRALIZED) {
            messageType = "MSG_TYPE_P2P_TAGGED_MESSAGE"
        } else {
            // Logical connection
            // Send the message via rti
            messageType = "MSG_TYPE_TAGGED_MESSAGE"
            next_destination_name = '''"federate «receivingFed.id» via the RTI"'''
        }
        
        
        var String sendingFunction = '''send_timed_message'''
        var String commonArgs = '''«additionalDelayString», 
                   «messageType»,
                   «receivingPortID»,
                   «receivingFed.id»,
                   «next_destination_name»,
                   message_length'''
        if (isPhysical) {
            // Messages going on a physical connection do not
            // carry a timestamp or require the delay;
            sendingFunction = '''send_message'''            
            commonArgs = '''«messageType», «receivingPortID», «receivingFed.id»,
                   «next_destination_name», message_length'''
        }
        
        var lengthExpression = "";
        var pointerExpression = "";
        switch (serializer) {
            case SupportedSerializers.NATIVE: {
                // Handle native types.
                if (isTokenType(type)) {
                    // NOTE: Transporting token types this way is likely to only work if the sender and receiver
                    // both have the same endianness. Otherwise, you have to use protobufs or some other serialization scheme.
                    result.append('''
                        size_t message_length = «sendRef»->token->length * «sendRef»->token->element_size;
                        «sendingFunction»(«commonArgs», (unsigned char*) «sendRef»->value);
                    ''')
                } else {
                    // string types need to be dealt with specially because they are hidden pointers.
                    // void type is odd, but it avoids generating non-standard expression sizeof(void),
                    // which some compilers reject.
                    lengthExpression = switch(type.targetType) {
                        case 'string': '''strlen(«sendRef»->value) + 1'''
                        case 'void': '0'
                        default: '''sizeof(«type.targetType»)'''
                    }
                    pointerExpression = switch(type.targetType) {
                        case 'string': '''(unsigned char*) «sendRef»->value'''
                        default: '''(unsigned char*)&«sendRef»->value'''
                    }
                    result.append('''
                        size_t message_length = «lengthExpression»;
                        «sendingFunction»(«commonArgs», «pointerExpression»);
                    ''')
                }
            }
            case SupportedSerializers.PROTO: {
                throw new UnsupportedOperationException("Protobuf serialization is not supported yet.");
            }
            case SupportedSerializers.ROS2: {
                var variableToSerialize = sendRef;
                var typeStr = type.targetType
                if (isTokenType(type)) {
                    throw new UnsupportedOperationException("Cannot handle ROS serialization when ports are pointers.");
                } else if (isSharedPtrType(type)) {
                    val matcher = sharedPointerVariable.matcher(type.targetType)
                    if (matcher.find()) {
                        typeStr = matcher.group(1);
                    }
                }
                val ROSSerializer = new FedROS2CPPSerialization();
                lengthExpression = ROSSerializer.serializedBufferLength();
                pointerExpression = ROSSerializer.seializedBufferVar();
                result.append(
                    ROSSerializer.generateNetworkSerializerCode(variableToSerialize, typeStr, isSharedPtrType(type))
                );
                result.append('''
                    size_t message_length = «lengthExpression»;
                    «sendingFunction»(«commonArgs», «pointerExpression»);
                ''')
            }
            
        }
        return result.toString
    }
    
    /**
     * Generate code for the body of a reaction that decides whether the trigger for the given
     * port is going to be present or absent for the current logical time.
     * This reaction is put just before the first reaction that is triggered by the network
     * input port "port" or has it in its sources. If there are only connections to contained 
     * reactors, in the top-level reactor.
     * 
     * @param port The port to generate the control reaction for
     * @param maxSTP The maximum value of STP is assigned to reactions (if any)
     *  that have port as their trigger or source
     */
    override generateNetworkInputControlReactionBody(
        int receivingPortID,
        TimeValue maxSTP
    ) {
        // Store the code
        val result = new StringBuilder()
        
        result.append('''
                interval_t max_STP = 0LL;
        ''');
        
        // Find the maximum STP for decentralized coordination
        if(isFederatedAndDecentralized) {
            result.append('''
                max_STP = «maxSTP.timeInTargetLanguage»;
            ''')  
        }
        
        result.append('''
            // Wait until the port status is known
            wait_until_port_status_known(«receivingPortID», max_STP);
        ''')
        
        return result.toString        
    }

    /**
     * Generate code for the body of a reaction that sends a port status message for the given
     * port if it is absent.
     * 
     * @param port The port to generate the control reaction for
     * @param portID The ID assigned to the port in the AST transformation
     * @param receivingFederateID The ID of the receiving federate
     * @param sendingBankIndex The bank index of the sending federate, if it is in a bank.
     * @param sendingChannelIndex The channel if a multiport
     * @param delay The delay value imposed on the connection using after
     */
    override generateNetworkOutputControlReactionBody(
        VarRef port,
        int portID,
        int receivingFederateID,
        int sendingBankIndex,
        int sendingChannelIndex,
        Delay delay
    ) {
        // Store the code
        val result = new StringBuilder();
        var sendRef = generatePortRef(port, sendingBankIndex, sendingChannelIndex);
        
        // Get the delay literal
        var String additionalDelayString = 
            CGeneratorExtension.getNetworkDelayLiteral(
                delay, 
                this
            );
        
        result.append('''
            // If the output port has not been SET for the current logical time,
            // send an ABSENT message to the receiving federate            
            LOG_PRINT("Contemplating whether to send port "
                       "absent for port %d to federate %d.", 
                       «portID», «receivingFederateID»);
            if (!«sendRef»->is_present) {
                send_port_absent_to_federate(«additionalDelayString», «portID», «receivingFederateID»);
            }
        ''')
        
        
        return result.toString();
               
    }
    
    /**
     * Add necessary code to the source and necessary build supports to
     * enable the requested serializer in 'enabledSerializers'
     */  
    override enableSupportForSerialization(CancelIndicator cancelIndicator) {
        for (serializer : enabledSerializers) {
            switch (serializer) {
                case SupportedSerializers.NATIVE: {
                    // No need to do anything at this point.
                }
                case SupportedSerializers.PROTO: {
                    // Handle .proto files.
                    for (file : targetConfig.protoFiles) {
                        this.processProtoFile(file, cancelIndicator)
                        val dotIndex = file.lastIndexOf('.')
                        var rootFilename = file
                        if (dotIndex > 0) {
                            rootFilename = file.substring(0, dotIndex)
                        }
                        pr('#include "' + rootFilename + '.pb-c.h"')
                    }
                }
                case SupportedSerializers.ROS2: {
                    if(!CCppMode) {
                        throw new UnsupportedOperationException(
                            "To use the ROS 2 serializer, please use the CCpp target."
                            )
                    }
                    if (targetConfig.useCmake === false) {
                        throw new UnsupportedOperationException(
                            "Invalid target property \"cmake: false\"" +
                            "To use the ROS 2 serializer, please use the CMake build system (default)"
                            )
                    }
                    val ROSSerializer = new FedROS2CPPSerialization();
                    pr(ROSSerializer.generatePreambleForSupport.toString);
                    cMakeExtras = '''
                        «cMakeExtras»
                        «ROSSerializer.generateCompilerExtensionForSupport»
                    '''
                }
                
            }
        }
    }

    /** Generate #include of pqueue.c and either reactor.c or reactor_threaded.c
     *  depending on whether threads are specified in target directive.
     *  As a side effect, this populates the runCommand and compileCommand
     *  private variables if such commands are specified in the target directive.
     */
    override generatePreamble() {
        pr(this.defineLogLevel)
        
        if (isFederated) {
            // FIXME: Instead of checking
            // #ifdef FEDERATED, we could
            // use #if (NUMBER_OF_FEDERATES > 1)
            // To me, the former is more accurate.
            pr('''
                #define FEDERATED
            ''')
            if (targetConfig.coordination === CoordinationType.CENTRALIZED) {
                // The coordination is centralized.
                pr('''
                    #define FEDERATED_CENTRALIZED
                ''')                
            } else if (targetConfig.coordination === CoordinationType.DECENTRALIZED) {
                // The coordination is decentralized
                pr('''
                    #define FEDERATED_DECENTRALIZED
                ''')
            }
        }
        if (hasModalReactors) {
            pr('''
                #define MODAL_REACTORS
            ''')
        }
                        
        // Handle target parameters.
        // First, if there are federates, then ensure that threading is enabled.
        if (isFederated) {
            for (federate : federates) {
                // The number of threads needs to be at least one larger than the input ports
                // to allow the federate to wait on all input ports while allowing an additional
                // worker thread to process incoming messages.
                if (targetConfig.threads < federate.networkMessageActions.size + 1) {
                    targetConfig.threads = federate.networkMessageActions.size + 1;
                }            
            }
        }
        
        includeTargetLanguageHeaders()

        pr('#define NUMBER_OF_FEDERATES ' + federates.size);
        
        pr('#define TARGET_FILES_DIRECTORY "' + fileConfig.srcGenPath + '"');
        
        if (targetConfig.coordinationOptions.advance_message_interval !== null) {
            pr('#define ADVANCE_MESSAGE_INTERVAL ' + targetConfig.coordinationOptions.advance_message_interval.timeInTargetLanguage)
        }
        
        includeTargetLanguageSourceFiles()
        
        // Do this after the above includes so that the preamble can
        // call built-in functions.
        super.generatePreamble()

        parseTargetParameters()
        
        // Make sure src-gen directory exists.
        fileConfig.getSrcGenPath.toFile.mkdirs
        
        // FIXME: Probably not the best place to do 
        // this.
        if (!targetConfig.protoFiles.isNullOrEmpty) {
            // Enable support for proto serialization
            enabledSerializers.add(SupportedSerializers.PROTO)
        }
    }
    
    /**
     * Parse the target parameters and set flags to the runCommand
     * accordingly.
     */
    def parseTargetParameters() {
        if (targetConfig.fastMode) {
            // The runCommand has a first entry that is ignored but needed.
            if (runCommand.length === 0) {
                runCommand.add(topLevelName)
            }
            runCommand.add("-f")
            runCommand.add("true")
        }
        if (targetConfig.keepalive) {
            // The runCommand has a first entry that is ignored but needed.
            if (runCommand.length === 0) {
                runCommand.add(topLevelName)
            }
            runCommand.add("-k")
            runCommand.add("true")
        }
        if (targetConfig.timeout !== null) {
            // The runCommand has a first entry that is ignored but needed.
            if (runCommand.length === 0) {
                runCommand.add(topLevelName)
            }
            runCommand.add("-o")
            runCommand.add(targetConfig.timeout.magnitude.toString)
            runCommand.add(targetConfig.timeout.unit.canonicalName)
        }
        
    }
    
    /** Add necessary header files specific to the target language.
     *  Note. The core files always need to be (and will be) copied 
     *  uniformly across all target languages.
     */
    protected def includeTargetLanguageHeaders() {
        if (targetConfig.tracing !== null) {
            var filename = "";
            if (targetConfig.tracing.traceFileName !== null) {
                filename = targetConfig.tracing.traceFileName;
            }
            pr('#define LINGUA_FRANCA_TRACE ' + filename)
        }
        
        pr('#include "ctarget.h"')
        if (targetConfig.tracing !== null) {
            pr('#include "core/trace.c"')            
        }
    }
    
    /** Add necessary source files specific to the target language.  */
    protected def includeTargetLanguageSourceFiles() {
        if (targetConfig.threads > 0) {
            pr("#include \"core/reactor_threaded.c\"")
        } else {
            pr("#include \"core/reactor.c\"")
        }
        if (isFederated) {
            pr("#include \"core/federated/federate.c\"")
        }
    }

    // Regular expression pattern for compiler error messages with resource
    // and line number information. The first match will a resource URI in the
    // form of "file:/path/file.lf". The second match will be a line number.
    // The third match is a character position within the line.
    // The fourth match will be the error message.
    static final Pattern compileErrorPattern = Pattern.compile(
        "^(file://(?<path>.*)):(?<line>[0-9]+):(?<column>[0-9]+):(?<message>.*)$"
    );
    
    /** Given a line of text from the output of a compiler, return
     *  an instance of ErrorFileAndLine if the line is recognized as
     *  the first line of an error message. Otherwise, return null.
     *  @param line A line of output from a compiler or other external
     *   tool that might generate errors.
     *  @return If the line is recognized as the start of an error message,
     *   then return a class containing the path to the file on which the
     *   error occurred (or null if there is none), the line number (or the
     *   string "1" if there is none), the character position (or the string
     *   "0" if there is none), and the message (or an empty string if there
     *   is none).
     */
    override parseCommandOutput(String line) {
        val matcher = compileErrorPattern.matcher(line)
        if (matcher.find()) {
            val result = new ErrorFileAndLine()
            result.filepath = matcher.group("path")
            result.line = matcher.group("line")
            result.character = matcher.group("column")
            result.message = matcher.group("message")
            
            if (!result.message.toLowerCase.contains("error:")) {
                result.isError = false
            }
            return result
        }
        return null as ErrorFileAndLine
    }
    
    
    /**
     * Strip all line directives from the given C code.
     * @param code The code to remove # line directives from.
     * @return The code without #line directives.
     */
     def removeLineDirectives(String code) {
        
        val separator = "\n"
        val lines = code.split(separator)
        
        val builder = new StringBuilder("")
        
        for(line : lines) {
            val trimmedLine = line.trim()
            if(!trimmedLine.startsWith("#line")) {
                builder.append(line).append(separator)
            }
        }
        return builder.toString()
     }
        
    // //////////////////////////////////////////
    // // Private methods.
    
    /** Perform deferred initializations in initialize_trigger_objects.
     *  @param federate The federate for which we are doing this.
     */
    private def doDeferredInitialize(FederateInstance federate) {
        // First, populate the trigger tables for each output.
        // The entries point to the trigger_t structs for the destination inputs.
        pr('// doDeferredInitialize')

        // For outputs that are not primitive types (of form type* or type[]),
        // create a default token on the self struct.
        createDefaultTokens(main, federate)

        // Next, for every input port, populate its "self" struct
        // fields with pointers to the output port that sends it data.
        connectInputsToOutputs(main, federate)
    }

    /**
     * Generate assignments of pointers in the "self" struct of a destination
     * port's reactor to the appropriate entries in the "self" struct of the
     * source reactor.
     * @param instance The reactor instance.
     * @param federate The federate for which we are generating code or null
     *  if there is no federation.
     */
    private def void connectInputsToOutputs(ReactorInstance instance, FederateInstance federate) {
        if (!federate.contains(instance)) {
            return;
        }
        pr('''// Connect inputs and outputs for reactor «instance.getFullName».''')
        // Iterate over all ports of this reactor that have dependent reactions.
        for (input : instance.inputs) {
            if (!input.dependentReactions.isEmpty()) {
                // Input has reactions. Connect it to its eventual source.
                connectPortToEventualSource(input, federate); 
            }
        }
        for (output : instance.outputs) {
            if (!output.dependentReactions.isEmpty() && output.dependsOnPorts.isEmpty()) {
                // Output has reactions and no upstream ports.
                // Connect it to its eventual source.
                connectPortToEventualSource(output, federate); 
            }
        }
        for (child : instance.children) {
            // In case this is a composite, recurse.
            connectInputsToOutputs(child, federate)
        }

        // Handle inputs that get sent data from a reaction rather than from
        // another contained reactor and reactions that are triggered by an
        // output of a contained reactor.
        connectReactionsToPorts(instance, federate)
        
        pr('''// END Connect inputs and outputs for reactor «instance.getFullName».''')
    }
    
    /**
     * Generate assignments of pointers in the "self" struct of a destination
     * port's reactor to the appropriate entries in the "self" struct of the
     * source reactor.
     * @param instance A port with dependant reactions.
     * @param federate The federate for which we are generating code or null
     *  if there is no federation.
     */
    private def void connectPortToEventualSource(PortInstance port, FederateInstance federate) {
        // Find the sources that send data to this port,
        // which could be the same port if it is an input port written to by a reaction
        // or it could be an upstream output port.
        // If the port is a multiport, then there may be multiple sources covering
        // the range of channels.
        var startChannel = 0;
        for (eventualSource: port.eventualSources()) {
            val src = eventualSource.portInstance;
            if (src != port && federate.contains(src.parent)) {
                // The eventual source is different from the port and is in the federate.
                val destStructType = variableStructType(
                    port.definition as TypedVariable,
                    port.parent.definition.reactorClass
                )
                
                // There are four cases, depending on whether the source or
                // destination or both are multiports.
                if (src.isMultiport()) {
                    // If the source port is an input port, then we don't want to use the
                    // address, whereas if it's an output port, we do.
                    var modifier = "&";
                    if (src.isInput()) modifier = "";
                    
                    if (port.isMultiport()) {
                        // Source and destination are both multiports.                        
                        pr('''
                            // Connect «src.getFullName» to port «port.getFullName»
                            { // To scope variable j
                                int j = «eventualSource.startChannel»;
                                for (int i = «startChannel»; i < «eventualSource.channelWidth» + «startChannel»; i++) {
                                    «destinationReference(port)»[i] = («destStructType»*)«modifier»«sourceReference(src)»[j++];
                                }
                            }
                        ''')
                        startChannel += eventualSource.channelWidth;
                    } else {
                        // Source is a multiport, destination is a single port.
                        pr('''
                            // Connect «src.getFullName» to port «port.getFullName»
                            «destinationReference(port)» = («destStructType»*)«modifier»«sourceReference(src)»[«eventualSource.startChannel»];
                        ''')
                    }
                } else if (port.isMultiport()) {
                    // Source is a single port, Destination is a multiport.
                    pr('''
                        // Connect «src.getFullName» to port «port.getFullName»
                        «destinationReference(port)»[«startChannel»] = («destStructType»*)&«sourceReference(src)»;
                    ''')
                    startChannel++;
                } else {
                    // Both ports are single ports.
                    pr('''
                        // Connect «src.getFullName» to port «port.getFullName»
                        «destinationReference(port)» = («destStructType»*)&«sourceReference(src)»;
                    ''')
                }
            }
        }
    }
    
    /**
     * Connect inputs that get sent data from a reaction rather than from
     * another contained reactor and reactions that are triggered by an
     * output of a contained reactor.
     * @param instance The reactor instance that contains the reactions.
     * @param fedeate The federate instance.
     */
    private def connectReactionsToPorts(ReactorInstance instance, FederateInstance federate) {
        for (reaction : instance.reactions) {
            // First handle the effects that are inputs of contained reactors.
            for (port : reaction.effects.filter(PortInstance)) {
                if (port.definition instanceof Input) {
                    // This reaction is sending to an input. Must be
                    // the input of a contained reactor. If the contained reactor is
                    // not in the federate, then we don't do anything here.
                    if (federate.contains(port.parent)) {
                        val destStructType = variableStructType(
                            port.definition as TypedVariable,
                            port.parent.definition.reactorClass
                        )
                        if (port.isMultiport()) {
                            pr('''
                                // Connect «port», which gets data from reaction «reaction.index»
                                // of «instance.getFullName», to «port.getFullName».
                                for (int i = 0; i < «port.width»; i++) {
                                    «destinationReference(port)»[i] = («destStructType»*)«sourceReference(port)»[i];
                                }
                            ''')
                        } else {
                            pr('''
                                // Connect «port», which gets data from reaction «reaction.index»
                                // of «instance.getFullName», to «port.getFullName».
                                «destinationReference(port)» = («destStructType»*)&«sourceReference(port)»;
                            ''')
                        }
                        // FIXME: Don't we also to set set the destination reference for more
                        // deeply contained ports?
                    }
                }
            }
            // Next handle the sources that are outputs of contained reactors.
            for (port : reaction.sources.filter(PortInstance)) {
                if (port.definition instanceof Output) {
                    // This reaction is receiving data from an output
                    // of a contained reactor. If the contained reactor is
                    // not in the federate, then we don't do anything here.
                    if (federate.contains(port.parent)) {
                        val destStructType = variableStructType(
                            port.definition as TypedVariable,
                            port.parent.definition.reactorClass
                        )
                        // The port may be deeper in the hierarchy.
                        var portChannelCount = 0;
                        for (eventualSource: port.eventualSources()) {
                            val sourcePort = eventualSource.portInstance
                            if (sourcePort.isMultiport && port.isMultiport) {
                                // Both source and destination are multiports.
                                pr('''
                                    // Record output «sourcePort.getFullName», which triggers reaction «reaction.index»
                                    // of «instance.getFullName», on its self struct.
                                    for (int i = 0; i < «eventualSource.channelWidth»; i++) {
                                        «reactionReference(port)»[i + «portChannelCount»] = («destStructType»*)&«sourceReference(sourcePort)»[i + «eventualSource.startChannel»];
                                    }
                                ''')
                                portChannelCount += eventualSource.channelWidth;
                            } else if (sourcePort.isMultiport) {
                                // Destination is not a multiport, so the channelWidth of the source port should be 1.
                                pr('''
                                    // Record output «sourcePort.getFullName», which triggers reaction «reaction.index»
                                    // of «instance.getFullName», on its self struct.
                                    «reactionReference(port)» = («destStructType»*)&«sourceReference(sourcePort)»[«eventualSource.startChannel»];
                                ''')
                                portChannelCount++;
                            } else if (port.isMultiport) {
                                // Source is not a multiport, but the destination is.
                                pr('''
                                    // Record output «sourcePort.getFullName», which triggers reaction «reaction.index»
                                    // of «instance.getFullName», on its self struct.
                                    «reactionReference(port)»[«portChannelCount»] = («destStructType»*)&«sourceReference(sourcePort)»;
                                ''')
                                portChannelCount++;
                            } else {
                                // Neither is a multiport.
                                pr('''
                                    // Record output «sourcePort.getFullName», which triggers reaction «reaction.index»
                                    // of «instance.getFullName», on its self struct.
                                    «reactionReference(port)» = («destStructType»*)&«sourceReference(sourcePort)»;
                                ''')
                                portChannelCount++;
                            }
                        }
                    }
                }
            }
        }
    }
    
    /** Generate action variables for a reaction.
     *  @param builder The string builder into which to write the code.
     *  @param action The action.
     *  @param reactor The reactor.
     */
    private def generateActionVariablesInReaction(
        StringBuilder builder,
        Action action,
        ReactorDecl decl
    ) {
        val structType = variableStructType(action, decl)
        // If the action has a type, create variables for accessing the value.
        val type = action.inferredType
        // Pointer to the lf_token_t sent as the payload in the trigger.
        val tokenPointer = '''(self->_lf__«action.name».token)'''
        pr(action, builder, '''
            // Expose the action struct as a local variable whose name matches the action name.
            «structType»* «action.name» = &self->_lf_«action.name»;
            // Set the fields of the action struct to match the current trigger.
            «action.name»->is_present = (bool)self->_lf__«action.name».status;
            «action.name»->has_value = («tokenPointer» != NULL && «tokenPointer»->value != NULL);
            «action.name»->token = «tokenPointer»;
        ''')
        // Set the value field only if there is a type.
        if (!type.isUndefined) {
            // The value field will either be a copy (for primitive types)
            // or a pointer (for types ending in *).
            pr(action, builder, '''
                if («action.name»->has_value) {
                    «IF type.isTokenType»
                        «action.name»->value = («type.targetType»)«tokenPointer»->value;
                    «ELSE»
                        «action.name»->value = *(«type.targetType»*)«tokenPointer»->value;
                    «ENDIF»
                }
            ''')
        }
    }
    
    /** Generate into the specified string builder the code to
     *  initialize local variables for the specified input port
     *  in a reaction function from the "self" struct.
     *  @param builder The string builder.
     *  @param input The input statement from the AST.
     *  @param reactor The reactor.
     */
    private def generateInputVariablesInReaction(
        StringBuilder builder,
        Input input,
        ReactorDecl decl
    ) {
        val structType = variableStructType(input, decl)
        val inputType = input.inferredType
        
        // Create the local variable whose name matches the input name.
        // If the input has not been declared mutable, then this is a pointer
        // to the upstream output. Otherwise, it is a copy of the upstream output,
        // which nevertheless points to the same token and value (hence, as done
        // below, we have to use writable_copy()). There are 8 cases,
        // depending on whether the input is mutable, whether it is a multiport,
        // and whether it is a token type.
        // Easy case first.
        if (!input.isMutable && !inputType.isTokenType && !input.isMultiport) {
            // Non-mutable, non-multiport, primitive type.
            pr(builder, '''
                «structType»* «input.name» = self->_lf_«input.name»;
            ''')
        } else if (input.isMutable && !inputType.isTokenType && !input.isMultiport) {
            // Mutable, non-multiport, primitive type.
            pr(builder, '''
                // Mutable input, so copy the input into a temporary variable.
                // The input value on the struct is a copy.
                «structType» _lf_tmp_«input.name» = *(self->_lf_«input.name»);
                «structType»* «input.name» = &_lf_tmp_«input.name»;
            ''')
        } else if (!input.isMutable && inputType.isTokenType && !input.isMultiport) {
            // Non-mutable, non-multiport, token type.
            pr(builder, '''
                «structType»* «input.name» = self->_lf_«input.name»;
                if («input.name»->is_present) {
                    «input.name»->length = «input.name»->token->length;
                    «input.name»->value = («inputType.targetType»)«input.name»->token->value;
                } else {
                    «input.name»->length = 0;
                }
            ''')
        } else if (input.isMutable && inputType.isTokenType && !input.isMultiport) {
            // Mutable, non-multiport, token type.
            pr(builder, '''
                // Mutable input, so copy the input struct into a temporary variable.
                «structType» _lf_tmp_«input.name» = *(self->_lf_«input.name»);
                «structType»* «input.name» = &_lf_tmp_«input.name»;
                if («input.name»->is_present) {
                    «input.name»->length = «input.name»->token->length;
                    lf_token_t* _lf_input_token = «input.name»->token;
                    «input.name»->token = writable_copy(_lf_input_token);
                    if («input.name»->token != _lf_input_token) {
                        // A copy of the input token has been made.
                        // This needs to be reference counted.
                        «input.name»->token->ref_count = 1;
                        // Repurpose the next_free pointer on the token to add to the list.
                        «input.name»->token->next_free = _lf_more_tokens_with_ref_count;
                        _lf_more_tokens_with_ref_count = «input.name»->token;
                    }
                    «input.name»->value = («inputType.targetType»)«input.name»->token->value;
                } else {
                    «input.name»->length = 0;
                }
            ''')            
        } else if (!input.isMutable && input.isMultiport) {
            // Non-mutable, multiport, primitive or token type.
            pr(builder, '''
                «structType»** «input.name» = self->_lf_«input.name»;
            ''')
        } else if (inputType.isTokenType) {
            // Mutable, multiport, token type
            pr(builder, '''
                // Mutable multiport input, so copy the input structs
                // into an array of temporary variables on the stack.
                «structType» _lf_tmp_«input.name»[«input.multiportWidthExpression»];
                «structType»* «input.name»[«input.multiportWidthExpression»];
                for (int i = 0; i < «input.multiportWidthExpression»; i++) {
                    «input.name»[i] = &_lf_tmp_«input.name»[i];
                    _lf_tmp_«input.name»[i] = *(self->_lf_«input.name»[i]);
                    // If necessary, copy the tokens.
                    if («input.name»[i]->is_present) {
                        «input.name»[i]->length = «input.name»[i]->token->length;
                        lf_token_t* _lf_input_token = «input.name»[i]->token;
                        «input.name»[i]->token = writable_copy(_lf_input_token);
                        if («input.name»[i]->token != _lf_input_token) {
                            // A copy of the input token has been made.
                            // This needs to be reference counted.
                            «input.name»[i]->token->ref_count = 1;
                            // Repurpose the next_free pointer on the token to add to the list.
                            «input.name»[i]->token->next_free = _lf_more_tokens_with_ref_count;
                            _lf_more_tokens_with_ref_count = «input.name»[i]->token;
                        }
                        «input.name»[i]->value = («inputType.targetType»)«input.name»[i]->token->value;
                    } else {
                        «input.name»[i]->length = 0;
                    }
                }
            ''')
        } else {
            // Mutable, multiport, primitive type
            pr(builder, '''
                // Mutable multiport input, so copy the input structs
                // into an array of temporary variables on the stack.
                «structType» _lf_tmp_«input.name»[«input.multiportWidthExpression»];
                «structType»* «input.name»[«input.multiportWidthExpression»];
                for (int i = 0; i < «input.multiportWidthExpression»; i++) {
                    «input.name»[i]  = &_lf_tmp_«input.name»[i];
                    // Copy the struct, which includes the value.
                    _lf_tmp_«input.name»[i] = *(self->_lf_«input.name»[i]);
                }
            ''')
        }
        // Set the _width variable for all cases. This will be -1
        // for a variable-width multiport, which is not currently supported.
        // It will be -2 if it is not multiport.
        pr(builder, '''
            int «input.name»_width = self->_lf_«input.name»_width;
        ''')
    }
    
    /** 
     * Generate into the specified string builder the code to
     * initialize local variables for ports in a reaction function
     * from the "self" struct. The port may be an input of the
     * reactor or an output of a contained reactor. The second
     * argument provides, for each contained reactor, a place to
     * write the declaration of the output of that reactor that
     * is triggering reactions.
     * @param builder The string builder into which to write the code.
     * @param structs A map from reactor instantiations to a place to write
     *  struct fields.
     * @param port The port.
     * @param reactor The reactor or import statement.
     */
    private def generatePortVariablesInReaction(
        StringBuilder builder,
        LinkedHashMap<Instantiation,StringBuilder> structs,
        VarRef port,
        ReactorDecl decl
    ) {
        if (port.variable instanceof Input) {
            generateInputVariablesInReaction(builder, port.variable as Input, decl)
        } else {
            // port is an output of a contained reactor.
            val output = port.variable as Output
            val portStructType = variableStructType(output, port.container.reactorClass)
            
            var structBuilder = structs.get(port.container)
            if (structBuilder === null) {
                structBuilder = new StringBuilder
                structs.put(port.container, structBuilder)
            }
            val reactorName = port.container.name
            // First define the struct containing the output value and indicator
            // of its presence.
            if (!output.isMultiport) {
                // Output is not a multiport.
                pr(structBuilder, '''
                    «portStructType»* «output.name»;
                ''')
            } else {
                // Output is a multiport.
                pr(structBuilder, '''
                    «portStructType»** «output.name»;
                    int «output.name»_width;
                ''')
            }
            
            // Next, initialize the struct with the current values.
            if (port.container.widthSpec !== null) {
                // Output is in a bank.
                pr(builder, '''
                    for (int i = 0; i < «port.container.name»_width; i++) {
                        «reactorName»[i].«output.name» = self->_lf_«reactorName»[i].«output.name»;
                    }
                ''')
                if (output.isMultiport) {
                    pr(builder, '''
                        for (int i = 0; i < «port.container.name»_width; i++) {
                            «reactorName»[i].«output.name»_width = self->_lf_«reactorName»[i].«output.name»_width;
                        }
                    ''')                    
                }
            } else {
                 // Output is not in a bank.
                pr(builder, '''
                    «reactorName».«output.name» = self->_lf_«reactorName».«output.name»;
                ''')                    
                if (output.isMultiport) {
                    pr(builder, '''
                        «reactorName».«output.name»_width = self->_lf_«reactorName».«output.name»_width;
                    ''')                    
                }
            }
        }
    }

    /** 
     * Generate into the specified string builder the code to
     * initialize local variables for outputs in a reaction function
     * from the "self" struct.
     * @param builder The string builder.
     * @param effect The effect declared by the reaction. This must refer to an output.
     * @param decl The reactor containing the reaction or the import statement.
     */
    private def generateOutputVariablesInReaction(
        StringBuilder builder,
        VarRef effect,
        ReactorDecl decl
    ) {
        val output = effect.variable as Output
        if (output.type === null && target.requiresTypes === true) {
            errorReporter.reportError(output, "Output is required to have a type: " + output.name)
        } else {
            // The container of the output may be a contained reactor or
            // the reactor containing the reaction.
            val outputStructType = (effect.container === null) ?
                    variableStructType(output, decl)
                    :
                    variableStructType(output, effect.container.reactorClass)
            if (!output.isMultiport) {
                // Output port is not a multiport.
                pr(builder, '''
                    «outputStructType»* «output.name» = &self->_lf_«output.name»;
                ''')
            } else {
                // Output port is a multiport.
                // Set the _width variable.
                pr(builder, '''
                    int «output.name»_width = self->_lf_«output.name»_width;
                ''')
                pr(builder, '''
                    «outputStructType»** «output.name» = self->_lf_«output.name»_pointers;
                ''')
            }
        }
    }

    /** 
     * Generate into the specified string builder the code to
     * initialize local variables for sending data to an input
     * of a contained reactor. This will also, if necessary,
     * generate entries for local struct definitions into the
     * struct argument. These entries point to where the data
     * is stored.
     * 
     * @param builder The string builder.
     * @param structs A map from reactor instantiations to a place to write
     *  struct fields.
     * @param definition AST node defining the reactor within which this occurs
     * @param input Input of the contained reactor.
     */
    private def generateVariablesForSendingToContainedReactors(
        StringBuilder builder,
        LinkedHashMap<Instantiation,StringBuilder> structs,
        Instantiation definition,
        Input input
    ) {
        var structBuilder = structs.get(definition)
        if (structBuilder === null) {
            structBuilder = new StringBuilder
            structs.put(definition, structBuilder)
        }
        val inputStructType = variableStructType(input, definition.reactorClass)
        if (!input.isMultiport) {
            // Contained reactor's input is not a multiport.
            pr(structBuilder, '''
                «inputStructType»* «input.name»;
            ''')
            if (definition.widthSpec !== null) {
                // Contained reactor is a bank.
                pr(builder, '''
                    for (int bankIndex = 0; bankIndex < self->_lf_«definition.name»_width; bankIndex++) {
                        «definition.name»[bankIndex].«input.name» = &(self->_lf_«definition.name»[bankIndex].«input.name»);
                    }
                ''')
            } else {
                // Contained reactor is not a bank.
                pr(builder, '''
                    «definition.name».«input.name» = &(self->_lf_«definition.name».«input.name»);
                ''')
            }
        } else {
            // Contained reactor's input is a multiport.
            pr(structBuilder, '''
                «inputStructType»** «input.name»;
                int «input.name»_width;
            ''')
            // If the contained reactor is a bank, then we have to set the
            // pointer for each element of the bank.
            if (definition.widthSpec !== null) {
                pr(builder, '''
                    for (int _i = 0; _i < self->_lf_«definition.name»_width; _i++) {
                        «definition.name»[_i].«input.name» = self->_lf_«definition.name»[_i].«input.name»;
                        «definition.name»[_i].«input.name»_width = self->_lf_«definition.name»[_i].«input.name»_width;
                    }
                ''')
            } else {
                pr(builder, '''
                    «definition.name».«input.name» = self->_lf_«definition.name».«input.name»;
                    «definition.name».«input.name»_width = self->_lf_«definition.name».«input.name»_width;
                ''')
            }
        }
    }

    /**
     * Override the base class to replace a type of form type[] with type*.
     * @param type The type.
     */ 
    override String getTargetType(InferredType type) {
        var result = super.getTargetType(type)
        val matcher = arrayPatternVariable.matcher(result)
        if (matcher.find()) {
            return matcher.group(1) + '*'
        }
        return result
    }
    
    protected def isSharedPtrType(InferredType type) {
        if (type.isUndefined)
            return false
        val targetType = type.targetType
        val matcher = sharedPointerVariable.matcher(targetType)
        if (matcher.find()) {
            true
        } else {
            false
        }
    }
       
    /** Given a type for an input or output, return true if it should be
     *  carried by a lf_token_t struct rather than the type itself.
     *  It should be carried by such a struct if the type ends with *
     *  (it is a pointer) or [] (it is a array with unspecified length).
     *  @param type The type specification.
     */
    protected def isTokenType(InferredType type) {
        if (type.isUndefined)
            return false
        val targetType = type.targetType
        if (targetType.trim.matches("^\\w*\\[\\s*\\]$") || targetType.trim.endsWith('*')) {
            true
        } else {
            false
        }
    }
    
    /** If the type specification of the form type[] or
     *  type*, return the type. Otherwise remove the code delimiter,
     *  if there is one, and otherwise just return the argument
     *  unmodified.
     *  @param type A string describing the type.
     */
    private def rootType(String type) {
        if (type.endsWith(']')) {
            val root = type.indexOf('[')
            type.substring(0, root).trim
        } else if (type.endsWith('*')) {
            type.substring(0, type.length - 1).trim
        } else {
            type.trim
        }
    }

    /** Print the #line compiler directive with the line number of
     *  the specified object.
     *  @param output Where to put the output.
     *  @param eObject The node.
     */
    protected def prSourceLineNumber(StringBuilder output, EObject eObject) {
        var node = NodeModelUtils.getNode(eObject)
        if (node !== null) {
            // For code blocks (delimited by {= ... =}, unfortunately,
            // we have to adjust the offset by the number of newlines before {=.
            // Unfortunately, this is complicated because the code has been
            // tokenized.
            var offset = 0
            if (eObject instanceof Code) {
                offset += 1
            }
            // Extract the filename from eResource, an astonishingly difficult thing to do.
            val resolvedURI = CommonPlugin.resolve(eObject.eResource.URI)
            // pr(output, "#line " + (node.getStartLine() + offset) + ' "' + FileConfig.toFileURI(fileConfig.srcFile) + '"')
            pr(output, "#line " + (node.getStartLine() + offset) + ' "' + resolvedURI + '"')
        }
    }

    /**
     * Print the #line compiler directive with the line number of
     * the specified object.
     * @param eObject The node.
     */
    override prSourceLineNumber(EObject eObject) {
        prSourceLineNumber(code, eObject)
    }

    /**
     * Version of pr() that prints a source line number using a #line
     * prior to each line of the output. Use this when multiple lines of
     * output code are all due to the same source line in the .lf file.
     * @param eObject The AST node that this source line is based on.
     * @param builder The code buffer.
     * @param text The text to append.
     */
    protected def pr(EObject eObject, StringBuilder builder, Object text) {
        var split = text.toString.split("\n")
        for (line : split) {
            prSourceLineNumber(builder, eObject)
            pr(builder, line)
        }
    }

    /** For each output that has a token type (type* or type[]),
     *  create a default token and put it on the self struct.
     *  @param parent The container reactor.
     *  @param federate The federate, or null if there is no federation.
     */
    private def void createDefaultTokens(ReactorInstance parent, FederateInstance federate) {
        for (containedReactor : parent.children) {
            // Do this only for reactors in the federate.
            if (federate.contains(containedReactor)) {
                var nameOfSelfStruct = selfStructName(containedReactor)
                for (output : containedReactor.outputs) {
                    val type = (output.definition as Output).inferredType
                    if (type.isTokenType) {
                        // Create the template token that goes in the trigger struct.
                        // Its reference count is zero, enabling it to be used immediately.
                        var rootType = type.targetType.rootType
                        // If the rootType is 'void', we need to avoid generating the code
                        // 'sizeof(void)', which some compilers reject.
                        val size = (rootType == 'void') ? '0' : '''sizeof(«rootType»)'''
                        if (output.isMultiport()) {
                            pr('''
                                for (int i = 0; i < «output.width»; i++) {
                                    «nameOfSelfStruct»->_lf_«output.name»[i].token = _lf_create_token(«size»);
                                }
                            ''')
                        } else {
                            pr('''
                                «nameOfSelfStruct»->_lf_«output.name».token = _lf_create_token(«size»);
                            ''')
                        }
                    }
                }
                // In case this is a composite, handle its contained reactors.
                createDefaultTokens(containedReactor, federate)
            }
        }
    }
    
    // Regular expression pattern for array types with specified length.
    // \s is whitespace, \w is a word character (letter, number, or underscore).
    // For example, for "foo[10]", the first match will be "foo" and the second "[10]".
    static final Pattern arrayPatternFixed = Pattern.compile("^\\s*+(\\w+)\\s*(\\[[0-9]+\\])\\s*$");
    
    // Regular expression pattern for array types with unspecified length.
    // \s is whitespace, \w is a word character (letter, number, or underscore).
    // For example, for "foo[]", the first match will be "foo".
    static final Pattern arrayPatternVariable = Pattern.compile("^\\s*+(\\w+)\\s*\\[\\]\\s*$");
    
    // Regular expression pattern for shared_ptr types.
    static final Pattern sharedPointerVariable = Pattern.compile("^std::shared_ptr<(\\S+)>$");
    
    protected static var DISABLE_REACTION_INITIALIZATION_MARKER
        = '// **** Do not include initialization code in this reaction.'
        
    public static var UNDEFINED_MIN_SPACING = -1
    
    /**
     * Extra lines that need to go into the generated CMakeLists.txt.
     */
    var String cMakeExtras = "";
    
       
    /** Returns the Target enum for this generator */
    override getTarget() {
        return Target.C
    }
        
    override getTargetTimeType() '''interval_t'''
    
    override getTargetTagType() '''tag_t'''

    override getTargetUndefinedType() '''/* «errorReporter.reportError("undefined type")» */'''

    override getTargetFixedSizeListType(String baseType, int size) '''«baseType»[«size»]'''
        
    override String getTargetVariableSizeListType(
        String baseType) '''«baseType»[]'''
        
        
    override getNetworkBufferType() '''uint8_t*'''
    
    protected def String getInitializer(ParameterInstance p) {
        
            if (p.type.isList && p.init.size > 1) {
                return p.init.join('{', ', ', '}', [it.targetValue])
            } else {
                return p.init.get(0).targetValue
            }
        
    }
    
    override supportsGenerics() {
        return false
    }
    
    override generateDelayGeneric() {
        throw new UnsupportedOperationException("TODO: auto-generated method stub")
    }
    
    /**
     * Data structure that for each instantiation of a contained
     * reactor. This provides a set of input and output ports that trigger
     * reactions of the container, are read by a reaction of the
     * container, or that receive data from a reaction of the container.
     * For each port, this provides a list of reaction indices that
     * are triggered by the port, or an empty list if there are no
     * reactions triggered by the port.
     * @param reactor The container.
     * @param federate The federate (used to determine whether a
     *  reaction belongs to the federate).
     */
    private static class InteractingContainedReactors {
        // This horrible data structure is a collection, indexed by instantiation
        // of a contained reactor, of lists, indexed by ports of the contained reactor
        // that are referenced by reactions of the container, of reactions that are
        // triggered by the port of the contained reactor. The list is empty if
        // the port does not trigger reactions but is read by the reaction or
        // is written to by the reaction.
        val portsByContainedReactor = new LinkedHashMap<
            Instantiation,
            LinkedHashMap<
                Port,
                LinkedList<Integer>
            >
        >
        
        /**
         * Scan the reactions of the specified reactor and record which ports are
         * referenced by reactions and which reactions are triggered by such ports.
         */
        new(Reactor reactor, FederateInstance federate) {
            var reactionCount = 0
            for (reaction : reactor.allReactions) {
                if (federate === null || federate.contains(
                    reaction
                )) {
                    // First, handle reactions that produce data sent to inputs
                    // of contained reactors.
                    for (effect : reaction.effects ?: emptyList) {
                        // If an effect is an input, then it must be an input
                        // of a contained reactor.
                        if (effect.variable instanceof Input) {
                            // This reaction is not triggered by the port, so
                            // we do not add it to the list returned by the following.
                            addPort(effect.container, effect.variable as Input)
                        }
                    }
                    // Second, handle reactions that are triggered by outputs
                    // of contained reactors.
                    for (TriggerRef trigger : reaction.triggers ?: emptyList) {
                        if (trigger instanceof VarRef) {
                            // If an trigger is an output, then it must be an output
                            // of a contained reactor.
                            if (trigger.variable instanceof Output) {
                                val list = addPort(trigger.container, trigger.variable as Output)
                                list.add(reactionCount)
                            }
                        }
                    }
                    // Third, handle reading (but not triggered by)
                    // outputs of contained reactors.
                    for (source : reaction.sources ?: emptyList) {
                        if (source.variable instanceof Output) {
                            // If an source is an output, then it must be an output
                            // of a contained reactor.
                            // This reaction is not triggered by the port, so
                            // we do not add it to the list returned by the following.
                            addPort(source.container, source.variable as Output)
                        }
                    }
                }
                // Increment the reaction count even if not in the federate for consistency.
                reactionCount++
            }
        }
        
        /**
         * Return or create the list to which reactions triggered by the specified port
         * are to be added. This also records that the port is referenced by the
         * container's reactions.
         * @param containedReactor The contained reactor.
         * @param port The port.
         */
        def addPort(Instantiation containedReactor, Port port) {
            // Get or create the entry for the containedReactor.
            var containedReactorEntry = portsByContainedReactor.get(containedReactor)
            if (containedReactorEntry === null) {
                containedReactorEntry = new LinkedHashMap<Port,LinkedList<Integer>>
                portsByContainedReactor.put(containedReactor, containedReactorEntry)
            }
            // Get or create the entry for the port.
            var portEntry = containedReactorEntry.get(port)
            if (portEntry === null) {
                portEntry = new LinkedList<Integer>
                containedReactorEntry.put(port, portEntry)
            }
            return portEntry
        }
        
        /**
         * Return the set of contained reactors that have ports that are referenced
         * by reactions of the container reactor.
         */
        def containedReactors() {
            return portsByContainedReactor.keySet()
        }
        
        /**
         * Return the set of ports of the specified contained reactor that are
         * referenced by reactions of the container reactor. Return an empty
         * set if there are none.
         * @param containedReactor The contained reactor.
         */
        def portsOfInstance(Instantiation containedReactor) {
            var result = null as Set<Port>
            val ports = portsByContainedReactor.get(containedReactor)
            if (ports === null) {
                result = new LinkedHashSet<Port>
            } else {
                result = ports.keySet
            }
            return result
        }
        
        /**
         * Return the indices of the reactions triggered by the specified port
         * of the specified contained reactor or an empty list if there are none.
         * @param containedReactor The contained reactor.
         * @param port The port.
         */
        def LinkedList<Integer> reactionsTriggered(Instantiation containedReactor, Port port) {
            val ports = portsByContainedReactor.get(containedReactor)
            if (ports !== null) {
                val list = ports.get(port)
                if (list !== null) {
                    return list
                }
            }
            return new LinkedList<Integer>
        }
    }
    
    // FIXME: Get rid of this, if possible.
    /** The current federate for which we are generating code. */
    var currentFederate = null as FederateInstance;
}<|MERGE_RESOLUTION|>--- conflicted
+++ resolved
@@ -47,8 +47,6 @@
 import org.lflang.ErrorReporter
 import org.lflang.FileConfig
 import org.lflang.InferredType
-import org.lflang.TargetConfig
-import org.lflang.TargetConfig.Mode
 import org.lflang.Target
 import org.lflang.TargetConfig
 import org.lflang.TargetProperty
@@ -909,7 +907,7 @@
                 && targetConfig.buildCommands.nullOrEmpty
                 && !federate.isRemote
                 // This code is unreachable in LSP_FAST mode, so that check is omitted.
-                && fileConfig.getCompilerMode() != Mode.LSP_MEDIUM
+                && fileConfig.getCompilerMode() != TargetConfig.Mode.LSP_MEDIUM
             ) {
                 // FIXME: Currently, a lack of main is treated as a request to not produce
                 // a binary and produce a .o file instead. There should be a way to control
@@ -965,16 +963,12 @@
         // In case we are in Eclipse, make sure the generated code is visible.
         refreshProject()
     }
-<<<<<<< HEAD
     
     override checkModalReactorSupport(boolean _) {
         // Modal reactors are currently only supported for single threaded non federated applications
         super.checkModalReactorSupport(!isFederated && targetConfig.threads == 0)
     }
     
-=======
-
->>>>>>> 62035520
     /**
      * Generate the _lf_trigger_startup_reactions function.
      */
