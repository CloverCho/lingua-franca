/* Generator for C target. */

/*************
Copyright (c) 2019-2021, The University of California at Berkeley.

Redistribution and use in source and binary forms, with or without modification,
are permitted provided that the following conditions are met:

1. Redistributions of source code must retain the above copyright notice,
   this list of conditions and the following disclaimer.

2. Redistributions in binary form must reproduce the above copyright notice,
   this list of conditions and the following disclaimer in the documentation
   and/or other materials provided with the distribution.

THIS SOFTWARE IS PROVIDED BY THE COPYRIGHT HOLDERS AND CONTRIBUTORS "AS IS" AND ANY
EXPRESS OR IMPLIED WARRANTIES, INCLUDING, BUT NOT LIMITED TO, THE IMPLIED WARRANTIES OF
MERCHANTABILITY AND FITNESS FOR A PARTICULAR PURPOSE ARE DISCLAIMED. IN NO EVENT SHALL
THE COPYRIGHT HOLDER OR CONTRIBUTORS BE LIABLE FOR ANY DIRECT, INDIRECT, INCIDENTAL,
SPECIAL, EXEMPLARY, OR CONSEQUENTIAL DAMAGES (INCLUDING, BUT NOT LIMITED TO,
PROCUREMENT OF SUBSTITUTE GOODS OR SERVICES; LOSS OF USE, DATA, OR PROFITS; OR BUSINESS
INTERRUPTION) HOWEVER CAUSED AND ON ANY THEORY OF LIABILITY, WHETHER IN CONTRACT,
STRICT LIABILITY, OR TORT (INCLUDING NEGLIGENCE OR OTHERWISE) ARISING IN ANY WAY OUT OF
THE USE OF THIS SOFTWARE, EVEN IF ADVISED OF THE POSSIBILITY OF SUCH DAMAGE.
***************/

package org.lflang.generator.c

import java.io.File
import java.util.ArrayList
import java.util.HashSet
import java.util.LinkedHashMap
import java.util.LinkedHashSet
import java.util.LinkedList
import java.util.Set
import java.util.concurrent.Executors
import java.util.concurrent.TimeUnit
import java.util.regex.Pattern
import org.eclipse.emf.common.CommonPlugin
import org.eclipse.emf.ecore.EObject
import org.eclipse.emf.ecore.resource.Resource
import org.eclipse.xtext.generator.IFileSystemAccess2
import org.eclipse.xtext.generator.IGeneratorContext
import org.eclipse.xtext.nodemodel.util.NodeModelUtils
import org.eclipse.xtext.util.CancelIndicator
import org.lflang.ASTUtils
import org.lflang.ErrorReporter
import org.lflang.FileConfig
import org.lflang.InferredType
import org.lflang.Target
import org.lflang.TargetConfig
import org.lflang.TargetProperty
import org.lflang.TargetProperty.ClockSyncMode
import org.lflang.TargetProperty.CoordinationType
import org.lflang.TargetProperty.LogLevel
import org.lflang.TimeValue
import org.lflang.federated.CGeneratorExtension
import org.lflang.federated.FedFileConfig
import org.lflang.federated.FederateInstance
import org.lflang.federated.launcher.FedCLauncher
import org.lflang.federated.serialization.FedROS2CPPSerialization
import org.lflang.federated.serialization.SupportedSerializers
import org.lflang.generator.ActionInstance
import org.lflang.generator.GeneratorBase
import org.lflang.generator.JavaGeneratorUtils
import org.lflang.generator.ParameterInstance
import org.lflang.generator.PortInstance
import org.lflang.generator.ReactionInstance
import org.lflang.generator.ReactorInstance
import org.lflang.generator.TimerInstance
import org.lflang.generator.TriggerInstance
import org.lflang.lf.Action
import org.lflang.lf.ActionOrigin
import org.lflang.lf.Code
import org.lflang.lf.Delay
import org.lflang.lf.Input
import org.lflang.lf.Instantiation
import org.lflang.lf.Model
import org.lflang.lf.Output
import org.lflang.lf.Port
import org.lflang.lf.Reaction
import org.lflang.lf.Reactor
import org.lflang.lf.ReactorDecl
import org.lflang.lf.StateVar
import org.lflang.lf.TriggerRef
import org.lflang.lf.TypedVariable
import org.lflang.lf.VarRef
import org.lflang.lf.Variable
import org.lflang.util.XtendUtil

import static extension org.lflang.ASTUtils.*
import static extension org.lflang.JavaAstUtils.*

/** 
 * Generator for C target. This class generates C code defining each reactor
 * class given in the input .lf file and imported .lf files. The generated code
 * has the following components:
 * 
 * * A typedef for inputs, outputs, and actions of each reactor class. These
 *   define the types of the variables that reactions use to access inputs and
 *   action values and to set output values.
 * 
 * * A typedef for a "self" struct for each reactor class. One instance of this
 *   struct will be created for each reactor instance. See below for details.
 * 
 * * A function definition for each reaction in each reactor class. These
 *   functions take an instance of the self struct as an argument.
 * 
 * * A constructor function for each reactor class. This is used to create
 *   a new instance of the reactor.
 * 
 * * A destructor function for each reactor class. This frees all dynamically
 *   allocated memory associated with an instance of the class.
 * 
 * After these, the main generated function is `_lf_initialize_trigger_objects()`.
 * This function creates the instances of reactors (using their constructors)
 * and makes connections between them.
 * 
 * A few other smaller functions are also generated.
 * 
 * ## Self Struct
 * 
 * The "self" struct has fields for each of the following:
 * 
 * * parameter: the field name and type match the parameter.
 * * state: the field name and type match the state.
 * * action: the field name prepends the action name with "_lf_".
 *   A second field for the action is also created to house the trigger_t object.
 *   That second field prepends the action name with "_lf__".
 * * output: the field name prepends the output name with "_lf_".
 * * input:  the field name prepends the output name with "_lf_".
 *   A second field for the input is also created to house the trigger_t object.
 *   That second field prepends the input name with "_lf__".
 *
 * If, in addition, the reactor contains other reactors and reacts to their outputs,
 * then there will be a struct within the self struct for each such contained reactor.
 * The name of that self struct will be the name of the contained reactor prepended with "_lf_".
 * That inside struct will contain pointers the outputs of the contained reactors
 * that are read together with pointers to booleans indicating whether those outputs are present.
 * 
 * If, in addition, the reactor has a reaction to shutdown, then there will be a pointer to
 * trigger_t object (see reactor.h) for the shutdown event and an action struct named
 * _lf_shutdown on the self struct.
 * 
 * ## Reaction Functions
 * 
 * For each reaction in a reactor class, this generator will produce a C function
 * that expects a pointer to an instance of the "self" struct as an argument.
 * This function will contain verbatim the C code specified in the reaction, but
 * before that C code, the generator inserts a few lines of code that extract from the
 * self struct the variables that that code has declared it will use. For example, if
 * the reaction declares that it is triggered by or uses an input named "x" of type
 * int, the function will contain a line like this:
 * ```
 *     r_x_t* x = self->_lf_x;
 * ```
 * where `r` is the full name of the reactor class and the struct type `r_x_t`
 * will be defined like this:
 * ```
 *     typedef struct {
 *         int value;
 *         bool is_present;
 *         int num_destinations;
 *     } r_x_t;
 * ```
 * The above assumes the type of `x` is `int`.
 * If the programmer fails to declare that it uses x, then the absence of the
 * above code will trigger a compile error when the verbatim code attempts to read `x`.
 *
 * ## Constructor
 * 
 * For each reactor class, this generator will create a constructor function named
 * `new_r`, where `r` is the reactor class name. This function will malloc and return
 * a pointer to an instance of the "self" struct.  This struct initially represents
 * an unconnected reactor. To establish connections between reactors, additional
 * information needs to be inserted (see below). The self struct is made visible
 * to the body of a reaction as a variable named "self".  The self struct contains the
 * following:
 * 
 * * Parameters: For each parameter `p` of the reactor, there will be a field `p`
 *   with the type and value of the parameter. So C code in the body of a reaction
 *   can access parameter values as `self->p`.
 * 
 * * State variables: For each state variable `s` of the reactor, there will be a field `s`
 *   with the type and value of the state variable. So C code in the body of a reaction
 *   can access state variables as as `self->s`.
 * 
 * The self struct also contains various fields that the user is not intended to
 * use. The names of these fields begin with at least two underscores. They are:
 * 
 * * Outputs: For each output named `out`, there will be a field `_lf_out` that is
 *   a struct containing a value field whose type matches that of the output.
 *   The output value is stored here. That struct also has a field `is_present`
 *   that is a boolean indicating whether the output has been set.
 *   This field is reset to false at the start of every time
 *   step. There is also a field `num_destinations` whose value matches the
 *   number of downstream reactors that use this variable. This field must be
 *   set when connections are made or changed. It is used to initialize
 *   reference counts for dynamically allocated message payloads.
 *   The reference count is decremented in each destination reactor at the
 *   conclusion of each time step, and when it drops to zero, the memory
 *   is freed.
 * 
 * * Inputs: For each input named `in` of type T, there is a field named `_lf_in`
 *   that is a pointer struct with a value field of type T. The struct pointed
 *   to also has an `is_present` field of type bool that indicates whether the
 *   input is present.
 * 
 * * Outputs of contained reactors: If a reactor reacts to outputs of a
 *   contained reactor `r`, then the self struct will contain a nested struct
 *   named `_lf_r` that has fields pointing to those outputs. For example,
 *   if `r` has an output `out` of type T, then there will be field in `_lf_r`
 *   named `out` that points to a struct containing a value field
 *   of type T and a field named `is_present` of type bool.
 * 
 * * Inputs of contained reactors: If a reactor sends to inputs of a
 *   contained reactor `r`, then the self struct will contain a nested struct
 *   named `_lf_r` that has fields for storing the values provided to those
 *   inputs. For example, if R has an input `in` of type T, then there will
 *   be field in _lf_R named `in` that is a struct with a value field
 *   of type T and a field named `is_present` of type bool.
 * 
 * * Actions: If the reactor has an action a (logical or physical), then there
 *   will be a field in the self struct named `_lf_a` and another named `_lf__a`.
 *   The type of the first is specific to the action and contains a `value`
 *   field with the type and value of the action (if it has a value). That
 *   struct also has a `has_value` field, an `is_present` field, and a
 *   `token` field (which is NULL if the action carries no value).
 *   The `_lf__a` field is of type trigger_t.
 *   That struct contains various things, including an array of reactions
 *   sensitive to this trigger and a lf_token_t struct containing the value of
 *   the action, if it has a value.  See reactor.h in the C library for
 *   details.
 * 
 * * Reactions: Each reaction will have several fields in the self struct.
 *   Each of these has a name that begins with `_lf__reaction_i`, where i is
 *   the number of the reaction, starting with 0. The fields are:
 *   * _lf__reaction_i: The struct that is put onto the reaction queue to
 *     execute the reaction (see reactor.h in the C library).
 * 
 *  * Timers: For each timer t, there is are two fields in the self struct:
 *    * _lf__t: The trigger_t struct for this timer (see reactor.h).
 *    * _lf__t_reactions: An array of reactions (pointers to the
 *      reaction_t structs on this self struct) sensitive to this timer.
 *
 * * Triggers: For each Timer, Action, Input, and Output of a contained
 *   reactor that triggers reactions, there will be a trigger_t struct
 *   on the self struct with name `_lf__t`, where t is the name of the trigger.
 * 
 * ## Destructor
 * 
 * For each reactor class, this generator will create a constructor function named
 * `delete_r`, where `r` is the reactor class name. This function takes a self
 * struct for the class as an argument and frees all dynamically allocated memory
 * for the instance of the class. 
 * 
 * ## Connections Between Reactors
 * 
 * Establishing connections between reactors involves two steps.
 * First, each destination (e.g. an input port) must have pointers to
 * the source (the output port). As explained above, for an input named
 * `in`, the field `_lf_in->value` is a pointer to the output data being read.
 * In addition, `_lf_in->is_present` is a pointer to the corresponding
 * `out->is_present` field of the output reactor's self struct.
 *  
 * In addition, the `reaction_i` struct on the self struct has a `triggers`
 * field that records all the trigger_t structs for ports and reactions
 * that are triggered by the i-th reaction. The triggers field is
 * an array of arrays of pointers to trigger_t structs.
 * The length of the outer array is the number of output channels
 * (single ports plus multiport widths) that the reaction effects
 * plus the number of input port channels of contained
 * reactors that it effects. Each inner array has a length equal to the
 * number of final destinations of that output channel or input channel.
 * The reaction_i struct has an array triggered_sizes that indicates
 * the sizes of these inner arrays. The num_outputs field of the
 * reaction_i struct gives the length of the triggered_sizes and
 * (outer) triggers arrays. The num_outputs field is equal to the
 * total number of single ports and multiport channels that the reaction
 * writes to.
 * 
 * ## Runtime Tables
 * 
 * This generator creates an populates the following tables used at run time.
 * These tables may have to be resized and adjusted when mutations occur.
 * 
 * * _lf_is_present_fields: An array of pointers to booleans indicating whether an
 *   event is present. The _lf_start_time_step() function in reactor_common.c uses
 *   this to mark every event absent at the start of a time step. The size of this
 *   table is contained in the variable _lf_is_present_fields_size.
 *    * This table is accompanied by another list, _lf_is_present_fields_abbreviated,
 *      which only contains the is_present fields that have been set to true in the
 *      current tag. This list can allow a performance improvement if most ports are
 *      seldom present because only fields that have been set to true need to be
 *      reset to false.
 *
 * * _lf_tokens_with_ref_count: An array of pointers to structs that point to lf_token_t
 *   objects, which carry non-primitive data types between reactors. This is used
 *   by the _lf_start_time_step() function to decrement reference counts, if necessary,
 *   at the conclusion of a time step. Then the reference count reaches zero, the
 *   memory allocated for the lf_token_t object will be freed.  The size of this
 *   array is stored in the _lf_tokens_with_ref_count_size variable.
 * 
 * * _lf_shutdown_triggers: An array of pointers to trigger_t structs for shutdown
 *   reactions. The length of this table is in the _lf_shutdown_triggers_size
 *   variable.
 * 
 * * _lf_timer_triggers: An array of pointers to trigger_t structs for timers that
 *   need to be started when the program runs. The length of this table is in the
 *   _lf_timer_triggers_size variable.
 * 
 * * _lf_action_table: For a federated execution, each federate will have this table
 *   that maps port IDs to the corresponding trigger_t struct.
 * 
 * @author{Edward A. Lee <eal@berkeley.edu>}
 * @author{Marten Lohstroh <marten@berkeley.edu>}
 * @author{Mehrdad Niknami <mniknami@berkeley.edu>}
 * @author{Christian Menard <christian.menard@tu-dresden.de>}
 * @author{Matt Weber <matt.weber@berkeley.edu>}
 * @author{Soroush Bateni <soroush@utdallas.edu>
 */
class CGenerator extends GeneratorBase {
    
    ////////////////////////////////////////////
    //// Private variables
        
    // Place to collect code to initialize the trigger objects for all reactor instances.
    protected var initializeTriggerObjects = new StringBuilder()

    // Place to collect code to go at the end of the _lf_initialize_trigger_objects() function.
    var initializeTriggerObjectsEnd = new StringBuilder()

    // The command to run the generated code if specified in the target directive.
    var runCommand = new ArrayList<String>()

    // Place to collect code to execute at the start of a time step.
    var startTimeStep = new StringBuilder()
    
    /** Count of the number of is_present fields of the self struct that
     *  need to be reinitialized in _lf_start_time_step().
     */
    public var startTimeStepIsPresentCount = 0
    
    /** Count of the number of token pointers that need to have their
     *  reference count decremented in _lf_start_time_step().
     */
    var startTimeStepTokens = 0

    // Place to collect code to initialize timers for all reactors.
    protected var startTimers = new StringBuilder()
    var timerCount = 0
    var startupReactionCount = 0
    var shutdownReactionCount = 0

    // For each reactor, we collect a set of input and parameter names.
    var triggerCount = 0
    
    // Indicate whether the generator is in Cpp mode or not
    var boolean CCppMode = false;

    new(FileConfig fileConfig, ErrorReporter errorReporter, boolean CCppMode) {
        this(fileConfig, errorReporter)
        this.CCppMode = CCppMode;        
    }

    new(FileConfig fileConfig, ErrorReporter errorReporter) {
        super(fileConfig, errorReporter)       
    }

    ////////////////////////////////////////////
    //// Public methods

    override printInfo() {
        super.printInfo()
        println('******** generated binaries: ' + fileConfig.binPath)
    }

    /**
     * Set the appropriate target properties based on the target properties of
     * the main .lf file.
     */
    override setTargetConfig(IGeneratorContext context) {
        super.setTargetConfig(context);
        // Set defaults for the compiler after parsing the target properties
        // of the main .lf file.
        if (targetConfig.useCmake == false && targetConfig.compiler.isNullOrEmpty) {
            if (this.CCppMode) {
                targetConfig.compiler = "g++"
                targetConfig.compilerFlags.addAll("-O2", "-Wno-write-strings")
            } else {
                targetConfig.compiler = "gcc"
                targetConfig.compilerFlags.addAll("-O2") // "-Wall -Wconversion"
            }
        }
    }
    
    /**
     * Look for physical actions in 'resource'.
     * If found, take appropriate actions to accommodate.
     * 
     * Set keepalive to true.
     * Set threads to be at least one to allow asynchronous schedule calls
     */
    override accommodatePhysicalActionsIfPresent(Resource resource) {
        super.accommodatePhysicalActionsIfPresent(resource);

        // If there are any physical actions, ensure the threaded engine is used and that
        // keepalive is set to true, unless the user has explicitly set it to false.
        for (action : resource.allContents.toIterable.filter(Action)) {
            if (action.origin == ActionOrigin.PHYSICAL) {
                // If the unthreaded runtime is requested, use the threaded runtime instead
                // because it is the only one currently capable of handling asynchronous events.
                if (targetConfig.threads < 1) {
                    targetConfig.threads = 1
                    errorReporter.reportWarning(
                        action,
                        '''Using the threaded C runtime to allow for asynchronous handling of«
                        » physical action «action.name».'''
                    );
                }

            }

        }
        
    }
    
    /**
     * Return true if the host operating system is compatible and
     * otherwise report an error and return false.
     */
    protected def boolean isOSCompatible() {
        if (CCompiler.isHostWindows) { 
            if (isFederated) { 
                errorReporter.reportError(
                    "Federated LF programs with a C target are currently not supported on Windows. " + 
                    "Exiting code generation."
                )
                // Return to avoid compiler errors
                return false
            }
            if (CCppMode) {
                errorReporter.reportError(
                    "LF programs with a CCpp target are currently not supported on Windows. " + 
                    "Exiting code generation."
                )
                // FIXME: The incompatibility between our C runtime code and the
                //  Visual Studio compiler is extensive. 
                return false;             
            }
            if (targetConfig.useCmake == false) {
                errorReporter.reportError(
                    "Only CMake is supported as the build system on Windows. "+
                    "Use `cmake: true` in the target properties. Exiting code generation."
                )
                return false;
            }
        }
        return true;
    }

    /**
     * Generate C code from the Lingua Franca model contained by the
     * specified resource. This is the main entry point for code
     * generation.
     * @param resource The resource containing the source code.
     * @param fsa The file system access (used to write the result).
     * @param context FIXME: Undocumented argument. No idea what this is.
     */
    override void doGenerate(Resource resource, IFileSystemAccess2 fsa,
            IGeneratorContext context) {
        
        // The following generates code needed by all the reactors.
        super.doGenerate(resource, fsa, context)

        if (errorsOccurred) return;
        
        if (!isOSCompatible()) return; // Incompatible OS and configuration

         // Check for duplicate declarations.
         val names = newLinkedHashSet
         for (r : reactors) {
             // Get the declarations for reactors that are instantiated somewhere.
             // A declaration is either a reactor definition or an import statement.
             val declarations = this.instantiationGraph.getDeclarations(r);
             for (d : declarations) {
                 if (!names.add(d.name)) {
                     // Report duplicate declaration.
                     errorReporter.reportError("Multiple declarations for reactor class '" + d.name + "'.")
                 }
             }
         }
            
        // Build the instantiation tree if a main reactor is present.
        if (this.mainDef !== null) {
            if (this.main === null) {
                // Recursively build instances. This is done once because
                // it is the same for all federates.
                this.main = new ReactorInstance(mainDef.reactorClass.toDefinition, errorReporter, 
                    this.unorderedReactions)
                this.main.assignLevels();
                // Avoid compile errors by removing disconnected network ports.
                // This must be done after assigning levels.  
                removeRemoteFederateConnectionPorts(main);
            }   
        }

        // Create the output directories if they don't yet exist.
        var dir = fileConfig.getSrcGenPath.toFile
        if (!dir.exists()) dir.mkdirs()
        dir = fileConfig.binPath.toFile
        if (!dir.exists()) dir.mkdirs()
        
        // Add ctarget.c to the sources
        targetConfig.compileAdditionalSources.add("ctarget.c");

        // Copy the required core library files into the target file system.
        // This will overwrite previous versions.
        // Note that these files will be copied from the class path, therefore, the path
        // separator must always be '/'.
        var coreFiles = newArrayList(
            "reactor_common.c",
            "reactor.h",
            "pqueue.c",
            "pqueue.h",
            "tag.h",
            "tag.c",
            "trace.h",
            "trace.c",
            "util.h", 
            "util.c", 
            "platform.h"
            );
        if (targetConfig.threads === 0) {
            coreFiles.add("reactor.c")
        } else {
            coreFiles.add("reactor_threaded.c")
        }
        
        addPlatformFiles(coreFiles);
        
        // TODO: Find a better way to automatically generate a unique federationID.
        var dockerComposeFederationID = 1;

        // TODO: Find a better way to come up with a unique network name.
        var dockerComposeNetworkName = 'lf';

        var dockerComposeServices = new StringBuilder();

        // If there are federates, copy the required files for that.
        // Also, create the RTI C file and the launcher script.
        if (isFederated) {
            coreFiles.addAll(
                "federated/net_util.c",
                "federated/net_util.h",
                "federated/net_common.h", 
                "federated/federate.c", 
                "federated/federate.h", 
                "federated/clock-sync.h", 
                "federated/clock-sync.c"
            );
            createFederatedLauncher(coreFiles);
            
            if (targetConfig.dockerOptions !== null) {
                var rtiDir = fileConfig.getSrcGenBasePath().resolve("RTI").toFile()
                if (!rtiDir.exists()) {
                    rtiDir.mkdirs()
                }
                var dockerFileName = 'rti.Dockerfile'
                writeRTIDockerFile(rtiDir, dockerFileName)
                writeRTIDockerComposeFile(rtiDir, dockerFileName, dockerComposeNetworkName, dockerComposeFederationID, federates.size)
                copyRtiFiles(rtiDir, coreFiles)
            }
        }

        // Perform distinct code generation into distinct files for each federate.
        val baseFilename = topLevelName
        
        var commonCode = code;
        var commonStartTimers = startTimers;
        // Keep a separate file config for each federate
        val oldFileConfig = fileConfig;
        val numOfCompileThreads = Math.min(6,
                Math.min(
                    Math.max(federates.size, 1), 
                    Runtime.getRuntime().availableProcessors()
                )
            )
        val compileThreadPool = Executors.newFixedThreadPool(numOfCompileThreads);
        System.out.println("******** Using "+numOfCompileThreads+" threads.");
        for (federate : federates) {
            startTimeStepIsPresentCount = 0
            startTimeStepTokens = 0
            
            // If federated, append the federate name to the file name.
            // Only generate one output if there is no federation.
            if (isFederated) {
                topLevelName = baseFilename + '_' + federate.name // FIXME: don't (temporarily) reassign a class variable for this
                fileConfig = new FedFileConfig(fileConfig, federate.name);
                
                // Reset the cmake-includes and files, to be repopulated for each federate individually.
                // This is done to enable support for separately
                // adding cmake-includes/files for different federates to prevent linking and mixing
                // all federates' supporting libraries/files together.
                targetConfig.cmakeIncludes.clear();
                targetConfig.cmakeIncludesWithoutPath.clear();
                targetConfig.fileNames.clear();
                targetConfig.filesNamesWithoutPath.clear();
                
                // Re-apply the cmake-include target property of the main .lf file.
                val target = mainDef.reactorClass.eResource.findTarget
                if (target.config !== null) {
                    // Update the cmake-include
                    TargetProperty.updateOne(
                        this.targetConfig, 
                        TargetProperty.CMAKE_INCLUDE,
                        target.config.pairs ?: emptyList,
                        errorReporter
                    )
                    // Update the files
                    TargetProperty.updateOne(
                        this.targetConfig, 
                        TargetProperty.FILES,
                        target.config.pairs ?: emptyList,
                        errorReporter
                    )
                }
                
                // Need to copy user files again since the source structure changes
                // for federated programs.
                copyUserFiles(this.targetConfig, this.fileConfig);
                
                // Clear out previously generated code.
                code = new StringBuilder(commonCode)
                initializeTriggerObjects = new StringBuilder()
                initializeTriggerObjectsEnd = new StringBuilder()                
                        
                // Enable clock synchronization if the federate is not local and clock-sync is enabled
                initializeClockSynchronization(federate)
                

                startTimeStep = new StringBuilder()
                startTimers = new StringBuilder(commonStartTimers)
            }
            
            // Copy the core lib
            fileConfig.copyFilesFromClassPath("/lib/c/reactor-c/core", fileConfig.getSrcGenPath + File.separator + "core", coreFiles)
            
            // Copy the header files
            copyTargetHeaderFile()
            
            // Generate code for each reactor.
            generateReactorDefinitionsForFederate(federate);
        
            // Derive target filename from the .lf filename.
            val cFilename = CCompiler.getTargetFileName(topLevelName, this.CCppMode);


            var file = fileConfig.getSrcGenPath().resolve(cFilename).toFile
            // Delete source previously produced by the LF compiler.
            if (file.exists) {
                file.delete
            }

            // Delete binary previously produced by the C compiler.
            file = fileConfig.binPath.resolve(topLevelName).toFile
            if (file.exists) {
                file.delete
            }

            // Generate main instance, if there is one.
            // Note that any main reactors in imported files are ignored.        
            if (this.main !== null) {
                generateFederate(federate)
                // Generate function to set default command-line options.
                // A literal array needs to be given outside any function definition,
                // so start with that.
                if (runCommand.length > 0) {
                    pr('''
                        char* _lf_default_argv[] = { "«runCommand.join('", "')»" };
                    ''');
                }
                pr('''
                    void _lf_set_default_command_line_options() {
                ''')
                indent()
                if (runCommand.length > 0) {
                    pr('default_argc = ' + runCommand.length + ';')
                    pr('''
                        default_argv = _lf_default_argv;
                    ''')
                }
                unindent()
                pr('}\n')
                
                // If there are timers, create a table of timers to be initialized.
                if (timerCount > 0) {
                    pr('''
                        // Array of pointers to timer triggers to be scheduled in _lf_initialize_timers().
                        trigger_t* _lf_timer_triggers[«timerCount»];
                    ''')
                } else {
                    pr('''
                        // Array of pointers to timer triggers to be scheduled in _lf_initialize_timers().
                        trigger_t** _lf_timer_triggers = NULL;
                    ''')
                }
                pr('''
                    int _lf_timer_triggers_size = «timerCount»;
                ''')
                
                // If there are startup reactions, store them in an array.
                if (startupReactionCount > 0) {
                    pr('''
                        // Array of pointers to timer triggers to be scheduled in _lf_trigger_startup_reactions().
                        reaction_t* _lf_startup_reactions[«startupReactionCount»];
                    ''')
                } else {
                    pr('''
                        // Array of pointers to reactions to be scheduled in _lf_trigger_startup_reactions().
                        reaction_t** _lf_startup_reactions = NULL;
                    ''')
                }
                pr('''
                    int _lf_startup_reactions_size = «startupReactionCount»;
                ''')
                
                // If there are shutdown reactions, create a table of triggers.
                if (shutdownReactionCount > 0) {
                    pr('''
                        // Array of pointers to shutdown triggers.
                        reaction_t* _lf_shutdown_reactions[«shutdownReactionCount»];
                    ''')
                } else {
                    pr('''
                        // Empty array of pointers to shutdown triggers.
                        reaction_t** _lf_shutdown_reactions = NULL;
                    ''')
                }
                pr('''
                    int _lf_shutdown_reactions_size = «shutdownReactionCount»;
                ''')
                
                // Generate function to return a pointer to the action trigger_t
                // that handles incoming network messages destined to the specified
                // port. This will only be used if there are federates.
                if (federate.networkMessageActions.size > 0) {
                    pr('''trigger_t* _lf_action_table[«federate.networkMessageActions.size»];''')
                }
                pr('''
                    trigger_t* _lf_action_for_port(int port_id) {
                ''')
                indent()
                if (federate.networkMessageActions.size > 0) {
                    // Create a static array of trigger_t pointers.
                    // networkMessageActions is a list of Actions, but we
                    // need a list of trigger struct names for ActionInstances.
                    // There should be exactly one ActionInstance in the
                    // main reactor for each Action.
                    val triggers = new LinkedList<String>()
                    for (action : federate.networkMessageActions) {
                        // Find the corresponding ActionInstance.
                        val actionInstance = main.lookupActionInstance(action)
                        triggers.add(triggerStructName(actionInstance))
                    }
                    var actionTableCount = 0
                    for (trigger : triggers) {
                        pr(initializeTriggerObjects, '''
                            _lf_action_table[«actionTableCount++»] = &«trigger»;
                        ''')
                    }
                    pr('''
                        if (port_id < «federate.networkMessageActions.size») {
                            return _lf_action_table[port_id];
                        } else {
                            return NULL;
                        }
                    ''')
                } else {
                    pr('return NULL;')
                }
                unindent()
                pr('}\n')
                
                // Generate function to initialize the trigger objects for all reactors.
                generateInitializeTriggerObjects(federate);

                // Generate function to trigger startup reactions for all reactors.
                generateTriggerStartupReactions();

                // Generate function to schedule timers for all reactors.
                pr('''
                    void _lf_initialize_timers() {
                ''')
                indent()
                if (timerCount > 0) {
                    pr('''
                       for (int i = 0; i < _lf_timer_triggers_size; i++) {
                           if (_lf_timer_triggers[i] != NULL) {
                               _lf_initialize_timer(_lf_timer_triggers[i]);
                           }
                       }
                    ''')
                }
                unindent()
                pr("}")

                // Generate a function that will either do nothing
                // (if there is only one federate or the coordination 
                // is set to decentralized) or, if there are
                // downstream federates, will notify the RTI
                // that the specified logical time is complete.
                pr('''
                    void logical_tag_complete(tag_t tag_to_send) {
                        «IF isFederatedAndCentralized»
                            _lf_logical_tag_complete(tag_to_send);
                        «ENDIF»
                    }
                ''')
                
                if (isFederated) {
                    pr(generateFederateNeighborStructure(federate).toString());
                }
                                
                // Generate function to schedule shutdown reactions if any
                // reactors have reactions to shutdown.
                pr('''
                    bool _lf_trigger_shutdown_reactions() {                          
                        for (int i = 0; i < _lf_shutdown_reactions_size; i++) {
                            if (_lf_shutdown_reactions[i] != NULL) {
                                _lf_enqueue_reaction(_lf_shutdown_reactions[i]);
                            }
                        }
                        // Return true if there are shutdown reactions.
                        return (_lf_shutdown_reactions_size > 0);
                    }
                ''')
                
                // Generate an empty termination function for non-federated
                // execution. For federated execution, an implementation is
                // provided in federate.c.  That implementation will resign
                // from the federation and close any open sockets.
                if (!isFederated) {
                    pr("void terminate_execution() {}");
                }
            }
            val targetFile = fileConfig.getSrcGenPath() + File.separator + cFilename
            JavaGeneratorUtils.writeSourceCodeToFile(code, targetFile)
            
            
            if (targetConfig.useCmake) {
                // If cmake is requested, generated the CMakeLists.txt
                val cmakeGenerator = new CCmakeGenerator(targetConfig, fileConfig)
                val cmakeFile = fileConfig.getSrcGenPath() + File.separator + "CMakeLists.txt"
                JavaGeneratorUtils.writeSourceCodeToFile(
                    cmakeGenerator.generateCMakeCode(
                        #[cFilename], 
                        topLevelName, 
                        errorReporter,
                        CCppMode,
                        mainDef !== null
                    ),
                    cmakeFile
                )
            }
            
            // Create docker file.
            if (targetConfig.dockerOptions !== null) {
                var dockerFileName = topLevelName + '.Dockerfile'
                writeDockerFile(dockerFileName)
                appendFederateToDockerComposeServices(dockerComposeServices, federate.name, dockerFileName, dockerComposeFederationID)
            }

            // If this code generator is directly compiling the code, compile it now so that we
            // clean it up after, removing the #line directives after errors have been reported.
            if (!targetConfig.noCompile && targetConfig.buildCommands.nullOrEmpty && !federate.isRemote) {
                // FIXME: Currently, a lack of main is treated as a request to not produce
                // a binary and produce a .o file instead. There should be a way to control
                // this. 
                // Create an anonymous Runnable class and add it to the compileThreadPool
                // so that compilation can happen in parallel.
                val cleanCode = getCode.removeLineDirectives
                val execName = topLevelName
                val threadFileConfig = fileConfig;
                val generator = this; // FIXME: currently only passed to report errors with line numbers in the Eclipse IDE
                val CppMode = CCppMode;
                compileThreadPool.execute(new Runnable() {
                    override void run() {
                        // Create the compiler to be used later
                        var cCompiler = new CCompiler(targetConfig, threadFileConfig,
                            errorReporter, CppMode);
                        if (targetConfig.useCmake) {
                            // Use CMake if requested.
                            cCompiler = new CCmakeCompiler(targetConfig, threadFileConfig,
                                errorReporter, CppMode);
                        }
                        if (!cCompiler.runCCompiler(execName, main === null, generator, context.cancelIndicator)) {
                            // If compilation failed, remove any bin files that may have been created.
                            threadFileConfig.deleteBinFiles()
                        }
                        JavaGeneratorUtils.writeSourceCodeToFile(cleanCode, targetFile)
                    }
                });
            }
            fileConfig = oldFileConfig;
        }

        writeFederatesDockerComposeFile(fileConfig.getSrcGenPath().toFile(), dockerComposeServices, dockerComposeNetworkName);
        
        // Initiate an orderly shutdown in which previously submitted tasks are 
        // executed, but no new tasks will be accepted.
        compileThreadPool.shutdown();
        
        // Wait for all compile threads to finish (FIXME: Can block forever)
        compileThreadPool.awaitTermination(Long.MAX_VALUE, TimeUnit.NANOSECONDS);
        
        // Restore the base filename.
        topLevelName = baseFilename
        
        // If a build directive has been given, invoke it now.
        // Note that the code does not get cleaned in this case.
        if (!targetConfig.noCompile) {
            if (!targetConfig.buildCommands.nullOrEmpty) {
                runBuildCommand()
            }
        }
        
        // In case we are in Eclipse, make sure the generated code is visible.
        refreshProject()
    }
    
    /**
     * Generate the _lf_trigger_startup_reactions function.
     */
    def generateTriggerStartupReactions() {

        pr('''
            void _lf_trigger_startup_reactions() {
        ''')
        indent()
        pr(startTimers.toString) // FIXME: these are actually startup actions, not timers.
        if (startupReactionCount > 0) {
            pr('''
                for (int i = 0; i < _lf_startup_reactions_size; i++) {
                    if (_lf_startup_reactions[i] != NULL) {
                        _lf_enqueue_reaction(_lf_startup_reactions[i]);
                    }
                }
            ''')
        }
        unindent()
        pr("}")
    }
    
    /**
     * Generate the _lf_initialize_trigger_objects function for 'federate'.
     */
    private def generateInitializeTriggerObjects(FederateInstance federate) {
        pr('''
            void _lf_initialize_trigger_objects() {
        ''')
        indent()

        if (targetConfig.threads > 0) {
            // Set this as the default in the generated code,
            // but only if it has not been overridden on the command line.
            pr('''
                if (_lf_number_of_threads == 0u) {
                   _lf_number_of_threads = «targetConfig.threads»u;
                }
            ''')
        }

        // Initialize the LF clock.
        pr('''
            // Initialize the _lf_clock
            lf_initialize_clock();
        ''')

        // Initialize tracing if it is enabled
        if (targetConfig.tracing !== null) {
            var traceFileName = topLevelName;
            if (targetConfig.tracing.traceFileName !== null) {
                traceFileName = targetConfig.tracing.traceFileName;
                // Since all federates would have the same name, we need to append the federate name.
                if (isFederated) {
                    traceFileName += "_" + federate.name;
                }
            }
            pr('''
                // Initialize tracing
                start_trace("«traceFileName».lft");
            ''') // .lft is for Lingua Franca trace
        }

        // Create the table used to decrement reference counts between time steps.
        if (startTimeStepTokens > 0) {
            // Allocate the initial (before mutations) array of pointers to tokens.
            pr('''
                _lf_tokens_with_ref_count_size = «startTimeStepTokens»;
                _lf_tokens_with_ref_count = (token_present_t*)malloc(«startTimeStepTokens» * sizeof(token_present_t));
            ''')
        }
        // Create the table to initialize is_present fields to false between time steps.
        if (startTimeStepIsPresentCount > 0) {
            // Allocate the initial (before mutations) array of pointers to _is_present fields.
            pr('''
                // Create the array that will contain pointers to is_present fields to reset on each step.
                _lf_is_present_fields_size = «startTimeStepIsPresentCount»;
                _lf_is_present_fields = (bool**)malloc(«startTimeStepIsPresentCount» * sizeof(bool*));
                _lf_is_present_fields_abbreviated = (bool**)malloc(«startTimeStepIsPresentCount» * sizeof(bool*));
                _lf_is_present_fields_abbreviated_size = 0;
            ''')
        }

        // Allocate the memory for triggers used in federated execution
        pr(CGeneratorExtension.allocateTriggersForFederate(federate, this));
        // Assign appropriate pointers to the triggers
        pr(initializeTriggerObjectsEnd,
            CGeneratorExtension.initializeTriggerForControlReactions(this.main, federate, this));

        pr(initializeTriggerObjects.toString)
        pr('// Allocate memory.')
        pr('// Populate arrays of trigger pointers.')
        pr(initializeTriggerObjectsEnd.toString)
        doDeferredInitialize(federate)

        // Put the code here to set up the tables that drive resetting is_present and
        // decrementing reference counts between time steps. This code has to appear
        // in _lf_initialize_trigger_objects() after the code that makes connections
        // between inputs and outputs.
        pr(startTimeStep.toString)

        setReactionPriorities(main, federate)

        initializeFederate(federate)
        unindent()
        pr('}\n')
    }
    
    
    /**
     * Look at the 'reactor' eResource.
     * If it is an imported .lf file, incorporate it into the current 
     * program in the following manner:
     * - Merge its target property with `targetConfig`
     * - If there are any preambles, add them to the preambles of the reactor.
     */
    def inspectReactorEResource(ReactorDecl reactor) {
        // If the reactor is imported, look at the
        // target definition of the .lf file in which the reactor is imported from and
        // append any cmake-include.
        // Check if the reactor definition is imported
        if (reactor.eResource !== mainDef.reactorClass.eResource) {
            // Find the LFResource corresponding to this eResource
            val lfResource = resources.filter[ 
                r | return r.EResource === reactor.eResource;
            ].get(0);
            
            // Copy the user files and cmake-includes to the src-gen path of the main .lf file
            if (lfResource !== null) {
                copyUserFiles(lfResource.targetConfig, lfResource.fileConfig);
            }
            
            // Extract the contents of the imported file for the preambles
            val contents = reactor.toDefinition.eResource.contents;
            val model = contents.get(0) as Model
            // Add the preambles from the imported .lf file
            reactor.toDefinition.preambles.addAll(model.preambles)
        }
    }
    
    /**
     * Copy all files listed in the target property `files` and `cmake-include` 
     * into the src-gen folder of the main .lf file
     * 
     * @param targetConfig The targetConfig to read the `files` and `cmake-include` from.
     * @param fileConfig The fileConfig used to make the copy and resolve paths.
     */
    override copyUserFiles(TargetConfig targetConfig, FileConfig fileConfig) {
        super.copyUserFiles(targetConfig, fileConfig);
        
        val targetDir = this.fileConfig.getSrcGenPath
        for (filename : targetConfig.cmakeIncludes) {
            val relativeCMakeIncludeFileName = 
                fileConfig.copyFileOrResource(
                    filename,
                    fileConfig.srcFile.parent,
                    targetDir);
            // Check if the file exists
            if (relativeCMakeIncludeFileName.isNullOrEmpty) {
                errorReporter.reportError( 
                    "Failed to find cmake-include file " + filename
                )
            } else {
                this.targetConfig.cmakeIncludesWithoutPath.add(
                    relativeCMakeIncludeFileName
                );
            }
        }
    }
    
    /**
     * Generate code for defining all reactors that belong to the federate, 
     * including all the child reactors down the hierarchy. Duplicate
     * Duplicates are avoided.
     * 
     * Imported reactors' original .lf file is 
     * incorporated in the following manner:
     * - If there are any cmake-include files, add them to the current list
     *  of cmake-include files.
     * - If there are any preambles, add them to the preambles of the reactor.
     * 
     * @param federate The federate to generate reactors for
     */
    def void generateReactorDefinitionsForFederate(FederateInstance federate) {
        val generatedReactorDecls = newLinkedHashSet
        if (this.main !== null) {
            generateReactorChildrenForReactorInFederate(this.main, federate, generatedReactorDecls);
        }

        if (this.mainDef !== null) {
            generateReactorFederated(this.mainDef.reactorClass, federate)
        }

        // Generate code for each reactor that was not instantiated in main or its children.
        for (r : reactors) {
            // Get the declarations for reactors that are instantiated somewhere.
            // A declaration is either a reactor definition or an import statement.
            val declarations = this.instantiationGraph.getDeclarations(r);
            // If the reactor has no instantiations and there is no main reactor, then
            // generate code for it anyway (at a minimum, this means that the compiler is invoked
            // so that reaction bodies are checked).
            if (mainDef === null && declarations.isEmpty()) {
                generateReactorFederated(r, null)
            }
        }
    }
    
    /**
     * Generate code for the children of 'reactor' that belong to 'federate'.
     * Duplicates are avoided. 
     * 
     * Imported reactors' original .lf file is 
     * incorporated in the following manner:
     * - If there are any cmake-include files, add them to the current list
     *  of cmake-include files.
     * - If there are any preambles, add them to the preambles of the reactor.
     * 
     * @param reactor Used to extract children from
     * @param federate All generated reactors will belong to this federate
     */
    def void generateReactorChildrenForReactorInFederate(
        ReactorInstance reactor,
        FederateInstance federate,
        LinkedHashSet<ReactorDecl> generatedReactorDecls
    ) {
        for (r : reactor.children) {
            // FIXME: If the reactor is the bank itself, it is just a placeholder and should be skipped.
            // It seems that the way banks are instantiated is that
            // for a bank new[4] Foo, there will be a reactor instance Foo and four additional
            // reactor instances of Foo (5 total), but the first instance doesn't include
            // any of the reactor instances within Foo in its children structure.
            if (r.bankIndex != -2 && federate.contains(r)) {
                val declarations = this.instantiationGraph.getDeclarations(r.reactorDefinition);
                if (!declarations.isNullOrEmpty) {
                    for (d : declarations) {
                        if (!generatedReactorDecls.contains(d)) {
                            generatedReactorDecls.add(d);
                            generateReactorChildrenForReactorInFederate(r, federate, generatedReactorDecls);
                            inspectReactorEResource(d);
                            generateReactorFederated(d, federate);
                        }
                    }
                }
            }
        }
    }
    
    /**
     * Add the appropriate platform files to 'coreFiles'. These platform files
     * are specific to the OS/underlying hardware, which is detected here automatically.
     */
    def addPlatformFiles(ArrayList<String> coreFiles) {
        // All platforms use this one.
        coreFiles.add("platform/lf_tag_64_32.h");
        // Check the operating system
        val OS = System.getProperty("os.name").toLowerCase();
        // FIXME: allow for cross-compiling
        // Based on the detected operating system, copy the required files
        // to enable platform-specific functionality. See lib/c/reactor-c/core/platform.h
        // for more detail.
        if ((OS.indexOf("mac") >= 0) || (OS.indexOf("darwin") >= 0)) {
            // Mac support
            // If there is no main reactor, then compilation will produce a .o file requiring further linking.
            // Also, if useCmake is set to true, we don't need to add platform files. The CMakeLists.txt file
            // will detect and use the appropriate platform file based on the platform that cmake is invoked on.
            if (mainDef !== null && !targetConfig.useCmake) {
                targetConfig.compileAdditionalSources.add(
                     "core" + File.separator + "platform" + File.separator + "lf_macos_support.c"
                );
            }
        } else if (OS.indexOf("win") >= 0) {
            // Windows support
            // If there is no main reactor, then compilation will produce a .o file requiring further linking.
            // Also, if useCmake is set to true, we don't need to add platform files. The CMakeLists.txt file
            // will detect and use the appropriate platform file based on the platform that cmake is invoked on.
            if (mainDef !== null && !targetConfig.useCmake) {
                targetConfig.compileAdditionalSources.add(
                    "core" + File.separator + "platform" + File.separator + "lf_windows_support.c"
                )
            }
        } else if (OS.indexOf("nux") >= 0) {
            // Linux support
            // If there is no main reactor, then compilation will produce a .o file requiring further linking.
            // Also, if useCmake is set to true, we don't need to add platform files. The CMakeLists.txt file
            // will detect and use the appropriate platform file based on the platform that cmake is invoked on.
            if (mainDef !== null && !targetConfig.useCmake) {
                targetConfig.compileAdditionalSources.add(
                    "core" + File.separator + "platform" + File.separator + "lf_linux_support.c"
                )
            }
        } else {
            errorReporter.reportError("Platform " + OS + " is not supported")
        }

        coreFiles.addAll(
             "platform/lf_POSIX_threads_support.c",
             "platform/lf_C11_threads_support.c",
             "platform/lf_C11_threads_support.h",
             "platform/lf_POSIX_threads_support.h",
             "platform/lf_POSIX_threads_support.c",
             "platform/lf_unix_clock_support.c",
             "platform/lf_macos_support.c",
             "platform/lf_macos_support.h",
             "platform/lf_windows_support.c",
             "platform/lf_windows_support.h",
             "platform/lf_linux_support.c",
             "platform/lf_linux_support.h"
         )
    }
    
    /**
     * Create a launcher script that executes all the federates and the RTI.
     * 
     * @param coreFiles The files from the core directory that must be
     *  copied to the remote machines.
     */
    def createFederatedLauncher(ArrayList<String> coreFiles) {
        val launcher = new FedCLauncher(
            targetConfig,
            fileConfig,
            errorReporter
        );
        launcher.createLauncher(
            coreFiles,
            federates,
            federationRTIProperties
        );
    }
    
    /**
     * Write a Dockerfile for the current federate as given by filename.
     * The file will go into src-gen/filename.Dockerfile.
     * If there is no main reactor, then no Dockerfile will be generated
     * (it wouldn't be very useful).
     * @param the name given to the docker file (without any extension).
     */
    override writeDockerFile(String dockerFileName) {
        var srcGenPath = fileConfig.getSrcGenPath
        val dockerFile = srcGenPath + File.separator + dockerFileName
        // If a dockerfile exists, remove it.
        var file = new File(dockerFile)
        if (file.exists) {
            file.delete
        }
        if (this.mainDef === null) {
            return
        }
        
        val contents = new StringBuilder()
        // The Docker configuration uses cmake, so config.compiler is ignored here.
        var compileCommand = '''
        cmake -S src-gen -B bin && \
        cd bin && \
        make all
        '''
        if (!targetConfig.buildCommands.nullOrEmpty) {
            compileCommand = targetConfig.buildCommands.join(' ')
        }
        var additionalFiles = ''
        if (!targetConfig.fileNames.nullOrEmpty) {
            additionalFiles = '''COPY "«targetConfig.fileNames.join('" "')»" "src-gen/"'''
        }
        var dockerCompiler = CCppMode ? 'g++' : 'gcc'
        var fileExtension = CCppMode ? 'cpp' : 'c'
        var setRtiHostName = isFederated ? '''ENV RTI_HOST=«federationRTIProperties.get('host').toString»''' : ''

        pr(contents, '''
            # Generated docker file for «topLevelName» in «srcGenPath».
            # For instructions, see: https://github.com/icyphy/lingua-franca/wiki/Containerized-Execution
            FROM «targetConfig.dockerOptions.from» AS builder
            WORKDIR /lingua-franca/«topLevelName»
            RUN set -ex && apk add --no-cache «dockerCompiler» musl-dev cmake make
            COPY core src-gen/core
            COPY ctarget.h ctarget.c src-gen/
            «setRtiHostName»
            COPY CMakeLists.txt \
                 «topLevelName».«fileExtension» src-gen/
            «additionalFiles»
            RUN set -ex && \
                mkdir bin && \
                «compileCommand»
            
            FROM «targetConfig.dockerOptions.from» 
            WORKDIR /lingua-franca
            RUN mkdir bin
            COPY --from=builder /lingua-franca/«topLevelName»/bin/«topLevelName» ./bin/«topLevelName»
            
            # Use ENTRYPOINT not CMD so that command-line arguments go through
            ENTRYPOINT ["./bin/«topLevelName»"]
        ''')
        JavaGeneratorUtils.writeSourceCodeToFile(contents, dockerFile)
        println('''Dockerfile for «topLevelName» written to ''' + dockerFile)
        println('''
            #####################################
            To build the docker image, use:
               
                docker build -t «topLevelName.toLowerCase()» -f «dockerFile» «srcGenPath»
            
            #####################################
        ''')
    }

    /**
     * Write the docker-compose.yml for orchestrating the federates.
     * @param the directory to write the docker-compose.yml
     * @param content of the "services" section of the docker-compose.yml
     * @param the name of the network hosting the federation
     */
    def writeFederatesDockerComposeFile(File dir, StringBuilder dockerComposeServices, String networkName) {
        val dockerComposeFileName = 'docker-compose.yml'
        val dockerComposeFile = dir + File.separator + dockerComposeFileName
        val content = new StringBuilder()
        pr(content, '''
        version: "3.9"
        services:
        «dockerComposeServices.toString»
        networks:
            default:
                name: «networkName»
        ''')
        writeSourceCodeToFile(content.toString.getBytes, dockerComposeFile)
    }

    /**
     * Append a service to the "services" section of the docker-compose.yml file.
     * @param the content of the "services" section of the docker-compose.yml file.
     * @param the name of the federate to be added to "services".
     * @param the name of the federate's Dockerfile.
     * @param the federationID.
     */
    def appendFederateToDockerComposeServices(StringBuilder dockerComposeServices, String federateName, String dockerFileName, int dockerComposeFederationID) {
        val tab = '    '
        dockerComposeServices.append('''«tab»«federateName»:«System.lineSeparator»''')
        dockerComposeServices.append('''«tab»«tab»build:«System.lineSeparator»''')
        dockerComposeServices.append('''«tab»«tab»«tab»context: «federateName»«System.lineSeparator»''')
        dockerComposeServices.append('''«tab»«tab»«tab»dockerfile: «dockerFileName»«System.lineSeparator»''')
        dockerComposeServices.append('''«tab»«tab»command: -i «dockerComposeFederationID»«System.lineSeparator»''')
    }

    /**
     * Write a Dockerfile for the RTI at rtiDir.
     * The file will go into src-gen/RTI/rti.Dockerfile.
     * @param the directory where rti.Dockerfile will be written to.
     * @param name of the Dockerfile for the RTI.
     */
    def writeRTIDockerFile(File rtiDir, String dockerFileName) {
        val dockerFile = rtiDir + File.separator + dockerFileName
        // If a dockerfile exists, remove it.
        var file = new File(dockerFile)
        if (file.exists) {
            file.delete
        }
        if (this.mainDef === null) {
            return
        }
        val contents = new StringBuilder()
        pr(contents, '''
            # Generated docker file for RTI in «rtiDir».
            # For instructions, see: https://github.com/icyphy/lingua-franca/wiki/Containerized-Execution
            FROM alpine:latest
            WORKDIR /lingua-franca/RTI
            COPY core core
            WORKDIR core/federated/RTI
            RUN set -ex && apk add --no-cache gcc musl-dev cmake make && \
                mkdir build && \
                cd build && \
                cmake ../ && \
                make && \
                make install

            # Use ENTRYPOINT not CMD so that command-line arguments go through
            ENTRYPOINT ["./build/RTI"]
        ''')
<<<<<<< HEAD
        writeSourceCodeToFile(contents.toString.getBytes, dockerFile)
    }

    /**
     * Write a docker-compose.yml for the RTI at rtiDir.
     * The file will go into src-gen/RTI/docker-compose.yml.
     * @param the directory where docker-compose.yml will be written to.
     * @param name of the Dockerfile created for the RTI.
     * @param name of the docker network to host the federation
     * @param the federationID, which is the number passed by the -i flag to the RTI.
     * @param the total number of federates.
     */
    def writeRTIDockerComposeFile(File rtiDir, String rtiDockerFileName, String networkName, int federationID, int n) {
        val dockerComposeFileName = 'docker-compose.yml'
        val dockerComposeFile = rtiDir + File.separator + dockerComposeFileName
        // If a dockerfile exists, remove it.
        var file = new File(dockerComposeFile)
        if (file.exists) {
            file.delete
        }
        if (this.mainDef === null) {
            return
        }
        val contents = new StringBuilder()
        pr(contents, '''
            # Generated docker-comopose file for RTI in «rtiDir».
            # For instructions, see: https://github.com/icyphy/lingua-franca/wiki/Containerized-Execution
            version: "3.9"
            services:
                «federationRTIProperties.get('host').toString»:
                    build:
                        context: .
                        dockerfile: «rtiDockerFileName»
                    command: -i «federationID» -n «n»
            networks:
                default:
                    name: «networkName»
        ''')
        writeSourceCodeToFile(contents.toString.getBytes, dockerComposeFile)
        println("Dockerfile for RTI written to " + dockerComposeFile)
=======
        JavaGeneratorUtils.writeSourceCodeToFile(contents, dockerFile)
        println("Dockerfile for RTI written to " + dockerFile)
>>>>>>> b8533d59
        println('''
            #############################################
            To build the docker image, use:
               
                docker compose -f «dockerComposeFile» up
            
            #############################################
        ''')
    }

    /**
     * Initialize clock synchronization (if enabled) and its related options for a given federate.
     * 
     * Clock synchronization can be enabled using the clock-sync target property.
     * @see https://github.com/icyphy/lingua-franca/wiki/Distributed-Execution#clock-synchronization
     * 
     * @param federate The federate to initialize clock synchronization for
     */
    protected def initializeClockSynchronization(FederateInstance federate) {
        // Check if clock synchronization should be enabled for this federate in the first place
        if (targetConfig.clockSync != ClockSyncMode.OFF
            && (!federationRTIProperties.get('host').toString.equals(federate.host) 
            || targetConfig.clockSyncOptions.localFederatesOn)
        ) {
            // Insert the #defines at the beginning
            code.insert(0, '''
                #define _LF_CLOCK_SYNC_INITIAL
                #define _LF_CLOCK_SYNC_PERIOD_NS «targetConfig.clockSyncOptions.period.timeInTargetLanguage»
                #define _LF_CLOCK_SYNC_EXCHANGES_PER_INTERVAL «targetConfig.clockSyncOptions.trials»
                #define _LF_CLOCK_SYNC_ATTENUATION «targetConfig.clockSyncOptions.attenuation»
            ''')
            System.out.println("Initial clock synchronization is enabled for federate "
                + federate.id
            );
            if (targetConfig.clockSync == ClockSyncMode.ON) {
                var collectStatsEnable = ''
                if (targetConfig.clockSyncOptions.collectStats) {
                    collectStatsEnable = "#define _LF_CLOCK_SYNC_COLLECT_STATS"
                    System.out.println("Will collect clock sync statistics for federate " + federate.id)
                    // Add libm to the compiler flags
                    // FIXME: This is a linker flag not compile flag but we don't have a way to add linker flags
                    // FIXME: This is probably going to fail on MacOS (especially using clang)
                    // because libm functions are builtin
                    targetConfig.compilerFlags.add("-lm")
                }
                code.insert(0, '''
                    #define _LF_CLOCK_SYNC_ON
                    «collectStatsEnable»
                ''')
                System.out.println("Runtime clock synchronization is enabled for federate "
                    + federate.id
                );
            }
        }
    }
    
    /**
     * If the number of federates is greater than one, then generate the code
     * that initializes global variables that describe the federate.
     * @param federate The federate instance.
     */
    protected def void initializeFederate(FederateInstance federate) {
        if (isFederated) {
            pr('''
                // ***** Start initializing the federated execution. */
            ''')            
            pr('''
                // Initialize the socket mutex
                lf_mutex_init(&outbound_socket_mutex);
                lf_cond_init(&port_status_changed);
            ''')
            
            if (isFederatedAndDecentralized) {
                val reactorInstance = main.getChildReactorInstance(federate.instantiation)
                for (param : reactorInstance.parameters) {
                    if (param.name.equalsIgnoreCase("STP_offset") && param.type.isTime) {
                        val stp = param.init.get(0).getTimeValue
                        if (stp !== null) {                        
                            pr('''
                                set_stp_offset(«stp.timeInTargetLanguage»);
                            ''')
                        }
                    }
                }
            }
            
            // Set indicator variables that specify whether the federate has
            // upstream logical connections.
            if (federate.dependsOn.size > 0) {
                pr('_fed.has_upstream  = true;')
            }
            if (federate.sendsTo.size > 0) {
                pr('_fed.has_downstream = true;')
            }
            // Set global variable identifying the federate.
            pr('''_lf_my_fed_id = «federate.id»;''');
            
            // We keep separate record for incoming and outgoing p2p connections to allow incoming traffic to be processed in a separate
            // thread without requiring a mutex lock.
            val numberOfInboundConnections = federate.inboundP2PConnections.length;
            val numberOfOutboundConnections  = federate.outboundP2PConnections.length;
            
            pr('''
                _fed.number_of_inbound_p2p_connections = «numberOfInboundConnections»;
                _fed.number_of_outbound_p2p_connections = «numberOfOutboundConnections»;
            ''')
            if (numberOfInboundConnections > 0) {
                pr('''
                    // Initialize the array of socket for incoming connections to -1.
                    for (int i = 0; i < NUMBER_OF_FEDERATES; i++) {
                        _fed.sockets_for_inbound_p2p_connections[i] = -1;
                    }
                ''')                    
            }
            if (numberOfOutboundConnections > 0) {                        
                pr('''
                    // Initialize the array of socket for outgoing connections to -1.
                    for (int i = 0; i < NUMBER_OF_FEDERATES; i++) {
                        _fed.sockets_for_outbound_p2p_connections[i] = -1;
                    }
                ''')                    
            }

            // If a test clock offset has been specified, insert code to set it here.
            if (targetConfig.clockSyncOptions.testOffset !== null) {
                pr('''
                    set_physical_clock_offset((1 + «federate.id») * «targetConfig.clockSyncOptions.testOffset.toNanoSeconds»LL);
                ''')
            }
            
            pr('''
                // Connect to the RTI. This sets _fed.socket_TCP_RTI and _lf_rti_socket_UDP.
                connect_to_rti("«federationRTIProperties.get('host')»", «federationRTIProperties.get('port')»);
            ''');            
            
            // Disable clock synchronization for the federate if it resides on the same host as the RTI,
            // unless that is overridden with the clock-sync-options target property.
            if (targetConfig.clockSync !== ClockSyncMode.OFF
                && (!federationRTIProperties.get('host').toString.equals(federate.host) 
                    || targetConfig.clockSyncOptions.localFederatesOn)
            ) {
                pr('''
                    synchronize_initial_physical_clock_with_rti(_fed.socket_TCP_RTI);
                ''')
            }
        
            if (numberOfInboundConnections > 0) {
                pr('''
                    // Create a socket server to listen to other federates.
                    // If a port is specified by the user, that will be used
                    // as the only possibility for the server. If not, the port
                    // will start from STARTING_PORT. The function will
                    // keep incrementing the port until the number of tries reaches PORT_RANGE_LIMIT.
                    create_server(«federate.port»);
                    // Connect to remote federates for each physical connection.
                    // This is done in a separate thread because this thread will call
                    // connect_to_federate for each outbound physical connection at the same
                    // time that the new thread is listening for such connections for inbound
                    // physical connections. The thread will live until all connections
                    // have been established.
                    lf_thread_create(&_fed.inbound_p2p_handling_thread_id, handle_p2p_connections_from_federates, NULL);
                ''')
            }

            for (remoteFederate : federate.outboundP2PConnections) {
                pr('''connect_to_federate(«remoteFederate.id»);''')
            }
        }
    }
    
    /**
     * Copy target-specific header file to the src-gen directory.
     */
    def copyTargetHeaderFile() {
        fileConfig.copyFileFromClassPath("/lib/c/reactor-c/include/ctarget.h", fileConfig.getSrcGenPath + File.separator + "ctarget.h")
        fileConfig.copyFileFromClassPath("/lib/c/reactor-c/lib/ctarget.c", fileConfig.getSrcGenPath + File.separator + "ctarget.c")
    }

    ////////////////////////////////////////////
    //// Code generators.
    
    /**
     * Generate code that sends the neighbor structure message to the RTI.
     * @see MSG_TYPE_NEIGHBOR_STRUCTURE in net_common.h
     * 
     * @param federate The federate that is sending its neighbor structure
     */
    def generateFederateNeighborStructure(FederateInstance federate) {

        val rtiCode = new StringBuilder();
        pr(rtiCode, '''
            /**
             * Generated function that sends information about connections between this federate and
             * other federates where messages are routed through the RTI. Currently, this
             * only includes logical connections when the coordination is centralized. This
             * information is needed for the RTI to perform the centralized coordination.
             * @see MSG_TYPE_NEIGHBOR_STRUCTURE in net_common.h
             */
            void send_neighbor_structure_to_RTI(int rti_socket) {
        ''')

        indent(rtiCode);

        // Initialize the array of information about the federate's immediate upstream
        // and downstream relayed (through the RTI) logical connections, to send to the
        // RTI.
        pr(rtiCode, '''
            interval_t candidate_tmp;
            size_t buffer_size = 1 + 8 + 
                            «federate.dependsOn.keySet.size» * ( sizeof(uint16_t) + sizeof(int64_t) ) +
                            «federate.sendsTo.keySet.size» * sizeof(uint16_t);
            unsigned char buffer_to_send[buffer_size];
            
            size_t message_head = 0;
            buffer_to_send[message_head] = MSG_TYPE_NEIGHBOR_STRUCTURE;
            message_head++;
            encode_int32((int32_t)«federate.dependsOn.keySet.size», &(buffer_to_send[message_head]));
            message_head+=sizeof(int32_t);
            encode_int32((int32_t)«federate.sendsTo.keySet.size», &(buffer_to_send[message_head]));
            message_head+=sizeof(int32_t);
        ''')

        if (!federate.dependsOn.keySet.isEmpty) {
            // Next, populate these arrays.
            // Find the minimum delay in the process.
            // FIXME: Zero delay is not really the same as a microstep delay.
            for (upstreamFederate : federate.dependsOn.keySet) {
                pr(rtiCode, '''
                    encode_uint16((uint16_t)«upstreamFederate.id», &(buffer_to_send[message_head]));
                    message_head += sizeof(uint16_t);
                ''')
                // The minimum delay calculation needs to be made in the C code because it
                // may depend on parameter values.
                // FIXME: These would have to be top-level parameters, which don't really
                // have any support yet. Ideally, they could be overridden on the command line.
                // When that is done, they will need to be in scope here.
                val delays = federate.dependsOn.get(upstreamFederate)
                if (delays !== null) {
                    // There is at least one delay, so find the minimum.
                    // If there is no delay at all, this is encoded as NEVER.
                    pr(rtiCode, '''
                        candidate_tmp = FOREVER;
                    ''')
                    for (delay : delays) {
                        if (delay === null) {
                            // Use NEVER to encode no delay at all.
                            pr(rtiCode, '''
                                candidate_tmp = NEVER;
                            ''')
                        } else {
                            var delayTime = delay.getTargetTime
                            if (delay.parameter !== null) {
                                // The delay is given as a parameter reference. Find its value.
                                delayTime = ASTUtils.getInitialTimeValue(delay.parameter).timeInTargetLanguage
                            }
                            pr(rtiCode, '''
                                if («delayTime» < candidate_tmp) {
                                    candidate_tmp = «delayTime»;
                                }
                            ''')
                        }
                    }
                    pr(rtiCode, '''                            
                        encode_int64((int64_t)candidate_tmp, &(buffer_to_send[message_head]));
                        message_head += sizeof(int64_t);
                    ''')
                } else {
                    // Use NEVER to encode no delay at all.
                    pr(rtiCode, '''
                        encode_int64(NEVER, &(buffer_to_send[message_head]));
                        message_head += sizeof(int64_t);
                    ''')
                }
            }
        }
        
        // Next, set up the downstream array.
        if (!federate.sendsTo.keySet.isEmpty) {
            // Next, populate the array.
            // Find the minimum delay in the process.
            // FIXME: Zero delay is not really the same as a microstep delay.
            for (downstreamFederate : federate.sendsTo.keySet) {
                pr(rtiCode, '''
                    encode_uint16(«downstreamFederate.id», &(buffer_to_send[message_head]));
                    message_head += sizeof(uint16_t);
                ''')
            }
        }
        
        pr(rtiCode, '''
            write_to_socket_errexit(
                rti_socket, 
                buffer_size,
                buffer_to_send,
                "Failed to send the neighbor structure message to the RTI."
            );
        ''')

        unindent(rtiCode)
        pr(rtiCode, "}")

        return rtiCode;
    }
    
    /** 
     * Generate a reactor class definition for the specified federate.
     * A class definition has four parts:
     * 
     * * Preamble code, if any, specified in the Lingua Franca file.
     * * A "self" struct type definition (see the class documentation above).
     * * A function for each reaction.
     * * A constructor for creating an instance.
     * * A destructor
     *  for deleting an instance.
     * 
     * If the reactor is the main reactor, then
     * the generated code may be customized. Specifically,
     * if the main reactor has reactions, these reactions
     * will not be generated if they are triggered by or send
     * data to contained reactors that are not in the federate.
     * @param reactor The parsed reactor data structure.
     * @param federate A federate name, or null to unconditionally generate.
     */
    def generateReactorFederated(ReactorDecl reactor, FederateInstance federate) {
        // FIXME: Currently we're not reusing definitions for declarations that point to the same definition.
        
        val defn = reactor.toDefinition
        
        if (reactor instanceof Reactor) {
            pr("// =============== START reactor class " + reactor.name)
        } else {
            pr("// =============== START reactor class " + defn.name + " as " + reactor.name)
        }
        
        // Preamble code contains state declarations with static initializers.
        generateUserPreamblesForReactor(defn)
            
        // Some of the following methods create lines of code that need to
        // go into the constructor.  Collect those lines of code here:
        val constructorCode = new StringBuilder()
        val destructorCode = new StringBuilder()
        generateAuxiliaryStructs(reactor, federate)
        generateSelfStruct(reactor, federate, constructorCode, destructorCode)
        generateReactions(reactor, federate)
        generateConstructor(reactor, federate, constructorCode)
        generateDestructor(reactor, federate, destructorCode)

        pr("// =============== END reactor class " + reactor.name)
        pr("")
    }
    
    /**
     * Generates preambles defined by user for a given reactor
     * @param reactor The given reactor
     */
    def generateUserPreamblesForReactor(Reactor reactor) {
        for (p : reactor.preambles ?: emptyList) {
            pr("// *********** From the preamble, verbatim:")
            prSourceLineNumber(p.code)
            pr(p.code.toText)
            pr("\n// *********** End of preamble.")
        }
    }
    
    /**
     * Generate a constructor for the specified reactor in the specified federate.
     * @param reactor The parsed reactor data structure.
     * @param federate A federate name, or null to unconditionally generate.
     * @param constructorCode Lines of code previously generated that need to
     *  go into the constructor.
     */
    protected def generateConstructor(
        ReactorDecl reactor, FederateInstance federate, StringBuilder constructorCode
    ) {
        val structType = selfStructType(reactor)
        pr('''
            «structType»* new_«reactor.name»() {
                «structType»* self = («structType»*)calloc(1, sizeof(«structType»));
                «constructorCode.toString»
                return self;
            }
        ''')
    }

    /**
     * Generate a destructor for the specified reactor in the specified federate.
     * @param decl AST node that represents the declaration of the reactor.
     * @param federate A federate name, or null to unconditionally generate.
     * @param destructorCode Lines of code previously generated that need to
     *  go into the destructor.
     */
    protected def generateDestructor(
        ReactorDecl decl, FederateInstance federate, StringBuilder destructorCode
    ) {
        // Append to the destructor code freeing the trigger arrays for each reaction.
        var reactor = decl.toDefinition
        var reactionCount = 0
        for (reaction : reactor.reactions) {
            if (federate === null || federate.contains(reaction)) {
                pr(destructorCode, '''
                    for(int i = 0; i < self->_lf__reaction_«reactionCount».num_outputs; i++) {
                        free(self->_lf__reaction_«reactionCount».triggers[i]);
                    }
                ''')
            }
            // Increment the reaction count even if not in the federate for consistency.
            reactionCount++;
        }
        
        val structType = selfStructType(decl)
        pr('''
            void delete_«decl.name»(«structType»* self) {
                «destructorCode.toString»
                free(self);
            }
        ''')
    }
    
    /**
     * Generate the struct type definitions for inputs, outputs, and
     * actions of the specified reactor in the specified federate.
     * @param reactor The parsed reactor data structure.
     * @param federate A federate name, or null to unconditionally generate.
     */
    protected def generateAuxiliaryStructs(
        ReactorDecl decl, FederateInstance federate
    ) {
        val reactor = decl.toDefinition
        // In the case where there are incoming
        // p2p logical connections in decentralized
        // federated execution, there will be an
        // intended_tag field added to accommodate
        // the case where a reaction triggered by a
        // port or action is late due to network 
        // latency, etc..
        var StringBuilder federatedExtension = new StringBuilder();    
        if (isFederatedAndDecentralized) {
            federatedExtension.append('''
                «targetTagType» intended_tag;
            ''');
        }
        if (isFederated) {
            federatedExtension.append('''                
                «targetTimeType» physical_time_of_arrival;
            ''');
        }
        // First, handle inputs.
        for (input : reactor.allInputs) {
            if (federate === null || federate.contains(input as Port)) {
                var token = ''
                if (input.inferredType.isTokenType) {
                    token = '''
                        lf_token_t* token;
                        int length;
                    '''
                }
                pr(input, code, '''
                    typedef struct {
                        «input.valueDeclaration»
                        bool is_present;
                        int num_destinations;
                        «token»
                        «federatedExtension.toString»
                    } «variableStructType(input, decl)»;
                ''')
            }
            
        }
        // Next, handle outputs.
        for (output : reactor.allOutputs) {
            if (federate === null || federate.contains(output as Port)) {
                var token = ''
                if (output.inferredType.isTokenType) {
                     token = '''
                        lf_token_t* token;
                        int length;
                     '''
                }
                pr(output, code, '''
                    typedef struct {
                        «output.valueDeclaration»
                        bool is_present;
                        int num_destinations;
                        «token»
                        «federatedExtension.toString»
                    } «variableStructType(output, decl)»;
                ''')
            }

        }
        // Finally, handle actions.
        // The very first item on this struct needs to be
        // a trigger_t* because the struct will be cast to (trigger_t*)
        // by the schedule() functions to get to the trigger.
        for (action : reactor.allActions) {
            if (federate === null || federate.contains(action)) {
                pr(action, code, '''
                    typedef struct {
                        trigger_t* trigger;
                        «action.valueDeclaration»
                        bool is_present;
                        bool has_value;
                        lf_token_t* token;
                        «federatedExtension.toString»
                    } «variableStructType(action, decl)»;
                ''')
            }
            
        }
    }

    /**
     * For the specified port, return a declaration for port struct to
     * contain the value of the port. A multiport output with width 4 and
     * type int[10], for example, will result in this:
     * ```
     *     int value[10];
     * ```
     * There will be an array of size 4 of structs, each containing this value 
     * array.
     * @param port The port.
     * @return A string providing the value field of the port struct.
     */
    protected def valueDeclaration(Port port) {
        if (port.type === null && target.requiresTypes === true) {
            // This should have been caught by the validator.
            errorReporter.reportError(port, "Port is required to have a type: " + port.name)
            return ''
        }
        // Do not convert to lf_token_t* using lfTypeToTokenType because there
        // will be a separate field pointing to the token.
        // val portType = lfTypeToTokenType(port.inferredType)
        val portType = port.inferredType.targetType
        // If the port type has the form type[number], then treat it specially
        // to get a valid C type.
        val matcher = arrayPatternFixed.matcher(portType)
        if (matcher.find()) {
            // for int[10], the first match is int, the second [10].
            // The following results in: int* _lf_foo[10];
            // if the port is an input and not a multiport.
            // An output multiport will result in, for example
            // int _lf_out[4][10];
            return '''«matcher.group(1)» value«matcher.group(2)»;''';
        } else {
            return '''«portType» value;'''
        }
    }

    /**
     * For the specified action, return a declaration for action struct to
     * contain the value of the action. An action of
     * type int[10], for example, will result in this:
     * ```
     *     int* value;
     * ```
     * This will return an empty string for an action with no type.
     * @param action The action.
     * @return A string providing the value field of the action struct.
     */
    protected def valueDeclaration(Action action) {
        if (action.type === null && target.requiresTypes === true) {
            return ''
        }
        // Do not convert to lf_token_t* using lfTypeToTokenType because there
        // will be a separate field pointing to the token.
        val actionType = action.inferredType.targetType
        // If the input type has the form type[number], then treat it specially
        // to get a valid C type.
        val matcher = arrayPatternFixed.matcher(actionType)
        if (matcher.find()) {
            // for int[10], the first match is int, the second [10].
            // The following results in: int* foo;
            return '''«matcher.group(1)»* value;''';
        } else {
            val matcher2 = arrayPatternVariable.matcher(actionType)
            if (matcher2.find()) {
                // for int[], the first match is int.
                // The following results in: int* foo;
                return '''«matcher2.group(1)»* value;''';
            }
            return '''«actionType» value;'''
        }
    }

    /**
     * Generate the self struct type definition for the specified reactor
     * in the specified federate.
     * @param reactor The parsed reactor data structure.
     * @param federate A federate name, or null to unconditionally generate.
     * @param constructorCode Place to put lines of code that need to
     *  go into the constructor.
     * @param destructorCode Place to put lines of code that need to
     *  go into the destructor.
     */
    protected def generateSelfStruct(
        ReactorDecl decl,
        FederateInstance federate,
        StringBuilder constructorCode,
        StringBuilder destructorCode
    ) {
        val reactor = decl.toDefinition
        val selfType = selfStructType(decl)
        
        // Construct the typedef for the "self" struct.
        // Create a type name for the self struct.
        
        var body = new StringBuilder()
        
        // Extensions can add functionality to the CGenerator
        generateSelfStructExtension(body, decl, federate, constructorCode, destructorCode)
        
        // Next handle parameters.
        generateParametersForReactor(body, reactor)
        
        // Next handle states.
        generateStateVariablesForReactor(body, reactor)
        
        // Next handle actions.
        for (action : reactor.allActions) {
            if (federate === null || federate.contains(action)) {
                pr(action, body, '''
                    «variableStructType(action, decl)» _lf_«action.name»;
                ''')
                // Initialize the trigger pointer in the action.
                pr(action, constructorCode, '''
                    self->_lf_«action.name».trigger = &self->_lf__«action.name»;
                ''')
            }
        }
        
        // Next handle inputs.
        for (input : reactor.allInputs) {
            if (federate === null || federate.contains(input as Port)) {
                // If the port is a multiport, the input field is an array of
                // pointers that will be allocated separately for each instance
                // because the sizes may be different. Otherwise, it is a simple
                // pointer.
                if (input.isMultiport) {
                    pr(input, body, '''
                        // Multiport input array will be malloc'd later.
                        «variableStructType(input, decl)»** _lf_«input.name»;
                        int _lf_«input.name»_width;
                        // Default input (in case it does not get connected)
                        «variableStructType(input, decl)» _lf_default__«input.name»;
                    ''')
                    // Add to the destructor code to free the malloc'd memory.
                    pr(input, destructorCode, '''
                        free(self->_lf_«input.name»);
                    ''')
                } else {
                    // input is not a multiport.
                    pr(input, body, '''
                        «variableStructType(input, decl)»* _lf_«input.name»;
                        // width of -2 indicates that it is not a multiport.
                        int _lf_«input.name»_width;
                        // Default input (in case it does not get connected)
                        «variableStructType(input, decl)» _lf_default__«input.name»;
                    ''')
    
                    pr(input, constructorCode, '''
                        // Set input by default to an always absent default input.
                        self->_lf_«input.name» = &self->_lf_default__«input.name»;
                    ''')
                }
            }
        }

        // Next handle outputs.
        for (output : reactor.allOutputs) {
            if (federate === null || federate.contains(output as Port)) {
                // If the port is a multiport, create an array to be allocated
                // at instantiation.
                if (output.isMultiport) {
                    pr(output, body, '''
                        // Array of output ports.
                        «variableStructType(output, decl)»* _lf_«output.name»;
                        int _lf_«output.name»_width;
                        // An array of pointers to the individual ports. Useful
                        // for the SET macros to work out-of-the-box for
                        // multiports in the body of reactions because their 
                        // value can be accessed via a -> operator (e.g.,foo[i]->value).
                        // So we have to handle multiports specially here a construct that
                        // array of pointers.
                        «variableStructType(output, decl)»** _lf_«output.name»_pointers;
                    ''')
                    // Add to the destructor code to free the malloc'd memory.
                    pr(output, destructorCode, '''
                        free(self->_lf_«output.name»);
                        free(self->_lf_«output.name»_pointers);
                    ''')
                } else {
                    pr(output, body, '''
                        «variableStructType(output, decl)» _lf_«output.name»;
                        int _lf_«output.name»_width;
                    ''')
                }
            }
        }
        
        // If there are contained reactors that either receive inputs
        // from reactions of this reactor or produce outputs that trigger
        // reactions of this reactor, then we need to create a struct
        // inside the self struct for each contained reactor. That
        // struct has a place to hold the data produced by this reactor's
        // reactions and a place to put pointers to data produced by
        // the contained reactors.
        generateInteractingContainedReactors(reactor, federate, body, constructorCode, destructorCode);
                
        // Next, generate the fields needed for each reaction.
        generateReactionAndTriggerStructs(body, decl, constructorCode, destructorCode, federate)
        if (body.length > 0) {
            pr('''
                typedef struct {
                    «body.toString»
                } «selfType»;
            ''')
        } else {
            // There are no fields for the self struct.
            // C compilers complain about empty structs, so we generate a placeholder.
            pr('''
                typedef struct {
                    bool hasContents;
                } «selfType»;
            ''')
        }
    }
    
    /**
     * Generate structs and associated code for contained reactors that
     * send or receive data to or from the container's reactions.
     * 
     * If there are contained reactors that either receive inputs
     * from reactions of this reactor or produce outputs that trigger
     * reactions of this reactor, then we need to create a struct
     * inside the self struct of the container for each contained reactor.
     * That struct has a place to hold the data produced by the container reactor's
     * reactions and a place to put pointers to data produced by
     * the contained reactors.
     * 
     * @param reactor The reactor.
     * @param federate The federate instance.
     * @param body The place to put the struct definition for the contained reactors.
     * @param constructorCode The place to put matching code that goes in the container's constructor.
     * @param destructorCode The place to put matching code that goes in the container's destructor.
     */
    private def generateInteractingContainedReactors(
        Reactor reactor,
        FederateInstance federate,
        StringBuilder body,
        StringBuilder constructorCode,
        StringBuilder destructorCode
    ) {
        // The contents of the struct will be collected first so that
        // we avoid duplicate entries and then the struct will be constructed.
        val contained = new InteractingContainedReactors(reactor, federate);
        // Next generate the relevant code.
        for (containedReactor : contained.containedReactors) {
            // First define an _width variable in case it is a bank.
            var array = "";
            var width = -2;
            // If the instantiation is a bank, find the maximum bank width
            // to define an array.
            if (containedReactor.widthSpec !== null) {
                width = maxContainedReactorBankWidth(containedReactor, null, 0);
                array = "[" + width + "]";
            }
            // NOTE: The following needs to be done for each instance
            // so that the width can be parameter, not in the constructor.
            // Here, we conservatively use a width that is the largest of all isntances.
            pr(constructorCode, '''
                // Set the _width variable for all cases. This will be -2
                // if the reactor is not a bank of reactors.
                self->_lf_«containedReactor.name»_width = «width»;
            ''')

            // Generate one struct for each contained reactor that interacts.
            pr(body, '''struct {''')
            indent(body)
            for (port : contained.portsOfInstance(containedReactor)) {
                if (port instanceof Input) {
                    // If the variable is a multiport, then the place to store the data has
                    // to be malloc'd at initialization.
                    if (!port.isMultiport) {
                        // Not a multiport.
                        pr(port, body, '''
                            «variableStructType(port, containedReactor.reactorClass)» «port.name»;
                        ''')
                    } else {
                        // Is a multiport.
                        // Memory will be malloc'd in initialization.
                        pr(port, body, '''
                            «variableStructType(port, containedReactor.reactorClass)»** «port.name»;
                            int «port.name»_width;
                        ''')
                    }
                } else {
                    // Must be an output entry.
                    // Outputs of contained reactors are pointers to the source of data on the
                    // self struct of the container.
                    if (!port.isMultiport) {
                        // Not a multiport.
                        pr(port, body, '''
                            «variableStructType(port, containedReactor.reactorClass)»* «port.name»;
                        ''')
                    } else {
                        // Is a multiport.
                        // Here, we will use an array of pointers.
                        // Memory will be malloc'd in initialization.
                        pr(port, body, '''
                            «variableStructType(port, containedReactor.reactorClass)»** «port.name»;
                            int «port.name»_width;
                        ''')
                    }
                    pr(port, body, '''
                        trigger_t «port.name»_trigger;
                    ''')
                    var reactorIndex = ''
                    if (containedReactor.widthSpec !== null) {
                        reactorIndex = '[reactorIndex]'
                        pr(constructorCode, '''
                            for (int reactorIndex = 0; reactorIndex < self->_lf_«containedReactor.name»_width; reactorIndex++) {
                        ''')
                        indent(constructorCode)
                    }
                    if (isFederatedAndDecentralized) {
                        pr(port, constructorCode, '''
                            self->_lf_«containedReactor.name»«reactorIndex».«port.name»_trigger.intended_tag = (tag_t) { .time = NEVER, .microstep = 0u};
                        ''')
                    }
                    val triggered = contained.reactionsTriggered(containedReactor, port)
                    if (triggered.size > 0) {
                        pr(port, body, '''
                            reaction_t* «port.name»_reactions[«triggered.size»];
                        ''')
                        var triggeredCount = 0
                        for (index : triggered) {
                            pr(port, constructorCode, '''
                                self->_lf_«containedReactor.name»«reactorIndex».«port.name»_reactions[«triggeredCount++»] = &self->_lf__reaction_«index»;
                            ''')
                        }
                        pr(port, constructorCode, '''
                            self->_lf_«containedReactor.name»«reactorIndex».«port.name»_trigger.reactions = self->_lf_«containedReactor.name»«reactorIndex».«port.name»_reactions;
                        ''')
                    } else {
                        // Since the self struct is created using calloc, there is no need to set
                        // self->_lf_«containedReactor.name».«port.name»_trigger.reactions = NULL
                    }
                    // Since the self struct is created using calloc, there is no need to set
                    // self->_lf_«containedReactor.name».«port.name»_trigger.token = NULL;
                    // self->_lf_«containedReactor.name».«port.name»_trigger.is_present = false;
                    // self->_lf_«containedReactor.name».«port.name»_trigger.is_timer = false;
                    // self->_lf_«containedReactor.name».«port.name»_trigger.is_physical = false;
                    // self->_lf_«containedReactor.name».«port.name»_trigger.drop = false;
                    // self->_lf_«containedReactor.name».«port.name»_trigger.element_size = 0;
                    // self->_lf_«containedReactor.name».«port.name»_trigger.intended_tag = (0, 0);
                    pr(port, constructorCode, '''
                        self->_lf_«containedReactor.name»«reactorIndex».«port.name»_trigger.last = NULL;
                        self->_lf_«containedReactor.name»«reactorIndex».«port.name»_trigger.number_of_reactions = «triggered.size»;
                    ''')
                    
                    if (isFederated) {
                        // Set the physical_time_of_arrival
                        pr(port, constructorCode, '''
                            self->_lf_«containedReactor.name»«reactorIndex».«port.name»_trigger.physical_time_of_arrival = NEVER;
                        ''')
                    }
                    if (containedReactor.widthSpec !== null) {
                        unindent(constructorCode)
                        pr(constructorCode, "}")
                    }
                }
                if (port.isMultiport) {
                    // Add to the destructor code to free the malloc'd memory.
                    if (containedReactor.widthSpec !== null) {
                        pr(port, destructorCode, '''
                            for (int j = 0; j < self->_lf_«containedReactor.name»_width; j++) {
                                for (int i = 0; i < self->_lf_«containedReactor.name»[j].«port.name»_width; i++) {
                                    free(self->_lf_«containedReactor.name»[j].«port.name»[i]);
                                }
                            }
                        ''')
                    } else {
                        pr(port, destructorCode, '''
                            for (int i = 0; i < self->_lf_«containedReactor.name».«port.name»_width; i++) {
                                free(self->_lf_«containedReactor.name».«port.name»[i]);
                            }
                        ''')
                    }
                }
            }
            unindent(body)
            pr(body, '''
                } _lf_«containedReactor.name»«array»;
                int _lf_«containedReactor.name»_width;
            ''');
            
        }
    }
    
    /**
     * This function is provided to allow extensions of the CGenerator to append the structure of the self struct
     * @param body The body of the self struct
     * @param decl The reactor declaration for the self struct
     * @param instance The current federate instance
     * @param constructorCode Code that is executed when the reactor is instantiated
     * @param destructorCode Code that is executed when the reactor instance is freed
     */
    def void generateSelfStructExtension(StringBuilder selfStructBody, ReactorDecl decl, FederateInstance instance, StringBuilder constructorCode, StringBuilder destructorCode) {
        // Do nothing
    }
    
    /**
     * Generate code for parameters variables of a reactor in the form "parameter.type parameter.name;"
     * @param reactor The reactor
     * @param builder The StringBuilder that the generated code is appended to
     * @return 
     */
    def generateParametersForReactor(StringBuilder builder, Reactor reactor) {
        for (parameter : reactor.allParameters) {
            prSourceLineNumber(builder, parameter)
            pr(builder, parameter.getInferredType.targetType + ' ' + parameter.name + ';');
        }
    }
    
    /**
     * Generate code for state variables of a reactor in the form "stateVar.type stateVar.name;"
     * @param reactor The reactor
     * @param builder The StringBuilder that the generated code is appended to
     * @return 
     */
    def generateStateVariablesForReactor(StringBuilder builder, Reactor reactor) {        
        for (stateVar : reactor.allStateVars) {            
            prSourceLineNumber(builder, stateVar)
            pr(builder, stateVar.getInferredType.targetType + ' ' + stateVar.name + ';');
        }
    }
    
    /**
     * Generate the fields of the self struct and statements for the constructor
     * to create and initialize a reaction_t struct for each reaction in the
     * specified reactor and a trigger_t struct for each trigger (input, action,
     * timer, or output of a contained reactor).
     * @param body The place to put the code for the self struct.
     * @param reactor The reactor.
     * @param constructorCode The place to put the constructor code.
     * @param constructorCode The place to put the destructor code.
     * @param federate The federate instance, or null if there is no federation.
     */
    protected def void generateReactionAndTriggerStructs(
        StringBuilder body, 
        ReactorDecl decl, 
        StringBuilder constructorCode, 
        StringBuilder destructorCode, 
        FederateInstance federate
    ) {
        var reactionCount = 0;
        val reactor = decl.toDefinition
        // Iterate over reactions and create initialize the reaction_t struct
        // on the self struct. Also, collect a map from triggers to the reactions
        // that are triggered by that trigger. Also, collect a set of sources
        // that are read by reactions but do not trigger reactions.
        // Finally, collect a set of triggers and sources that are outputs
        // of contained reactors. 
        val triggerMap = new LinkedHashMap<Variable,LinkedList<Integer>>()
        val sourceSet = new LinkedHashSet<Variable>()
        val outputsOfContainedReactors = new LinkedHashMap<Variable,Instantiation>
        val startupReactions = new LinkedHashSet<Integer>
        val shutdownReactions = new LinkedHashSet<Integer>
        for (reaction : reactor.allReactions) {
            if (federate === null || federate.contains(reaction)) {
                // Create the reaction_t struct.
                pr(reaction, body, '''reaction_t _lf__reaction_«reactionCount»;''')
                
                // Create the map of triggers to reactions.
                for (trigger : reaction.triggers) {
                    // trigger may not be a VarRef (it could be "startup" or "shutdown").
                    if (trigger instanceof VarRef) {
                        var reactionList = triggerMap.get(trigger.variable)
                        if (reactionList === null) {
                            reactionList = new LinkedList<Integer>()
                            triggerMap.put(trigger.variable, reactionList)
                        }
                        reactionList.add(reactionCount)
                        if (trigger.container !== null) {
                            outputsOfContainedReactors.put(trigger.variable, trigger.container)
                        }
                    }
                    if (trigger.isStartup) {
                        startupReactions.add(reactionCount)
                    }
                    if (trigger.isShutdown) {
                        shutdownReactions.add(reactionCount)
                    }
                }
                // Create the set of sources read but not triggering.
                for (source : reaction.sources) {
                    sourceSet.add(source.variable)
                    if (source.container !== null) {
                        outputsOfContainedReactors.put(source.variable, source.container)
                    }
                }

                pr(destructorCode, '''
                    if (self->_lf__reaction_«reactionCount».output_produced != NULL) {
                        free(self->_lf__reaction_«reactionCount».output_produced);
                    }
                    if (self->_lf__reaction_«reactionCount».triggers != NULL) {
                        free(self->_lf__reaction_«reactionCount».triggers);
                    }
                    if (self->_lf__reaction_«reactionCount».triggered_sizes != NULL) {
                        free(self->_lf__reaction_«reactionCount».triggered_sizes);
                    }
                ''')

                var deadlineFunctionPointer = "NULL"
                if (reaction.deadline !== null) {
                    // The following has to match the name chosen in generateReactions
                    val deadlineFunctionName = decl.name.toLowerCase + '_deadline_function' + reactionCount
                    deadlineFunctionPointer = "&" + deadlineFunctionName
                }
                
                // Assign the STP handler
                var STPFunctionPointer = "NULL"
                if (reaction.stp !== null) {
                    // The following has to match the name chosen in generateReactions
                    val STPFunctionName = decl.name.toLowerCase + '_STP_function' + reactionCount
                    STPFunctionPointer = "&" + STPFunctionName
                }

                // Set the defaults of the reaction_t struct in the constructor.
                // Since the self struct is allocated using calloc, there is no need to set:
                // self->_lf__reaction_«reactionCount».index = 0;
                // self->_lf__reaction_«reactionCount».chain_id = 0;
                // self->_lf__reaction_«reactionCount».pos = 0;
                // self->_lf__reaction_«reactionCount».status = inactive;
                // self->_lf__reaction_«reactionCount».deadline = 0LL;
                // self->_lf__reaction_«reactionCount».is_STP_violated = false;
                pr(reaction, constructorCode, '''
                    self->_lf__reaction_«reactionCount».number = «reactionCount»;
                    self->_lf__reaction_«reactionCount».function = «reactionFunctionName(decl, reactionCount)»;
                    self->_lf__reaction_«reactionCount».self = self;
                    self->_lf__reaction_«reactionCount».deadline_violation_handler = «deadlineFunctionPointer»;
                    self->_lf__reaction_«reactionCount».STP_handler = «STPFunctionPointer»;
                    self->_lf__reaction_«reactionCount».name = "?";
                ''')

            }
            // Increment the reactionCount even if the reaction is not in the federate
            // so that reaction indices are consistent across federates.
            reactionCount++
        }
        
        // Next, create and initialize the trigger_t objects.
        // Start with the timers.
        for (timer : reactor.allTimers) {
            createTriggerT(body, timer, triggerMap, constructorCode, destructorCode)
            // Since the self struct is allocated using calloc, there is no need to set:
            // self->_lf__«timer.name».is_physical = false;
            // self->_lf__«timer.name».drop = false;
            // self->_lf__«timer.name».element_size = 0;
            pr(constructorCode, '''
                self->_lf__«timer.name».is_timer = true;
            ''')
            if (isFederatedAndDecentralized) {
                pr(constructorCode, '''
                    self->_lf__«timer.name».intended_tag = (tag_t) { .time = NEVER, .microstep = 0u};
                ''')
            }
        }
        
        // Handle startup triggers.
        if (startupReactions.size > 0) {
            pr(body, '''
                trigger_t _lf__startup;
                reaction_t* _lf__startup_reactions[«startupReactions.size»];
            ''')
            if (isFederatedAndDecentralized) {
                pr(constructorCode, '''
                    self->_lf__startup.intended_tag = (tag_t) { .time = NEVER, .microstep = 0u};
                ''')
            }
            var i = 0
            for (reactionIndex : startupReactions) {
                pr(constructorCode, '''
                    self->_lf__startup_reactions[«i++»] = &self->_lf__reaction_«reactionIndex»;
                ''')
            }
            pr(constructorCode, '''
                self->_lf__startup.last = NULL;
                self->_lf__startup.reactions = &self->_lf__startup_reactions[0];
                self->_lf__startup.number_of_reactions = «startupReactions.size»;
                self->_lf__startup.is_timer = false;
            ''')
        }
        // Handle shutdown triggers.
        if (shutdownReactions.size > 0) {
            pr(body, '''
                trigger_t _lf__shutdown;
                reaction_t* _lf__shutdown_reactions[«shutdownReactions.size»];
            ''')
            if (isFederatedAndDecentralized) {
                pr(constructorCode, '''
                    self->_lf__shutdown.intended_tag = (tag_t) { .time = NEVER, .microstep = 0u};
                ''')
            }
            var i = 0
            for (reactionIndex : shutdownReactions) {
                pr(constructorCode, '''
                    self->_lf__shutdown_reactions[«i++»] = &self->_lf__reaction_«reactionIndex»;
                ''')
            }
            pr(constructorCode, '''
                self->_lf__shutdown.last = NULL;
                self->_lf__shutdown.reactions = &self->_lf__shutdown_reactions[0];
                self->_lf__shutdown.number_of_reactions = «shutdownReactions.size»;
                self->_lf__shutdown.is_timer = false;
            ''')
        }

        // Next handle actions.
        for (action : reactor.allActions) {
            if (federate === null || federate.contains(action)) {
                createTriggerT(body, action, triggerMap, constructorCode, destructorCode)
                var isPhysical = "true";
                if (action.origin == ActionOrigin.LOGICAL) {
                    isPhysical = "false";
                }
                var elementSize = "0"
                // If the action type is 'void', we need to avoid generating the code
                // 'sizeof(void)', which some compilers reject.
                if (action.type !== null && action.targetType.rootType != 'void') {
                    elementSize = '''sizeof(«action.targetType.rootType»)'''
                }
    
                // Since the self struct is allocated using calloc, there is no need to set:
                // self->_lf__«action.name».is_timer = false;
                pr(constructorCode, '''
                    self->_lf__«action.name».is_physical = «isPhysical»;
                    «IF !action.policy.isNullOrEmpty»
                    self->_lf__«action.name».policy = «action.policy»;
                    «ENDIF»
                    self->_lf__«action.name».element_size = «elementSize»;
                ''')
            }
        }

        // Next handle inputs.
        for (input : reactor.allInputs) {
            if (federate === null || federate.contains(input as Port)) {            
                createTriggerT(body, input, triggerMap, constructorCode, destructorCode)
            }
        }
    }
    
    /**
     * Define the trigger_t object on the self struct, an array of
     * reaction_t pointers pointing to reactions triggered by this variable,
     * and initialize the pointers in the array in the constructor.
     * @param body The place to write the self struct entries.
     * @param variable The trigger variable (Timer, Action, or Input).
     * @param triggerMap A map from Variables to a list of the reaction indices
     *  triggered by the variable.
     * @param constructorCode The place to write the constructor code.
     * @param destructorCode The place to write the destructor code.
     */
    private def void createTriggerT(
        StringBuilder body, 
        Variable variable,
        LinkedHashMap<Variable, LinkedList<Integer>> triggerMap,
        StringBuilder constructorCode,
        StringBuilder destructorCode
    ) {
        // variable is a port, a timer, or an action.
        pr(variable, body, '''
            trigger_t _lf__«variable.name»;
        ''')
        pr(variable, constructorCode, '''
            self->_lf__«variable.name».last = NULL;
        ''')
        if (isFederatedAndDecentralized) {
            pr(variable, constructorCode, '''
                self->_lf__«variable.name».intended_tag = (tag_t) { .time = NEVER, .microstep = 0u};
            ''')
        }
        // Generate the reactions triggered table.
        val reactionsTriggered = triggerMap.get(variable)
        if (reactionsTriggered !== null) {
            pr(variable, body, '''reaction_t* _lf__«variable.name»_reactions[«reactionsTriggered.size»];''')
            var count = 0
            for (reactionTriggered : reactionsTriggered) {
                prSourceLineNumber(constructorCode, variable)
                pr(variable, constructorCode, '''
                    self->_lf__«variable.name»_reactions[«count»] = &self->_lf__reaction_«reactionTriggered»;
                ''')
                count++
            }
            // Set up the trigger_t struct's pointer to the reactions.
            pr(variable, constructorCode, '''
                self->_lf__«variable.name».reactions = &self->_lf__«variable.name»_reactions[0];
                self->_lf__«variable.name».number_of_reactions = «count»;
            ''')
            
            if (isFederated) {
                // Set the physical_time_of_arrival
                pr(variable, constructorCode, '''
                    self->_lf__«variable.name».physical_time_of_arrival = NEVER;
                ''')
            }
        }
        if (variable instanceof Input) {
            val rootType = variable.targetType.rootType
            // Since the self struct is allocated using calloc, there is no need to set:
            // self->_lf__«input.name».is_timer = false;
            // self->_lf__«input.name».offset = 0LL;
            // self->_lf__«input.name».period = 0LL;
            // self->_lf__«input.name».is_physical = false;
            // self->_lf__«input.name».drop = false;
            // If the input type is 'void', we need to avoid generating the code
            // 'sizeof(void)', which some compilers reject.
            val size = (rootType == 'void') ? '0' : '''sizeof(«rootType»)'''
            pr(constructorCode, '''
                self->_lf__«variable.name».element_size = «size»;
            ''')
        
            if (isFederated) {
                pr(body,
                    CGeneratorExtension.createPortStatusFieldForInput(variable, this)                    
                );
            }
        
        }
    }    
    
    /** Generate reaction functions definition for a reactor.
     *  These functions have a single argument that is a void* pointing to
     *  a struct that contains parameters, state variables, inputs (triggering or not),
     *  actions (triggering or produced), and outputs.
     *  @param reactor The reactor.
     *  @param federate The federate, or null if this is not
     *   federated or not the main reactor and reactions should be
     *   unconditionally generated.
     */
    def generateReactions(ReactorDecl decl, FederateInstance federate) {
        var reactionIndex = 0;
        val reactor = decl.toDefinition
        for (reaction : reactor.allReactions) {
            if (federate === null || federate.contains(reaction)) {
                generateReaction(reaction, decl, reactionIndex)
            }
            // Increment reaction index even if the reaction is not in the federate
            // so that across federates, the reaction indices are consistent.
            reactionIndex++
        }
    }
    
    /** Generate a reaction function definition for a reactor.
     *  This function will have a single argument that is a void* pointing to
     *  a struct that contains parameters, state variables, inputs (triggering or not),
     *  actions (triggering or produced), and outputs.
     *  @param reaction The reaction.
     *  @param reactor The reactor.
     *  @param reactionIndex The position of the reaction within the reactor. 
     */
    def generateReaction(Reaction reaction, ReactorDecl decl, int reactionIndex) {
        val functionName = reactionFunctionName(decl, reactionIndex)
        
        
        pr('void ' + functionName + '(void* instance_args) {')
        indent()
        var body = reaction.code.toText
        
        generateInitializationForReaction(body, reaction, decl, reactionIndex)
        
        // Code verbatim from 'reaction'
        prSourceLineNumber(reaction.code)
        pr(body)
        unindent()
        pr("}")

        // Now generate code for the late function, if there is one
        // Note that this function can only be defined on reactions
        // in federates that have inputs from a logical connection.
        if (reaction.stp !== null) {
            val lateFunctionName = decl.name.toLowerCase + '_STP_function' + reactionIndex

            pr('void ' + lateFunctionName + '(void* instance_args) {')
            indent();
            generateInitializationForReaction(body, reaction, decl, reactionIndex)
            // Code verbatim from 'late'
            prSourceLineNumber(reaction.stp.code)
            pr(reaction.stp.code.toText)
            unindent()
            pr("}")
        }

        // Now generate code for the deadline violation function, if there is one.
        if (reaction.deadline !== null) {
            // The following name has to match the choice in generateReactionInstances
            val deadlineFunctionName = decl.name.toLowerCase + '_deadline_function' + reactionIndex

            pr('void ' + deadlineFunctionName + '(void* instance_args) {')
            indent();
            generateInitializationForReaction(body, reaction, decl, reactionIndex)
            // Code verbatim from 'deadline'
            prSourceLineNumber(reaction.deadline.code)
            pr(reaction.deadline.code.toText)
            unindent()
            pr("}")
        }
    }
    
    /**
     * Generate code to allocate the memory needed by reactions for triggering
     * downstream reactions. Also, record startup and shutdown reactions.
     * @param reactions A list of reactions.
     */
    private def void generateReactionMemory(Iterable<ReactionInstance> reactions) {
        // For each reaction instance, allocate the arrays that will be used to
        // trigger downstream reactions.
        for (reaction : reactions) {
            val instance = reaction.parent;
            val nameOfSelfStruct = selfStructName(instance)
            
            generateReactionOutputs(reaction);

            // Next handle triggers of the reaction that come from a multiport output
            // of a contained reactor.  Also, handle startup and shutdown triggers.
            for (trigger : reaction.triggers) {
                if (trigger instanceof PortInstance) {
                    // If the port is a multiport, then we need to create an entry for each
                    // individual port.
                    if (trigger.isMultiport() && trigger.parent !== null && trigger.isOutput) {
                        // If the width is given as a numeric constant, then add that constant
                        // to the output count. Otherwise, assume it is a reference to one or more parameters.
                        val width = trigger.width;
                        val containerName = trigger.parent.name
                        val portStructType = variableStructType(trigger.definition,
                            trigger.parent.definition.reactorClass)

                        // FIXME: What if the effect is a bank?  Need to index the container.
                        pr(initializeTriggerObjectsEnd, '''
                            «nameOfSelfStruct»->_lf_«containerName».«trigger.name»_width = «width»;
                            // Allocate memory to store pointers to the multiport outputs of a contained reactor.
                            «nameOfSelfStruct»->_lf_«containerName».«trigger.name» = («portStructType»**)malloc(sizeof(«portStructType»*) 
                                    * «nameOfSelfStruct»->_lf_«containerName».«trigger.name»_width);
                        ''')
                    }
                }
                if (trigger.isStartup) {
                    pr(initializeTriggerObjects, '''
                        _lf_startup_reactions[«startupReactionCount++»] = &«nameOfSelfStruct»->_lf__reaction_«reaction.index»;
                    ''')
                } else if (trigger.isShutdown) {
                    pr(initializeTriggerObjects, '''
                        _lf_shutdown_reactions[«shutdownReactionCount++»] = &«nameOfSelfStruct»->_lf__reaction_«reaction.index»;
                    ''')

                    if (targetConfig.tracing !== null) {
                        val description = getShortenedName(instance)
                        pr(initializeTriggerObjects, '''
                            _lf_register_trace_event(«nameOfSelfStruct», &(«nameOfSelfStruct»->_lf__shutdown),
                                    trace_trigger, "«description».shutdown");
                        ''')
                    }
                }
            }
        }
    }
    
    /**
     * Generate code that passes existing intended tag to all output ports
     * and actions. This intended tag is the minimum intended tag of the 
     * triggering inputs of the reaction.
     * 
     * @param body The body of the reaction. Used to check for the DISABLE_REACTION_INITIALIZATION_MARKER.
     * @param reaction The initialization code will be generated for this specific reaction
     * @param decl The reactor that has the reaction
     * @param reactionIndex The index of the reaction relative to other reactions in the reactor, starting from 0
     */
    def generateIntendedTagInheritence(String body, Reaction reaction, ReactorDecl decl, int reactionIndex) {
        // Construct the intended_tag inheritance code to go into
        // the body of the function.
        var StringBuilder intendedTagInheritenceCode = new StringBuilder()
        // Check if the coordination mode is decentralized and if the reaction has any effects to inherit the STP violation
        if (isFederatedAndDecentralized && !reaction.effects.nullOrEmpty) {
            pr(intendedTagInheritenceCode, '''
                #pragma GCC diagnostic push
                #pragma GCC diagnostic ignored "-Wunused-variable"
                if (self->_lf__reaction_«reactionIndex».is_STP_violated == true) {
            ''')
            indent(intendedTagInheritenceCode);            
            pr(intendedTagInheritenceCode, '''            
                // The operations inside this if clause (if any exists) are expensive 
                // and must only be done if the reaction has unhandled STP violation.
                // Otherwise, all intended_tag values are (NEVER, 0) by default.
                
                // Inherited intended tag. This will take the minimum
                // intended_tag of all input triggers
                «targetTagType» inherited_min_intended_tag = («targetTagType») { .time = FOREVER, .microstep = UINT_MAX };
            ''')
            pr(intendedTagInheritenceCode, '''
                // Find the minimum intended tag
            ''')
            // Go through every trigger of the reaction and check the
            // value of intended_tag to choose the minimum.
            for (TriggerRef inputTrigger : reaction.triggers ?: emptyList) {
                if (inputTrigger instanceof VarRef) {
                    if (inputTrigger.variable instanceof Output) {
                        // Output from a contained reactor
                        val outputPort = inputTrigger.variable as Output                        
                        if (outputPort.isMultiport) {
                            pr(intendedTagInheritenceCode, '''
                                for (int i=0; i < «inputTrigger.container.name».«inputTrigger.variable.name»_width; i++) {
                                    if (compare_tags(«inputTrigger.container.name».«inputTrigger.variable.name»[i]->intended_tag,
                                                     inherited_min_intended_tag) < 0) {
                                        inherited_min_intended_tag = «inputTrigger.container.name».«inputTrigger.variable.name»[i]->intended_tag;
                                    }
                                }
                            ''')
                            
                        } else
                            pr(intendedTagInheritenceCode, '''
                                if (compare_tags(«inputTrigger.container.name».«inputTrigger.variable.name»->intended_tag,
                                                 inherited_min_intended_tag) < 0) {
                                    inherited_min_intended_tag = «inputTrigger.container.name».«inputTrigger.variable.name»->intended_tag;
                                }
                            ''')
                    } else if (inputTrigger.variable instanceof Port) {
                        // Input port
                        val inputPort = inputTrigger.variable as Port 
                        if (inputPort.isMultiport) {
                            pr(intendedTagInheritenceCode, '''
                                for (int i=0; i < «inputTrigger.variable.name»_width; i++) {
                                    if (compare_tags(«inputTrigger.variable.name»[i]->intended_tag, inherited_min_intended_tag) < 0) {
                                        inherited_min_intended_tag = «inputTrigger.variable.name»[i]->intended_tag;
                                    }
                                }
                            ''')
                        } else {
                            pr(intendedTagInheritenceCode, '''
                                if (compare_tags(«inputTrigger.variable.name»->intended_tag, inherited_min_intended_tag) < 0) {
                                    inherited_min_intended_tag = «inputTrigger.variable.name»->intended_tag;
                                }
                            ''')
                        }
                    } else if (inputTrigger.variable instanceof Action) {
                        pr(intendedTagInheritenceCode, '''
                            if (compare_tags(«inputTrigger.variable.name»->trigger->intended_tag, inherited_min_intended_tag) < 0) {
                                inherited_min_intended_tag = «inputTrigger.variable.name»->trigger->intended_tag;
                            }
                        ''')
                    }

                }
            }
            if (reaction.triggers === null || reaction.triggers.size === 0) {
                // No triggers are given, which means the reaction would react to any input.
                // We need to check the intended tag for every input.
                // NOTE: this does not include contained outputs. 
                for (input : (reaction.eContainer as Reactor).inputs) {
                    pr(intendedTagInheritenceCode, '''
                        if (compare_tags(«input.name»->intended_tag, inherited_min_intended_tag) > 0) {
                            inherited_min_intended_tag = «input.name»->intended_tag;
                        }
                    ''')
                }
            }
            
            // Once the minimum intended tag has been found,
            // it will be passed down to the port effects
            // of the reaction. Note that the intended tag
            // will not pass on to actions downstream.
            // Last reaction that sets the intended tag for the effect
            // will be seen.
            pr(intendedTagInheritenceCode, '''
                // All effects inherit the minimum intended tag of input triggers
                if (inherited_min_intended_tag.time != NEVER) {
            ''')
            indent(intendedTagInheritenceCode);
            for (effect : reaction.effects ?: emptyList) {
                if (effect.variable instanceof Input) {
                    if ((effect.variable as Port).isMultiport) {
                        pr(intendedTagInheritenceCode, '''
                            for(int i=0; i < «effect.container.name».«effect.variable.name»_width; i++) {
                                «effect.container.name».«effect.variable.name»[i]->intended_tag = inherited_min_intended_tag;
                            }
                        ''')
                    } else {
                        if (effect.container.widthSpec !== null) {
                            // Contained reactor is a bank.
                            pr(intendedTagInheritenceCode, '''
                                for (int bankIndex = 0; bankIndex < self->_lf_«effect.container.name»_width; bankIndex++) {
                                    «effect.container.name»[bankIndex].«effect.variable.name» = &(self->_lf_«effect.container.name»[bankIndex].«effect.variable.name»);
                                }
                            ''')
                        } else {
                            // Input to a contained reaction
                            pr(intendedTagInheritenceCode, '''
                                // Don't reset the intended tag of the output port if it has already been set.
                                «effect.container.name».«effect.variable.name»->intended_tag = inherited_min_intended_tag;
                            ''')                            
                        }
                    }                   
                }
            }
            unindent(intendedTagInheritenceCode);
            pr(intendedTagInheritenceCode, '''
                }
            ''')
            unindent(intendedTagInheritenceCode);
            pr(intendedTagInheritenceCode,'''
            }
            #pragma GCC diagnostic pop
            ''')
            
            // Write the the intended tag inheritance initialization
            // to the main code.
            pr(intendedTagInheritenceCode.toString) 
        }
        return intendedTagInheritenceCode
    }
    
    /**
     * Generate necessary initialization code inside the body of the reaction that belongs to reactor decl.
     * @param body The body of the reaction. Used to check for the DISABLE_REACTION_INITIALIZATION_MARKER.
     * @param reaction The initialization code will be generated for this specific reaction
     * @param decl The reactor that has the reaction
     * @param reactionIndex The index of the reaction relative to other reactions in the reactor, starting from 0
     */
    def generateInitializationForReaction(String body, Reaction reaction, ReactorDecl decl, int reactionIndex) {
        val reactor = decl.toDefinition
        
        // Construct the reactionInitialization code to go into
        // the body of the function before the verbatim code.
        var StringBuilder reactionInitialization = new StringBuilder()

        // Define the "self" struct.
        var structType = selfStructType(decl)
        // A null structType means there are no inputs, state,
        // or anything else. No need to declare it.
        if (structType !== null) {
             pr('''
                 #pragma GCC diagnostic push
                 #pragma GCC diagnostic ignored "-Wunused-variable"
                 «structType»* self = («structType»*)instance_args;
             ''')
        }

        // Do not generate the initialization code if the body is marked
        // to not generate it.
        if (body.startsWith(CGenerator.DISABLE_REACTION_INITIALIZATION_MARKER)) {
             pr('''
                 #pragma GCC diagnostic pop
             ''')
            return;
        }

        // A reaction may send to or receive from multiple ports of
        // a contained reactor. The variables for these ports need to
        // all be declared as fields of the same struct. Hence, we first
        // collect the fields to be defined in the structs and then
        // generate the structs.
        var fieldsForStructsForContainedReactors = new LinkedHashMap<Instantiation, StringBuilder>

        // Actions may appear twice, first as a trigger, then with the outputs.
        // But we need to declare it only once. Collect in this data structure
        // the actions that are declared as triggered so that if they appear
        // again with the outputs, they are not defined a second time.
        // That second redefinition would trigger a compile error.  
        var actionsAsTriggers = new LinkedHashSet<Action>();

        // Next, add the triggers (input and actions; timers are not needed).
        // This defines a local variable in the reaction function whose
        // name matches that of the trigger. The value of the local variable
        // is a struct with a value and is_present field, the latter a boolean
        // that indicates whether the input/action is present.
        // If the trigger is an output, then it is an output of a
        // contained reactor. In this case, a struct with the name
        // of the contained reactor is created with one field that is
        // a pointer to a struct with a value and is_present field.
        // E.g., if the contained reactor is named 'c' and its output
        // port is named 'out', then c.out->value c.out->is_present are
        // defined so that they can be used in the verbatim code.
        for (TriggerRef trigger : reaction.triggers ?: emptyList) {
            if (trigger instanceof VarRef) {
                if (trigger.variable instanceof Port) {
                    generatePortVariablesInReaction(
                        reactionInitialization,
                        fieldsForStructsForContainedReactors,
                        trigger, 
                        decl)
                } else if (trigger.variable instanceof Action) {
                    generateActionVariablesInReaction(
                        reactionInitialization, 
                        trigger.variable as Action, 
                        decl
                    )
                    actionsAsTriggers.add(trigger.variable as Action);
                }
            }
        }
        if (reaction.triggers === null || reaction.triggers.size === 0) {
            // No triggers are given, which means react to any input.
            // Declare an argument for every input.
            // NOTE: this does not include contained outputs. 
            for (input : reactor.inputs) {
                generateInputVariablesInReaction(reactionInitialization, input, decl)
            }
        }
        // Define argument for non-triggering inputs.
        for (VarRef src : reaction.sources ?: emptyList) {
            if (src.variable instanceof Port) {
                generatePortVariablesInReaction(reactionInitialization, fieldsForStructsForContainedReactors, src, decl)
            } else if (src.variable instanceof Action) {
                // It's a bit odd to read but not be triggered by an action, but
                // OK, I guess we allow it.
                generateActionVariablesInReaction(
                    reactionInitialization,
                    src.variable as Action,
                    decl
                )
                actionsAsTriggers.add(src.variable as Action);
            }
        }

        // Define variables for each declared output or action.
        // In the case of outputs, the variable is a pointer to where the
        // output is stored. This gives the reaction code access to any previous
        // value that may have been written to that output in an earlier reaction.
        if (reaction.effects !== null) {
            for (effect : reaction.effects) {
                if (effect.variable instanceof Action) {
                    // It is an action, not an output.
                    // If it has already appeared as trigger, do not redefine it.
                    if (!actionsAsTriggers.contains(effect.variable)) {
                        pr(reactionInitialization, '''
                            «variableStructType(effect.variable, decl)»* «effect.variable.name» = &self->_lf_«effect.variable.name»;
                        ''')
                    }
                } else {
                    if (effect.variable instanceof Output) {
                        generateOutputVariablesInReaction(
                            reactionInitialization, 
                            effect,
                            decl
                        )
                    } else if (effect.variable instanceof Input) {
                        // It is the input of a contained reactor.
                        generateVariablesForSendingToContainedReactors(
                            reactionInitialization,
                            fieldsForStructsForContainedReactors,
                            effect.container,
                            effect.variable as Input
                        )
                    } else {
                        errorReporter.reportError(
                            reaction,
                            "In generateReaction(): effect is neither an input nor an output."
                        )
                    }
                }
            }
        }
        // Before the reaction initialization,
        // generate the structs used for communication to and from contained reactors.
        for (containedReactor : fieldsForStructsForContainedReactors.keySet) {
            var array = "";
            if (containedReactor.widthSpec !== null) {
                pr('''
                    int «containedReactor.name»_width = self->_lf_«containedReactor.name»_width;
                ''')
                array = '''[«maxContainedReactorBankWidth(containedReactor, null, 0)»]''';
            }
            pr('''
                struct «containedReactor.name» {
                    «fieldsForStructsForContainedReactors.get(containedReactor)»
                } «containedReactor.name»«array»;
            ''')
        }
        // Next generate all the collected setup code.
        pr(reactionInitialization.toString)
        pr('''
            #pragma GCC diagnostic pop
        ''')

        if (reaction.stp === null) {
            // Pass down the intended_tag to all input and output effects
            // downstream if the current reaction does not have a STP
            // handler.
            generateIntendedTagInheritence(body, reaction, decl, reactionIndex)
        }
    }
    
    /**
     * Return the maximum bank width for the given instantiation within all
     * instantiations of its parent reactor.
     * On the first call to this method, the breadcrumbs should be null and the max
     * argument should be zero. On recursive calls, breadcrumbs is a list of nested
     * instantiations, the max is the maximum width found so far.  The search for
     * instances of the parent reactor will begin with the last instantiation
     * in the specified list.
     * 
     * This rather complicated method is used when a reaction sends or receives data
     * to or from a bank of contained reactors. There will be an array of structs on
     * the self struct of the parent, and the size of the array is conservatively set
     * to the maximum of all the identified bank widths.  This is a bit wasteful of
     * memory, but it avoids having to malloc the array for each instance, and in
     * typical usage, there will be few instances or instances that are all the same
     * width.
     * 
     * @param containedReactor The contained reactor instantiation.
     * @param breadcrumbs null on first call (non-recursive).
     * @param max 0 on first call.
     */
    private def int maxContainedReactorBankWidth(
        Instantiation containedReactor, 
        LinkedList<Instantiation> breadcrumbs,
        int max
    ) {
        // If the instantiation is not a bank, return 1.
        if (containedReactor.widthSpec === null) {
            return 1
        }
        // If there is no main, then we just use the default width.
        if (mainDef === null) {
            return ASTUtils.width(containedReactor.widthSpec, null)
        }
        var nestedBreadcrumbs = breadcrumbs
        if (nestedBreadcrumbs === null) {
            nestedBreadcrumbs = new LinkedList<Instantiation>
            nestedBreadcrumbs.add(mainDef)
        }
        var result = max
        var parent = containedReactor.eContainer as Reactor
        if (parent == mainDef.reactorClass.toDefinition) {
            // The parent is main, so there can't be any other instantiations of it.
            return ASTUtils.width(containedReactor.widthSpec, null)
        }
        // Search for instances of the parent within the tail of the breadcrumbs list.
        val container = nestedBreadcrumbs.first.reactorClass.toDefinition
        for (instantiation: container.instantiations) {
            // Put this new instantiation at the head of the list.
            nestedBreadcrumbs.add(0, instantiation)
            if (instantiation.reactorClass.toDefinition == parent) {
                // Found a matching instantiation of the parent.
                // Evaluate the original width specification in this context.
                val candidate = ASTUtils.width(containedReactor.widthSpec, nestedBreadcrumbs)
                if (candidate > result) {
                    result = candidate
                }
            } else {
                // Found some other instantiation, not the parent.
                // Search within it for instantiations of the parent.
                // Note that we assume here that the parent cannot contain
                // instances of itself.
                val candidate = maxContainedReactorBankWidth(containedReactor, nestedBreadcrumbs, result)
                if (candidate > result) {
                    result = candidate
                }
            }
            nestedBreadcrumbs.remove
        }
        return result
    }

    /** 
     * Generate code to create the trigger table for each given reaction.
     * Each table lists the triggers that the reaction
     * execution may trigger. Each table is an array of arrays
     * of pointers to the trigger_t structs representing the downstream inputs
     * (or outputs of the container reactor) that are triggered by the reaction.
     * Each trigger table goes into the reaction's reaction_t triggers field.
     * That reaction_t struct is assumed to be on the self struct of the reactor
     * instance with name "_lf__reaction_i", where i is the index of the reaction.
     * The generated code will also set the values of the triggered_sizes array
     * on the reaction_t struct to indicate the size of each array of trigger_t
     * pointers. The generated code will malloc each of these arrays, and the
     * destructor for the reactor instance will free them.
     * @param reactions The reactions.
     */
    private def generateRemoteTriggerTable(Iterable<ReactionInstance> reactions) {
        for (reaction : reactions) {
            val selfStruct = selfStructName(reaction.parent);
            val name = reaction.parent.getFullName;
            var channelCount = 0
            
            optimizeForSingleDominatingReaction(reaction, reaction.index);
                           
            // Insert a string name to facilitate debugging.                 
            if (targetConfig.logLevel >= LogLevel.LOG) {
                pr(initializeTriggerObjectsEnd, '''
                    // Reaction «reaction.index» of «name».
                    «selfStruct»->_lf__reaction_«reaction.index».name = "«name» reaction «reaction.index»";
                ''')
            }
            
            for (port : reaction.effects.filter(PortInstance)) {
                // Skip ports whose parent is not in the federation.
                // This can happen with reactions in the top-level that have
                // as an effect a port in a bank.
                if (currentFederate.contains(port.parent)) {
                    
                    // If the port is a multiport, then its channels may have different sets
                    // of destinations. For ordinary ports, there will be only one range and
                    // its width will be 1.
                    // We generate the code to fill the triggers array first in a temporary buffer,
                    // so that we can simultaneously calculate the size of the total array.
                    for (PortInstance.SendRange range : port.eventualDestinations()) {
                        val temp = new StringBuilder();
                        var destRangeCount = 0;
                        for (destinationRange : range.destinations) {
                            val destination = destinationRange.getPortInstance();
                            if (destination.isOutput) {
                                // Include this destination port only if it has at least one
                                // reaction in the federation.
                                var belongs = false;
                                for (destinationReaction : destination.dependentReactions) {
                                    if (currentFederate.contains(destinationReaction.parent)) {
                                        belongs = true
                                    }
                                }
                                if (belongs) {
                                    pr(temp, '''
                                        // Port «port.getFullName» has reactions in its parent's parent.
                                        // Point to the trigger struct for those reactions.
                                        triggerArray[«destRangeCount»] = &«triggerStructName(
                                            destination, 
                                            destination.parent.parent
                                        )»;
                                    ''')
                                    // One array entry for each destination range is sufficient.
                                    destRangeCount++;
                                }
                            } else {
                                // Destination is an input port.
                                pr(temp, '''
                                    // Point to destination port «destination.getFullName»'s trigger struct.
                                    triggerArray[«destRangeCount»] = &«triggerStructName(destination)»;
                                ''')
                                // One array entry for each destination range is sufficient.
                                destRangeCount++;
                            }
                        }
                    
                        // Record the total size of the array.
                        pr(initializeTriggerObjectsEnd, '''
                            for (int i = 0; i < «range.channelWidth»; i++) {
                                // Reaction «reaction.index» of «name» triggers «channelCount»
                                // downstream reactions through port «port.getFullName»[«channelCount» + i].
                                «selfStruct»->_lf__reaction_«reaction.index».triggered_sizes[«channelCount» + i] = «destRangeCount»;
                            }
                        ''')
                    
                        // Malloc the memory for the arrays.
                        pr(initializeTriggerObjectsEnd, '''
                            { // For scoping
                                // For reaction «reaction.index» of «name», allocate an
                                // array of trigger pointers for downstream reactions through port «port.getFullName»
                                trigger_t** triggerArray = (trigger_t**)malloc(«destRangeCount» * sizeof(trigger_t*));
                                for (int i = 0; i < «range.channelWidth»; i++) {
                                    «selfStruct»->_lf__reaction_«reaction.index».triggers[«channelCount» + i] = triggerArray;
                                }
                                // Fill the trigger array.
                                «temp.toString()»
                            }
                        ''')
                        channelCount += range.channelWidth;
                    }
                } else {
                    // Count the port even if it is not contained in the federate because effect
                    // may be a bank (it can't be an instance of a bank), so an empty placeholder
                    // will be needed for each member of the bank that is not in the federate.
                    channelCount += port.width;
                }
            }
        }
    }
    
    /**
     * Set the last_enabling_reaction field of the reaction struct to point
     * to the single dominating upstream reaction, if there is one, or to be
     * NULL if not.
     * 
     * @param reaction The reaction.
     * @param reactionNumber The reaction number within the parent.
     */
    def optimizeForSingleDominatingReaction (
        ReactionInstance reaction,
        int reactionNumber
    ) {
        val reactorInstance = reaction.parent;
        val selfStruct = selfStructName(reactorInstance)
        
        // Record the number of reactions that this reaction depends on.
        // This is used for optimization. When that number is 1, the reaction can
        // be executed immediately when its triggering reaction has completed.
        var dominatingReaction = reaction.findSingleDominatingReaction();
        
        // The dominating reaction may not be included in this federate, in which case, we need to keep searching.
        while (dominatingReaction !== null 
                && (!currentFederate.contains(dominatingReaction.definition))
        ) {
            dominatingReaction = dominatingReaction.findSingleDominatingReaction();
        }
        if (dominatingReaction !== null 
                && currentFederate.contains(dominatingReaction.definition)
                && currentFederate.contains(dominatingReaction.parent)
        ) {
            val upstreamReaction = '''«selfStructName(dominatingReaction.parent)»->_lf__reaction_«dominatingReaction.index»'''
            pr(initializeTriggerObjectsEnd, '''
                // Reaction «reactionNumber» of «reactorInstance.getFullName» depends on one maximal upstream reaction.
                «selfStruct»->_lf__reaction_«reactionNumber».last_enabling_reaction = &(«upstreamReaction»);
            ''')
        } else {
            pr(initializeTriggerObjectsEnd, '''
                // Reaction «reactionNumber» of «reactorInstance.getFullName» does not depend on one maximal upstream reaction.
                «selfStruct»->_lf__reaction_«reactionNumber».last_enabling_reaction = NULL;
            ''')
        }
    }
    
    /** 
     * Generate code to set up the tables used in _lf_start_time_step to decrement reference
     * counts and mark outputs absent between time steps. This function puts the code
     * into startTimeStep.
     */
    private def generateStartTimeStep(ReactorInstance instance) {
        // First, set up to decrement reference counts for each token type
        // input of a contained reactor that is present.
        for (child : instance.children) {
            if (currentFederate.contains(child)) {
                var nameOfSelfStruct = selfStructName(child)
                for (input : child.inputs) {
                    if (isTokenType((input.definition as Input).inferredType)) {
                        if (input.isMultiport()) {
                            pr(startTimeStep, '''
                                for (int i = 0; i < «input.width»; i++) {
                                    _lf_tokens_with_ref_count[«startTimeStepTokens» + i].token
                                            = &«nameOfSelfStruct»->_lf_«input.name»[i]->token;
                                    _lf_tokens_with_ref_count[«startTimeStepTokens» + i].status
                                            = (port_status_t*)&«nameOfSelfStruct»->_lf_«input.name»[i]->is_present;
                                    _lf_tokens_with_ref_count[«startTimeStepTokens» + i].reset_is_present = false;
                                }
                            ''')
                            startTimeStepTokens += input.width
                        } else {
                            pr(startTimeStep, '''
                                _lf_tokens_with_ref_count[«startTimeStepTokens»].token
                                        = &«nameOfSelfStruct»->_lf_«input.name»->token;
                                _lf_tokens_with_ref_count[«startTimeStepTokens»].status
                                        = (port_status_t*)&«nameOfSelfStruct»->_lf_«input.name»->is_present;
                                _lf_tokens_with_ref_count[«startTimeStepTokens»].reset_is_present = false;
                            ''')
                            startTimeStepTokens++
                        }
                    }
                }
            }
        }
        var containerSelfStructName = selfStructName(instance)
        // Handle inputs that get sent data from a reaction rather than from
        // another contained reactor and reactions that are triggered by an
        // output of a contained reactor.
        // Note that there may be more than one reaction reacting to the same
        // port so we have to avoid listing the port more than once.
        val portsSeen = new LinkedHashSet<PortInstance>();
        for (reaction : instance.reactions) {
            if (currentFederate.contains(reaction.definition)) {
                for (port : reaction.effects.filter(PortInstance)) {
                    if (port.definition instanceof Input && !portsSeen.contains(port)) {
                        portsSeen.add(port)
                        // This reaction is sending to an input. Must be
                        // the input of a contained reactor in the federate.
                        if (currentFederate.contains(port.parent)) {
                            // If this is a multiport, then the port struct on the self
                            // struct is a pointer. Otherwise, it is the struct itself.
                            if (port.isMultiport) {
                                pr(startTimeStep, '''
                                    // Add port «port.getFullName» to array of is_present fields.
                                    for (int i = 0; i < «port.width»; i++) {
                                        _lf_is_present_fields[«startTimeStepIsPresentCount» + i] 
                                                = &«containerSelfStructName»->_lf_«port.parent.name».«port.name»[i]->is_present;
                                    }
                                ''')
                                if (isFederatedAndDecentralized) {
                                    // Intended_tag is only applicable to ports in federated execution.
                                    pr(startTimeStep, '''
                                        // Add port «port.getFullName» to array of is_present fields.
                                        for (int i = 0; i < «port.width»; i++) {
                                            _lf_intended_tag_fields[«startTimeStepIsPresentCount» + i] 
                                                    = &«containerSelfStructName»->_lf_«port.parent.name».«port.name»[i]->intended_tag;
                                        }
                                    ''')
                                }
                                startTimeStepIsPresentCount += port.width;
                            } else {
                                pr(startTimeStep, '''
                                    // Add port «port.getFullName» to array of is_present fields.
                                    _lf_is_present_fields[«startTimeStepIsPresentCount»] 
                                            = &«containerSelfStructName»->_lf_«port.parent.name».«port.name».is_present;
                                ''')
                                if (isFederatedAndDecentralized) {
                                    // Intended_tag is only applicable to ports in federated execution.
                                    pr(startTimeStep, '''
                                        // Add port «port.getFullName» to array of is_present fields.
                                        _lf_intended_tag_fields[«startTimeStepIsPresentCount»] 
                                                = &«containerSelfStructName»->_lf_«port.parent.name».«port.name».intended_tag;
                                    ''')
                                }
                                startTimeStepIsPresentCount++
                            }
                        }
                    }
                }
                // Find outputs of contained reactors that have token types and therefore
                // need to have their reference counts decremented.
                for (port : reaction.sources) {
                    if (port.definition instanceof Output && !portsSeen.contains(port)) {
                        val output = port as PortInstance;
                        portsSeen.add(output)
                        // This reaction is receiving data from the port.
                        if (isTokenType((output.definition as Output).inferredType)) {
                            if (output.isMultiport()) {
                                pr(startTimeStep, '''
                                    for (int i = 0; i < «output.width»; i++) {
                                        _lf_tokens_with_ref_count[«startTimeStepTokens» + i].token
                                                = &«containerSelfStructName»->_lf_«output.parent.name».«output.name»[i]->token;
                                        _lf_tokens_with_ref_count[«startTimeStepTokens» + i].status
                                                = (port_status_t*)&«containerSelfStructName»->_lf_«output.parent.name».«output.name»[i]->is_present;
                                        _lf_tokens_with_ref_count[«startTimeStepTokens» + i].reset_is_present = false;
                                    }
                                ''')
                                startTimeStepTokens += output.width
                            } else {
                                pr(startTimeStep, '''
                                    _lf_tokens_with_ref_count[«startTimeStepTokens»].token
                                            = &«containerSelfStructName»->_lf_«output.parent.name».«output.name»->token;
                                    _lf_tokens_with_ref_count[«startTimeStepTokens»].status
                                            = (port_status_t*)&«containerSelfStructName»->_lf_«output.parent.name».«output.name»->is_present;
                                    _lf_tokens_with_ref_count[«startTimeStepTokens»].reset_is_present = false;
                                ''')
                                startTimeStepTokens++
                            }
                        }
                    }
                }
            }
        }
        // Next, set up the table to mark each output of each contained reactor absent.
        for (child : instance.children) {
            if (currentFederate.contains(child)) {
                var nameOfSelfStruct = selfStructName(child)
                for (output : child.outputs) {
                    if (output.isMultiport()) {
                        pr(startTimeStep, '''
                            // Add port «output.getFullName» to array of is_present fields.
                            { // Scope to avoid collisions with variable names.
                                int i = «startTimeStepIsPresentCount»;
                                for (int j = 0; j < «output.width»; j++) {
                                    _lf_is_present_fields[i++] = &«nameOfSelfStruct»->_lf_«output.name»[j].is_present;
                                }
                            }
                        ''')
                        if (isFederatedAndDecentralized) {
                            // Intended_tag is only applicable to ports in federated execution with decentralized coordination.
                            pr(startTimeStep, '''
                                // Add port «output.getFullName» to array of intended_tag fields.
                                { // Scope to avoid collisions with variable names.
                                    int i = «startTimeStepIsPresentCount»;
                                    for (int j = 0; j < «output.width»; j++) {
                                        _lf_intended_tag_fields[i++] = &«nameOfSelfStruct»->_lf_«output.name»[j].intended_tag;
                                    }
                                }
                                ''')
                            }
                        startTimeStepIsPresentCount += output.width;
                    } else {
                        pr(startTimeStep, '''
                            // Add port «output.getFullName» to array of is_present fields.
                            _lf_is_present_fields[«startTimeStepIsPresentCount»] = &«nameOfSelfStruct»->«getStackPortMember('''_lf_«output.name»''', "is_present")»;
                        ''')
                        if (isFederatedAndDecentralized) {                            
                            // Intended_tag is only applicable to ports in federated execution with decentralized coordination.
                            pr(startTimeStep, '''
                                // Add port «output.getFullName» to array of Intended_tag fields.
                                _lf_intended_tag_fields[«startTimeStepIsPresentCount»] = &«nameOfSelfStruct»->«getStackPortMember('''_lf_«output.name»''', "intended_tag")»;
                            ''')                            
                        }
                        startTimeStepIsPresentCount++
                    }
                }
            }
        }
        for (action : instance.actions) {
            if (currentFederate === null || currentFederate.contains(action.definition)) {
                pr(startTimeStep, '''
                    // Add action «action.getFullName» to array of is_present fields.
                    _lf_is_present_fields[«startTimeStepIsPresentCount»] 
                            = &«containerSelfStructName»->_lf_«action.name».is_present;
                ''')
                if (isFederatedAndDecentralized) {
                    // Intended_tag is only applicable to actions in federated execution with decentralized coordination.
                    pr(startTimeStep, '''
                        // Add action «action.getFullName» to array of intended_tag fields.
                        _lf_intended_tag_fields[«startTimeStepIsPresentCount»] 
                                = &«containerSelfStructName»->_lf_«action.name».intended_tag;
                    ''')
                }
                startTimeStepIsPresentCount++
            }
        }
    }
    
    /**
     * For each action given, generate initialization code for the offset
     * and period fields. 
     * 
     * @param actions The actions.
     */
    private def generateActionInitializations(Iterable<ActionInstance> actions) {
        for (action : actions) {
            if (!action.isShutdown) {
                var triggerStructName = triggerStructName(action)
                var minDelay = action.minDelay
                var minSpacing = action.minSpacing
                pr(initializeTriggerObjects, '''
                    «triggerStructName».offset = «timeInTargetLanguage(minDelay)»;
                    «IF minSpacing !== null»
                        «triggerStructName».period = «timeInTargetLanguage(minSpacing)»;
                    «ELSE»
                        «triggerStructName».period = «CGenerator.UNDEFINED_MIN_SPACING»;
                    «ENDIF»
                ''')
            }
            triggerCount++
        }
    }

    /**
     * For each timer given, generate initialization code for the offset
     * and period fields.
     * 
     * This method will also populate the global _lf_timer_triggers array, which is
     * used to start all timers at the start of execution.
     * 
     * @param timers The timers.
     */
    private def generateTimerInitializations(Iterable<TimerInstance> timers) {
        for (timer : timers) {
            if (!timer.isStartup) {
                var triggerStructName = triggerStructName(timer)
                val offset = timeInTargetLanguage(timer.offset)
                val period = timeInTargetLanguage(timer.period)
                pr(initializeTriggerObjects, '''
                    «triggerStructName».offset = «offset»;
                    «triggerStructName».period = «period»;
                    _lf_timer_triggers[«timerCount»] = &«triggerStructName»;
                ''')
                timerCount++
            }
            triggerCount++
        }
    }

    /**
     * Process a given .proto file.
     * 
     * Run, if possible, the proto-c protocol buffer code generator to produce
     * the required .h and .c files.
     * @param filename Name of the file to process.
     */
     def processProtoFile(String filename, CancelIndicator cancelIndicator) {
        val protoc = commandFactory.createCommand(
            "protoc-c",
            #['''--c_out=«this.fileConfig.getSrcGenPath»''', filename],
            fileConfig.srcPath)
        if (protoc === null) {
            errorReporter.reportError("Processing .proto files requires proto-c >= 1.3.3.")
            return
        }
        val returnCode = protoc.run(cancelIndicator)
        if (returnCode == 0) {
            val nameSansProto = filename.substring(0, filename.length - 6)
            targetConfig.compileAdditionalSources.add(
                this.fileConfig.getSrcGenPath.resolve(nameSansProto + ".pb-c.c").toString
            )
            
            targetConfig.compileLibraries.add('-l')
            targetConfig.compileLibraries.add('protobuf-c')
            targetConfig.compilerFlags.add('-lprotobuf-c');  
        } else {
            errorReporter.reportError("protoc-c returns error code " + returnCode)
        }
    }
    
    /**
     * Return a string that defines the log level.
     */
    static def String defineLogLevel(GeneratorBase generator) {
        // FIXME: if we align the levels with the ordinals of the
        // enum (see CppGenerator), then we don't need this function.
        switch(generator.targetConfig.logLevel) {
            case ERROR: '''
                #define LOG_LEVEL 0
            '''
            case WARN: '''
                #define LOG_LEVEL 1
            '''
            case INFO: '''
                #define LOG_LEVEL 2
            ''' 
            case LOG: '''
                #define LOG_LEVEL 3
            '''
            case DEBUG: '''
                #define LOG_LEVEL 4
            '''
        }
    }
    
    /**
     * Return a string for referencing the struct with the value and is_present
     * fields of the specified port. This is used for establishing the destination of
     * data for a connection between ports.
     * This will have the following form:
     * 
     * * selfStruct->_lf_portName
     * 
     * @param port An instance of a destination input port.
     */
    static def destinationReference(PortInstance port) {
        // Note that if the port is an output, then it must
        // have dependent reactions, otherwise it would not
        // be a destination.
        var destStruct = selfStructName(port.parent)
        return '''«destStruct»->_lf_«port.name»'''
    }
 
    /**
     * Return a string for referencing the port struct with the value
     * and is_present fields in a self struct that receives data from
     * the specified output port to be used by a reaction.
     * The output port is contained by a contained reactor.
     * This will have the following form:
     * 
     * * selfStruct->_lf_reactorName.portName
     * 
     * The selfStruct is that of the container of reactor that
     * contains the port.
     * 
     * @param port An instance of a destination port.
     */
    static def reactionReference(PortInstance port) {
        var destStruct = selfStructName(port.parent.parent)

        if (port.isOutput) {
            return '''«destStruct»->_lf_«port.parent.name».«port.name»'''
        } else {
            return '// Nothing to do. Port is an input.'
        }
    }
 
    /**
     * Return a string for referencing the data or is_present value of
     * the specified port. This is used for establishing the source of
     * data for a connection between ports.
     * This will have one of the following forms:
     * 
     * * &selfStruct->_lf_portName
     * * &selfStruct->_lf_parentName.portName
     * 
     * It is assumed that the specified port is
     * the eventual upstream port where the data is stored. E.g., it is an input that
     * connected to upstream output, then portName will be the name
     * of the upstream output and the selfStruct will be that of the
     * upstream reactor. If the port is an input port that is written to
     * by a reaction of the parent of the port's parent, then the selfStruct
     * will be that of the parent of the port's parent, and parentName
     * will the name of the port's parent.
     * If the port is an output, then selfStruct will be the parent's
     * selfStruct and the portName will be the name of the port.
     * 
     * @param port An instance of the port to be referenced.
     */
    static def sourceReference(PortInstance port) {                
        if (port.isOutput()) {
            val sourceStruct = selfStructName(port.parent);
            return '''«sourceStruct»->_lf_«port.name»'''
        } else {
            val sourceStruct = selfStructName(port.parent.parent)
            return '''«sourceStruct»->_lf_«port.parent.name».«port.name»'''
        }
    }

    /** Return the unique name for the "self" struct of the specified
     *  reactor instance from the instance ID. If the instance is a member
     *  of a bank of reactors, this returns something of the form
     *  name_self[index], where the index is the position within the bank.
     *  @param instance The reactor instance.
     *  @return The name of the self struct.
     */
    static def selfStructName(ReactorInstance instance) {
        var result = instance.uniqueID + "_self"
        // If this reactor is a member of a bank of reactors, then change
        // the name of its self struct to append [index].
        if (instance.bankIndex >= 0) {
            result += "[" + instance.bankIndex + "]"
        }
        return result
    }

    /** Construct a unique type for the "self" struct of the specified
     *  reactor class from the reactor class.
     *  @param reactor The reactor class.
     *  @return The name of the self struct.
     */
    def selfStructType(ReactorDecl reactor) {
        return reactor.name.toLowerCase + "_self_t"
    }
    
    /** Construct a unique type for the struct of the specified
     *  typed variable (port or action) of the specified reactor class.
     *  @param variable The variable.
     *  @param reactor The reactor class.
     *  @return The name of the self struct.
     */
    def variableStructType(Variable variable, ReactorDecl reactor) {
        '''«reactor.name.toLowerCase»_«variable.name»_t'''
    }
    
    /** Return the function name for specified reaction of the
     *  specified reactor.
     *  @param reactor The reactor
     *  @param reactionIndex The reaction index.
     *  @return The function name for the reaction.
     */
    def reactionFunctionName(ReactorDecl reactor, int reactionIndex) {
          reactor.name.toLowerCase + "reaction_function_" + reactionIndex
    }

    /** Return a reference to the trigger_t struct of the specified
     *  trigger instance (input port or action). This trigger_t struct
     *  is on the self struct.
     *  @param instance The port or action instance.
     *  @return The name of the trigger struct.
     */
    static def triggerStructName(TriggerInstance<? extends Variable> instance) {
        return selfStructName(instance.parent) 
                + '''->_lf__'''
                + instance.name
    }
    
    /** Return a reference to the trigger_t struct for the specified output
     *  port of a contained reactor that triggers a reaction in the specified reactor.
     *  @param port The output port of a contained reactor.
     *  @param reaction The reaction triggered by this port.
     *  @return The name of the trigger struct, which is in the self struct
     *   of the container of the reaction.
     */
    static def triggerStructName(PortInstance port, ReactorInstance reactor) {
        return '''«selfStructName(reactor)»->_lf_«port.parent.name».«port.name»_trigger'''
    }
    
    /**
     * Generates C code to retrieve port->member
     * This function is used for clarity and is called whenever struct is allocated on heap memory.
     * @param portName The name of the port in string
     * @param member The member's name (e.g., is_present)
     * @return Generated code
     */
    def getHeapPortMember(String portName, String member) '''
        «portName»->«member»
    '''
    
    
    /**
     * Return the operator used to retrieve struct members
     */
    def getStackStructOperator() '''
    .
    '''
    
    /**
     * Generates C code to retrieve port.member
     * This function is used for clarity and is called whenever struct is allocated on stack memory.
     * @param portName The name of the port in string
     * @param member The member's name(e.g., is_present)
     * @return Generated code
     */
    def getStackPortMember(String portName, String member) '''«portName».«member»'''
    
    /**
     * Return the full name of the specified instance without
     * the leading name of the top-level reactor, unless this
     * is the top-level reactor, in which case return its name.
     * @param instance The instance.
     * @return A shortened instance name.
     */
    def getShortenedName(ReactorInstance instance) {
        var description = instance.getFullName
        // If not at the top level, strip off the name of the top level.
        val period = description.indexOf(".")
        if (period > 0) {
            description = description.substring(period + 1)
        }
        return description
    }
    
    /**
     * If tracing is turned on, then generate code that records
     * the full name of the specified reactor instance in the
     * trace table. If tracing is not turned on, do nothing.
     * @param instance The reactor instance.
     * @param actions The actions of this reactor.
     * @param timers The timers of this reactor.
     */
    private def void generateTraceTableEntries(
        ReactorInstance instance, Iterable<ActionInstance> actions, Iterable<TimerInstance> timers
    ) {
        // If tracing is turned on, record the address of this reaction
        // in the _lf_trace_object_descriptions table that is used to generate
        // the header information in the trace file.
        if (targetConfig.tracing !== null) {
            var description = getShortenedName(instance)
            var nameOfSelfStruct = selfStructName(instance)
            pr(initializeTriggerObjects, '''
                _lf_register_trace_event(«nameOfSelfStruct», NULL, trace_reactor, "«description»");
            ''')
            for (action : actions) {
                pr(initializeTriggerObjects, '''
                    _lf_register_trace_event(«nameOfSelfStruct», &(«nameOfSelfStruct»->_lf__«action.name»), trace_trigger, "«description».«action.name»");
                ''')
            }
            for (timer : timers) {
                pr(initializeTriggerObjects, '''
                    _lf_register_trace_event(«nameOfSelfStruct», &(«nameOfSelfStruct»->_lf__«timer.name»), trace_trigger, "«description».«timer.name»");
                ''')
            }
        }
    }
    
    /**
     * Generate code to instantiate the specified federate at the top level.
     * @param federate The federate to instantiate or null to generate everything.
     */
    private def void generateFederate(FederateInstance federate) {
        
        currentFederate = federate;
        
        // Create lists of the actions, timers, and reactions that are in the federate.
        // These default to the full list for non-federated programs.
        var actionsInFederate = main.actions.filter[ 
                a | return federate.contains(a.definition);
            ];
        var reactionsInFederate = main.reactions.filter[ 
                r | return federate.contains(r.definition);
            ];
        var timersInFederate = main.timers.filter[ 
                t | return federate.contains(t.definition);
            ];

        // Generate the self struct declaration for the top level.
        pr(initializeTriggerObjects, '''
            «selfStructType(main.definition.reactorClass)»* «selfStructName(main)» = new_«main.name»();
        ''')

        // Generate code for top-level parameters, actions, timers, and reactions that
        // are in the federate.
        generateTraceTableEntries(main, actionsInFederate, timersInFederate);
        generateReactorInstanceExtension(main, reactionsInFederate);
        generateParameterInitialization(main);
        
        for (child: main.children) {
            // If the child has a multiport that is an effect of some reaction in main,
            // then we have to generate code to allocate memory for arrays pointing to
            // its data. If the child is a bank, then memory is allocated for the entire
            // bank width because a reaction cannot specify which bank members it writes
            // to so we have to assume it can write to any. Hence, we do not want to
            // filter which children we do this for by federate, which is why this call
            // is here.
            if (federate.contains(child) || child.bankIndex >= 0) {
                generateAllocationForEffectsOnInputs(child);
            }
            if (federate.contains(child)) {
                generateReactorInstance(child);
            }
        }
        
        generateReactionMemory(reactionsInFederate);
        generateStateVariableInitializations(main);
        generateRemoteTriggerTable(reactionsInFederate);
        generateTimerInitializations(timersInFederate);
        generateActionInitializations(actionsInFederate);
        generateInputNumDestinations(reactionsInFederate);
        generateInitializeActionToken(actionsInFederate);
        generateSetDeadline(reactionsInFederate);
        generateStartTimeStep(main);
        
        pr(initializeTriggerObjects, "//***** End initializing " + main.name);
    }
    
    /** 
     * Generate code to instantiate the specified reactor instance and
     * initialize it.
     * @param instance A reactor instance.
     * @param federate A federate instance to conditionally generate code by
     *  contained reactors or null if there are no federates.
     */
    def void generateReactorInstance(ReactorInstance instance) {
        // FIXME: Consolidate this with generateFederate. The only difference is that
        // generateFederate is the version of this method that is run on main, the
        // top-level reactor. 
        var reactorClass = instance.definition.reactorClass
        var fullName = instance.fullName
        pr(initializeTriggerObjects, '// ************* Instance ' + fullName + ' of class ' +
            reactorClass.name)
            
        var nameOfSelfStruct = selfStructName(instance)
        var structType = selfStructType(reactorClass)
        
        // If this reactor is a placeholder for a bank of reactors, then generate
        // an array of instances of reactors and return.
        if (instance.bankMembers !== null) {
            pr(initializeTriggerObjects, '''
                «structType»* «nameOfSelfStruct»[«instance.bankMembers.size»];
            ''')
            return
        }

        // Generate the instance self struct containing parameters, state variables,
        // and outputs (the "self" struct). The form is slightly different
        // depending on whether its in a bank of reactors.
        if (instance.bankIndex >= 0) {
            pr(initializeTriggerObjects, '''
                «nameOfSelfStruct» = new_«reactorClass.name»();
            ''')
        } else {
            pr(initializeTriggerObjects, '''
                «structType»* «nameOfSelfStruct» = new_«reactorClass.name»();
            ''')
        }

        // Generate code to initialize the "self" struct in the
        // _lf_initialize_trigger_objects function.
        pr(initializeTriggerObjects, "//***** Start initializing " + fullName)
        
        generateTraceTableEntries(instance, instance.actions, instance.timers)
        generateReactorInstanceExtension(instance, instance.reactions)
        generateParameterInitialization(instance)
        
        // Once parameters are done, we can allocate memory for any multiports.
        // Allocate memory for outputs.
        // NOTE: Not done for top level.
        for (output : reactorClass.toDefinition.outputs) {
            // If the port is a multiport, create an array.
            if (output.isMultiport) {
                initializeOutputMultiport(initializeTriggerObjects, output, nameOfSelfStruct, instance)
            } else {
                pr(initializeTriggerObjects, '''
                    // width of -2 indicates that it is not a multiport.
                    «nameOfSelfStruct»->_lf_«output.name»_width = -2;
                ''')
            }            
        }
        
        // For each input and output that is a multiport and an effect of some reaction,
        // generate code to allocate memory for arrays pointing to its data. Do this here
        // for the inputs of the children and the outputs of this reactor.
        for (child : instance.children) {
            generateAllocationForEffectsOnInputs(child);
        }
        
        generateAllocationForEffectsOnOutputs(instance);
        generateReactionMemory(instance.reactions);

        // Next, allocate memory for input. 
        // NOTE: Not done for top level.
        for (input : reactorClass.toDefinition.inputs) {
            // If the port is a multiport, create an array.
            if (input.isMultiport) {
                pr(initializeTriggerObjects, '''
                    «nameOfSelfStruct»->_lf_«input.name»_width = «multiportWidthSpecInC(input, null, instance)»;
                    // Allocate memory for multiport inputs.
                    «nameOfSelfStruct»->_lf_«input.name» = («variableStructType(input, reactorClass)»**)malloc(sizeof(«variableStructType(input, reactorClass)»*) * «nameOfSelfStruct»->_lf_«input.name»_width); 
                    // Set inputs by default to an always absent default input.
                    for (int i = 0; i < «nameOfSelfStruct»->_lf_«input.name»_width; i++) {
                        «nameOfSelfStruct»->_lf_«input.name»[i] = &«nameOfSelfStruct»->_lf_default__«input.name»;
                    }
                ''')
            } else {
                pr(initializeTriggerObjects, '''
                    // width of -2 indicates that it is not a multiport.
                    «nameOfSelfStruct»->_lf_«input.name»_width = -2;
                ''')
            }
        }

        // Next, initialize the "self" struct with state variables.
        // These values may be expressions that refer to the parameter values defined above.        
        generateStateVariableInitializations(instance);

        generateRemoteTriggerTable(instance.reactions);

        // Generate trigger objects for the instance.
        generateTimerInitializations(instance.timers);
        generateActionInitializations(instance.actions);
        
        // Initialize the num_destinations fields of port structs on the self struct.
        generateOutputNumDestinations(instance); // NOTE: Not done for top level.
        generateInputNumDestinations(instance.reactions);
        
        generateInitializeActionToken(instance.actions);
        generateSetDeadline(instance.reactions);

        // Recursively generate code for the children.
        for (child : instance.children) {
            generateReactorInstance(child);
        }
        
        // If this program is federated with centralized coordination and this reactor
        // instance is a federate, then check
        // for outputs that depend on physical actions so that null messages can be
        // sent to the RTI.
        if (isFederatedAndCentralized && instance.parent === main) {
            val outputDelayMap = currentFederate.findOutputsConnectedToPhysicalActions(instance)
            var minDelay = TimeValue.MAX_VALUE;
            var outputFound = null as Output;
            for (output : outputDelayMap.keySet) {
                val outputDelay = outputDelayMap.get(output)
                if (outputDelay.isEarlierThan(minDelay)) {
                    minDelay = outputDelay
                    outputFound = output
                }
            }
            if (minDelay != TimeValue.MAX_VALUE) {
                // Unless silenced, issue a warning.
                if (targetConfig.coordinationOptions.advance_message_interval === null) {
                    errorReporter.reportWarning(outputFound, '''
                            Found a path from a physical action to output for reactor "«instance.name»". 
                            The amount of delay is «minDelay.toString()».
                            With centralized coordination, this can result in a large number of messages to the RTI.
                            Consider refactoring the code so that the output does not depend on the physical action,
                            or consider using decentralized coordination. To silence this warning, set the target
                            parameter coordination-options with a value like {advance-message-interval: 10 msec}"''')
                }
                pr(initializeTriggerObjects, '''
                    _fed.min_delay_from_physical_action_to_federate_output = «minDelay.timeInTargetLanguage»;
                ''')
            }
        }
        
        // For this instance, define what must be done at the start of
        // each time step. This sets up the tables that are used by the
        // _lf_start_time_step() function in reactor_common.c.
        // Note that this function is also run once at the end
        // so that it can deallocate any memory.
        generateStartTimeStep(instance)
        pr(initializeTriggerObjects, "//***** End initializing " + fullName)
    }
    
    /**
     * Initialize actions by creating a lf_token_t in the self struct.
     * This has the information required to allocate memory for the action payload.
     * Skip any action that is not actually used as a trigger.
     * @param reactor The reactor containing the actions.
     * @param actions The actions.
     */
    private def void generateInitializeActionToken(Iterable<ActionInstance> actions) {
        for (action : actions) {
            // Skip this step if the action is not in use. 
            if (action.parent.triggers.contains(action)) {
                var type = action.definition.inferredType
                var payloadSize = "0"
                
                if (!type.isUndefined) {
                    var String typeStr = type.targetType
                    if (isTokenType(type)) {
                        typeStr = typeStr.rootType
                    } else {
                        typeStr = type.targetType
                    }
                    if (typeStr !== null && !typeStr.equals("") && !typeStr.equals("void")) {
                        payloadSize = '''sizeof(«typeStr»)'''
                    }    
                }
            
                var nameOfSelfStruct = selfStructName(action.parent);

                // Create a reference token initialized to the payload size.
                // This token is marked to not be freed so that the trigger_t struct
                // always has a reference token.
                pr(initializeTriggerObjects,
                    '''
                    «nameOfSelfStruct»->_lf__«action.name».token = _lf_create_token(«payloadSize»);
                    «nameOfSelfStruct»->_lf__«action.name».status = absent;
                    '''
                )
                // At the start of each time step, we need to initialize the is_present field
                // of each action's trigger object to false and free a previously
                // allocated token if appropriate. This code sets up the table that does that.
                pr(initializeTriggerObjects, '''
                    _lf_tokens_with_ref_count[«startTimeStepTokens»].token
                            = &«nameOfSelfStruct»->_lf__«action.name».token;
                    _lf_tokens_with_ref_count[«startTimeStepTokens»].status
                            = &«nameOfSelfStruct»->_lf__«action.name».status;
                    _lf_tokens_with_ref_count[«startTimeStepTokens»].reset_is_present = true;
                ''')
                startTimeStepTokens++
            }
        }
    }
    
    /**
     * For each output port of the specified reactor,
     * set the num_destinations field of port structs on its self struct
     * equal to the total number of destination reactors. This is used
     * to initialize reference counts in dynamically allocated tokens
     * sent to other reactors.
     * @param reactor The reactor instance.
     */
    private def void generateOutputNumDestinations(ReactorInstance reactor) {
        // Reference counts are decremented by each destination reactor
        // at the conclusion of a time step. Hence, the initial reference
        // count should equal the number of destination _reactors_, not the
        // number of destination ports nor the number of destination reactions.
        // One of the destination reactors may be the container of this
        // instance because it may have a reaction to an output of this instance.
        for (output : reactor.outputs) {
            for (sendingRange : output.eventualDestinations) {
                // Syntax is slightly difference for a multiport output vs. single port.
                // For a single port, there should be only one sendingRange.
                if (output.isMultiport()) {
                    val start = sendingRange.startChannel;
                    val end = sendingRange.startChannel + sendingRange.channelWidth;
                    // Eliminate the for loop for the case where range.channelWidth == 1,
                    // a common situation on multiport to bank messaging.
                    if (sendingRange.channelWidth == 1) {
                        pr(initializeTriggerObjectsEnd, '''
                            «sourceReference(output)»[«start»].num_destinations = «sendingRange.getNumberOfDestinationReactors()»;
                        ''')
                    } else {
                        pr(initializeTriggerObjectsEnd, '''
                            for (int i = «start»; i < «end»; i++) {
                                «sourceReference(output)»[i].num_destinations = «sendingRange.getNumberOfDestinationReactors()»;
                            }
                        ''')
                    }
                } else {
                    pr(initializeTriggerObjectsEnd, '''
                        «sourceReference(output)».num_destinations = «sendingRange.getNumberOfDestinationReactors»;
                    ''')
                }
            }
        }
    }
    
    /**
     * For each input port of a contained reactor that receives data
     * from one or more of the specified reactions, set the num_destinations
     * field of the corresponding port structs on the self struct of
     * the reaction's parent reactor equal to the total number of
     * destination reactors. This is used to initialize reference
     * counts in dynamically allocated tokens sent to other reactors.
     * @param reactions The reactions.
     */
    private def void generateInputNumDestinations(Iterable<ReactionInstance> reactions) {
        // Reference counts are decremented by each destination reactor
        // at the conclusion of a time step. Hence, the initial reference
        // count should equal the number of destination _reactors_, not the
        // number of destination ports nor the number of destination reactions.
        // One of the destination reactors may be the container of this
        // instance because it may have a reaction to an output of this instance.

        // Since a port may be written to by multiple reactions,
        // ensure that this is done only once.
        val portsHandled = new HashSet<PortInstance>();
        for (reaction : reactions) {
            for (port : reaction.effects.filter(PortInstance)) {
                if (port.isInput && !portsHandled.contains(port)) {
                    // Port is an input of a contained reactor that gets data from a reaction of this reactor.
                    portsHandled.add(port);
                    
                    // The input port may itself have multiple destinations.
                    for (sendingRange : port.eventualDestinations) {
                    
                        // Syntax is slightly different for a multiport output vs. single port.
                        if (port.isMultiport()) {
                            val start = sendingRange.startChannel;
                            val end = sendingRange.startChannel + sendingRange.channelWidth;
                            pr(initializeTriggerObjectsEnd, '''
                                for (int i = «start»; i < «end»; i++) {
                                    «sourceReference(port)»[i]->num_destinations = «sendingRange.getNumberOfDestinationReactors»;
                                }
                            ''')
                        } else {
                            pr(initializeTriggerObjectsEnd, '''
                                «sourceReference(port)».num_destinations = «sendingRange.getNumberOfDestinationReactors»;
                            ''')
                        }
                    }
                }
            }
        }
    }

    /**
     * If any input port of the specified reactor is a multiport
     * and is mentioned as an effect of a reaction in its reactors's parent
     * (the reaction provides input to a contained reactor), then generate
     * code to allocate memory to store the data produced by those reactions.
     * The allocated memory is pointed to by a field called
     * `_lf_containername.portname` on the self struct of the reactor's parent.
     * @param reactor A contained reactor.
     */
    private def void generateAllocationForEffectsOnInputs(ReactorInstance reactor) {
        // Keep track of ports already handled. There may be more than one reaction
        // in the container writing to the port, but we want only one memory allocation.
        val portsHandled = new HashSet<PortInstance>();
        
        // Find parent reactions that mention multiport inputs of this reactor.
        for (reaction : reactor.parent.reactions) { 
            for (effect : reaction.effects.filter(PortInstance)) {
                if (effect.isMultiport && reactor.inputs.contains(effect) && !portsHandled.contains(effect)) {
                    // Port is a multiport input that the parent's reaction is writing to.
                    portsHandled.add(effect);
                    
                    val nameOfSelfStruct = selfStructName(reactor.parent);
                    var containerName = reactor.name;
                    val portStructType = variableStructType(
                            effect.definition, reactor.definition.reactorClass);

                    // FIXME: As of now, the following never happens because bank members
                    // are handled individually. But I plan to fix this, so I'm leaving this
                    // dead code here.
                    if (reactor.bankIndex === -2) {
                        pr(initializeTriggerObjectsEnd, '''
                            for (int j = 0; j < «reactor.bankSize»; j++) {
                        ''')
                        indent(initializeTriggerObjectsEnd);
                        containerName += "[j]";
                    }
                    pr(initializeTriggerObjectsEnd, '''
                        «nameOfSelfStruct»->_lf_«containerName».«effect.name»_width = «effect.width»;
                        // Allocate memory to store output of reaction feeding a multiport input of a contained reactor.
                        «nameOfSelfStruct»->_lf_«containerName».«effect.name» = («portStructType»**)malloc(sizeof(«portStructType»*) 
                            * «nameOfSelfStruct»->_lf_«containerName».«effect.name»_width);
                        for (int i = 0; i < «nameOfSelfStruct»->_lf_«containerName».«effect.name»_width; i++) {
                            «nameOfSelfStruct»->_lf_«containerName».«effect.name»[i] = («portStructType»*)calloc(1, sizeof(«portStructType»));
                        }
                    ''')
                    if (reactor.bankIndex === -2) {
                        unindent(initializeTriggerObjectsEnd);
                        pr(initializeTriggerObjectsEnd, '''
                            }
                        ''')
                    }
                }
            }
        }
    }
    
    /**
     * If any output port of the specified reactor is a multiport, then generate code to
     * allocate memory to store the data produced by those reactions.
     * The allocated memory is pointed to by a field called `_lf_portname`.
     * @param reactor A reactor instance.
     */
    private def void generateAllocationForEffectsOnOutputs(ReactorInstance reactor) {
        for (port : reactor.outputs) {
            if (port.isMultiport) {
                val nameOfSelfStruct = selfStructName(port.parent);
                val portStructType = variableStructType(
                    port.definition,
                    port.parent.definition.reactorClass
                )

                pr(initializeTriggerObjectsEnd, '''
                    «nameOfSelfStruct»->_lf_«port.name»_width = «port.width»;
                    «nameOfSelfStruct»->_lf_«port.name» = («portStructType»*)calloc(«nameOfSelfStruct»->_lf_«port.name»_width,
                        sizeof(«portStructType»));
                    «nameOfSelfStruct»->_lf_«port.name»_pointers = («portStructType»**)malloc(sizeof(«portStructType»*)
                                                        * «nameOfSelfStruct»->_lf_«port.name»_width);
                    // Assign each output port pointer to be used in reactions to facilitate user access to output ports
                    for(int i=0; i < «nameOfSelfStruct»->_lf_«port.name»_width; i++) {
                         «nameOfSelfStruct»->_lf_«port.name»_pointers[i] = &(«nameOfSelfStruct»->_lf_«port.name»[i]);
                    }
                ''')
            }
        }
    }

    /**
     * For the specified reaction, for output ports that it writes to,
     * set up the arrays that store the output values (if necessary) and
     * that are used to trigger downstream reactions if an output is actually
     * produced.
     * 
     * NOTE: This method is quite complicated because of the possibility that
     * that the reaction is writing to a multiport output or to an
     * input port of a contained reactor, and the possibility that that
     * the contained reactor is a bank of reactors and that its input port may
     * be a multiport.
     * 
     * @param The reaction instance.
     */
    private def void generateReactionOutputs(ReactionInstance reaction) {
        val nameOfSelfStruct = selfStructName(reaction.parent);

        // Count the output ports and inputs of contained reactors that
        // may be set by this reaction. This ignores actions in the effects.
        // Collect initialization statements for the output_produced array for the reaction
        // to point to the is_present field of the appropriate output.
        // These statements must be inserted after the array is malloc'd,
        // but we construct them while we are counting outputs.
        var outputCount = 0;
        val initialization = new StringBuilder()
        // The reaction.effects does not contain multiports, but rather the individual
        // ports of the multiport. We handle each multiport only once using this set.
        val handledMultiports = new LinkedHashSet<PortInstance>();
        for (effect : reaction.effects) {
            if (effect instanceof PortInstance) {
                // Effect is a port. There are six cases.
                // 1. The port is an ordinary port contained by the same reactor that contains this reaction.
                // 2. The port is a multiport contained by the same reactor that contains reaction.
                // 3. The port is an ordinary input port contained by a contained reactor.
                // 4. The port is a multiport input contained by a contained reactor.
                // 5. The port is an ordinary port contained by a contained bank of reactors.
                // 6. The port is an multiport contained by a contained bank of reactors.
                // Create the entry in the output_produced array for this port.
                // If the port is a multiport, then we need to create an entry for each
                // individual port.
                if (effect.isMultiport() && !handledMultiports.contains(effect)) {
                    // The effect is a multiport that has not been handled yet.
                    handledMultiports.add(effect);
                    // Point the output_produced field to where the is_present field of the port is.
                    if (effect.parent === reaction.parent) {
                        // The port belongs to the same reactor as the reaction.
                        pr(initialization, '''
                            for (int i = 0; i < «effect.width»; i++) {
                                «nameOfSelfStruct»->_lf__reaction_«reaction.index».output_produced[«outputCount» + i]
                                        = &«nameOfSelfStruct»->«getStackPortMember('''_lf_«effect.name»[i]''', "is_present")»;
                            }
                        ''')
                    } else {
                        // The port belongs to a contained reactor.
                        val containerName = effect.parent.name
                        pr(initialization, '''
                            for (int i = 0; i < «nameOfSelfStruct»->_lf_«containerName».«effect.name»_width; i++) {
                                «nameOfSelfStruct»->_lf__reaction_«reaction.index».output_produced[«outputCount» + i]
                                        = &«nameOfSelfStruct»->_lf_«containerName».«effect.name»[i]->is_present;
                            }
                        ''')
                    }
                    outputCount += effect.getWidth();
                } else if (!effect.isMultiport()) {
                    // The effect is not a multiport nor a port contained by a multiport.
                    if (effect.parent === reaction.parent) {
                        // The port belongs to the same reactor as the reaction.
                        pr(initialization, '''
                            «nameOfSelfStruct»->_lf__reaction_«reaction.index».output_produced[«outputCount»]
                                    = &«nameOfSelfStruct»->«getStackPortMember('''_lf_«effect.name»''', "is_present")»;
                        ''')
                    } else {
                        // The port belongs to a contained reactor.
                        pr(initialization, '''
                            «nameOfSelfStruct»->_lf__reaction_«reaction.index».output_produced[«outputCount»]
                                    = &«nameOfSelfStruct»->«getStackPortMember('''_lf_«effect.parent.name».«effect.name»''', "is_present")»;
                        ''')
                    }
                    outputCount++
                }
            }
        }
        pr(initializeTriggerObjectsEnd, '''
            // Total number of outputs (single ports and multiport channels) produced by the reaction.
            «nameOfSelfStruct»->_lf__reaction_«reaction.index».num_outputs = «outputCount»;
            // Allocate arrays for triggering downstream reactions.
            if («nameOfSelfStruct»->_lf__reaction_«reaction.index».num_outputs > 0) {
                «nameOfSelfStruct»->_lf__reaction_«reaction.index».output_produced 
                        = (bool**)malloc(sizeof(bool*) * «nameOfSelfStruct»->_lf__reaction_«reaction.index».num_outputs);
                «nameOfSelfStruct»->_lf__reaction_«reaction.index».triggers 
                        = (trigger_t***)malloc(sizeof(trigger_t**) * «nameOfSelfStruct»->_lf__reaction_«reaction.index».num_outputs);
                «nameOfSelfStruct»->_lf__reaction_«reaction.index».triggered_sizes 
                        = (int*)calloc(«nameOfSelfStruct»->_lf__reaction_«reaction.index».num_outputs, sizeof(int));
            }
        ''')
        pr(initializeTriggerObjectsEnd, '''
            // Initialize the output_produced array.
            «initialization.toString»
        ''')
    } 
    
    /**
     * Generate code that is executed while the reactor instance is being initialized.
     * This is provided as an extension point for subclasses.
     * Normally, the reactions argument is the full list of reactions,
     * but for the top-level of a federate, will be a subset of reactions that
     * is relevant to the federate.
     * @param instance The reactor instance.
     * @param reactions The reactions of this instance.
     */
    def void generateReactorInstanceExtension(
        ReactorInstance instance, 
        Iterable<ReactionInstance> reactions
    ) {
        // Do nothing
    }
    
    /**
     * Generate code that initializes the state variables for a given instance.
     * Unlike parameters, state variables are uniformly initialized for all instances
     * of the same reactor.
     * @param instance The reactor class instance
     * @return Initialization code fore state variables of instance
     */
    def generateStateVariableInitializations(ReactorInstance instance) {
        val reactorClass = instance.definition.reactorClass
        val nameOfSelfStruct = selfStructName(instance)
        for (stateVar : reactorClass.toDefinition.stateVars) {

            val initializer = getInitializer(stateVar, instance)
            if (stateVar.initialized) {
                if (stateVar.isOfTimeType) {
                    pr(initializeTriggerObjects, nameOfSelfStruct + "->" + stateVar.name + " = " + initializer + ";")
                } else {
                    // If the state is initialized with a parameter, then do not use
                    // a temporary variable. Otherwise, do, because
                    // static initializers for arrays and structs have to be handled
                    // this way, and there is no way to tell whether the type of the array
                    // is a struct.
                    if (stateVar.isParameterized && stateVar.init.size > 0) {
                        pr(initializeTriggerObjects,
                            nameOfSelfStruct + "->" + stateVar.name + " = " + initializer + ";")
                    } else {
                        var temporaryVariableName = instance.uniqueID + '_initial_' + stateVar.name
                        // To ensure uniqueness, if this reactor is in a bank, append the bank member index.
                        if (instance.getBank() !== null) {
                            temporaryVariableName += "_" + instance.bankIndex
                        }
                        // Array type has to be handled specially because C doesn't accept
                        // type[] as a type designator.
                        // Use the superclass to avoid [] being replaced by *.
                        var type = super.getTargetType(stateVar.inferredType)
                        val matcher = arrayPatternVariable.matcher(type)
                        if (matcher.find()) {
                            // If the state type ends in [], then we have to move the []
                            // because C is very picky about where this goes. It has to go
                            // after the variable name.
                            pr(
                                initializeTriggerObjects,
                                "static " + matcher.group(1) + " " + temporaryVariableName + "[] = " + initializer + ";"
                            )
                        } else {
                            pr(
                                initializeTriggerObjects,
                                "static " + type + " " + temporaryVariableName + " = " + initializer + ";"
                            )
                        }
                        pr(
                            initializeTriggerObjects,
                            nameOfSelfStruct + "->" + stateVar.name + " = " + temporaryVariableName + ";"
                        )
                    }
                }
            }
        }
    }
    
    /**
     * Generate code to set the deadline field of the specified reactions.
     * @param reactions The reactions.
     */
    private def void generateSetDeadline(Iterable<ReactionInstance> reactions) {
        for (reaction : reactions) {
            if (reaction.declaredDeadline !== null) {
                var deadline = reaction.declaredDeadline.maxDelay
                val reactionStructName = '''«selfStructName(reaction.parent)»->_lf__reaction_«reaction.index»'''
                pr(initializeTriggerObjects, '''
                    «reactionStructName».deadline = «timeInTargetLanguage(deadline)»;
                ''')
            }
        }
    }
        
    /**
     * Generate runtime initialization code for parameters of a given reactor instance
     * @param instance The reactor instance.
     */
    def void generateParameterInitialization(ReactorInstance instance) {
        var nameOfSelfStruct = selfStructName(instance)
        // Array type parameters have to be handled specially.
        // Use the superclass getTargetType to avoid replacing the [] with *.
        for (parameter : instance.parameters) {
            // NOTE: we now use the resolved literal value. For better efficiency, we could
            // store constants in a global array and refer to its elements to avoid duplicate
            // memory allocations.
            val targetType = super.getTargetType(parameter.type)
            val matcher = arrayPatternVariable.matcher(targetType)
            if (matcher.find()) {
                // Use an intermediate temporary variable so that parameter dependencies
                // are resolved correctly.
                val temporaryVariableName = parameter.uniqueID
                pr(initializeTriggerObjects, '''
                    static «matcher.group(1)» «temporaryVariableName»[] = «parameter.getInitializer»;
                    «nameOfSelfStruct»->«parameter.name» = «temporaryVariableName»;
                ''')
            } else {
                pr(initializeTriggerObjects, '''
                    «nameOfSelfStruct»->«parameter.name» = «parameter.getInitializer»; 
                ''')
            }
        }
    }
    
    /**
     * Generate code that malloc's memory for an output multiport.
     * @param builder The generated code is put into builder
     * @param output The output port to be initialized
     * @name
     */
    def initializeOutputMultiport(StringBuilder builder, Output output, String nameOfSelfStruct, ReactorInstance instance) {
        val reactor = instance.definition.reactorClass
        pr(builder, '''
            «nameOfSelfStruct»->_lf_«output.name»_width = «multiportWidthSpecInC(output, null, instance)»;
            // Allocate memory for multiport output.
            «nameOfSelfStruct»->_lf_«output.name» = («variableStructType(output, reactor)»*)calloc(«nameOfSelfStruct»->_lf_«output.name»_width, sizeof(«variableStructType(output, reactor)»)); 
        ''')
    }
    
    /**
     * If the argument is a multiport, return a string that is a valid
     * C expression consisting of an (optional) integer added to any number of
     * parameter references on the specified self struct.
     * @param port The port.
     * @param contained If the port belongs to a contained reactor, then
     *  the contained reactor's instantiation. Otherwise, null.
     * @param reactorInstance The reactor referring to this port. If null, "self" will be used
     *  to reference the reactor.
     * @return The width expression for a multiport or an empty string if it is
     *  not a multiport.
     */
    protected def String multiportWidthSpecInC(Port port, Instantiation contained, ReactorInstance reactorInstance) {
        var result = new StringBuilder()
        var count = 0
        var selfStruct = "self"
        if (reactorInstance !== null) { 
            if (contained !== null) {
                // Caution: If port belongs to a contained reactor, the self struct needs to be that
                // of the contained reactor instance, not this container
                selfStruct = selfStructName(reactorInstance.getChildReactorInstance(contained))
            } else {
                selfStruct =selfStructName(reactorInstance);
            }
        }
        if (port.widthSpec !== null) {
            if (!port.widthSpec.ofVariableLength) {
                for (term : port.widthSpec.terms) {
                    if (term.parameter !== null) {
                        result.append(selfStruct)
                        result.append('->')
                        result.append(getTargetReference(term.parameter))
                    } else {
                        count += term.width
                    }
                }
            }
        }
        if (count > 0) {
            if (result.length > 0) {
                result.append(' + ')
            }
            result.append(count)
        }
        return result.toString
    }
    
    protected def getInitializer(StateVar state, ReactorInstance parent) {
        var list = new LinkedList<String>();

        for (i : state?.init) {
            if (i.parameter !== null) {
                list.add(parent.selfStructName + "->" + i.parameter.name)
            } else if (state.isOfTimeType) {
                list.add(i.targetTime)
            } else {
                list.add(i.targetValue)
            }
        }
        
        if (list.size == 1)
            return list.get(0)
        else
            return list.join('{', ', ', '}', [it])
    }
    
    /** Set the reaction priorities based on dependency analysis.
     *  @param reactor The reactor on which to do this.
     *  @param federate A federate to conditionally generate code for
     *   contained reactors or null if there are no federates.
     */
    def void setReactionPriorities(ReactorInstance reactor, FederateInstance federate) {
        // Use "reactionToReactionTName" property of reactionInstance
        // to set the levels.
        for (r : reactor.reactions) {
            if (federate === null || federate.contains(
                r.definition
            )) {
                val reactionStructName = '''«selfStructName(r.parent)»->_lf__reaction_«r.index»'''
                // xtend doesn't support bitwise operators...
                val indexValue = XtendUtil.longOr(r.deadline.toNanoSeconds << 16, r.level)
                val reactionIndex = "0x" + Long.toString(indexValue, 16) + "LL"
                pr('''
                    «reactionStructName».chain_id = «r.chainID.toString»;
                    // index is the OR of level «r.level» and 
                    // deadline «r.deadline.toNanoSeconds» shifted left 16 bits.
                    «reactionStructName».index = «reactionIndex»;
                ''')
            }
        }
        for (child : reactor.children) {
            if (federate.contains(child)) {
                setReactionPriorities(child, federate)
            }
        }
    }

    // //////////////////////////////////////////
    // // Protected methods.

    /**
     * Generate code for the body of a reaction that takes an input and
     * schedules an action with the value of that input.
     * @param action The action to schedule
     * @param port The port to read from
     */
    override generateDelayBody(Action action, VarRef port) { 
        val ref = generateVarRef(port);
        // Note that the action.type set by the base class is actually
        // the port type.
        if (action.inferredType.isTokenType) {
            '''
            if («ref»->is_present) {
                // Put the whole token on the event queue, not just the payload.
                // This way, the length and element_size are transported.
                schedule_token(«action.name», 0, «ref»->token);
            }
            '''
        } else {
            '''
            schedule_copy(«action.name», 0, &«ref»->value, 1);  // Length is 1.
            '''
        }
    }
    
    /**
     * Generate code for the body of a reaction that is triggered by the
     * given action and writes its value to the given port. This realizes
     * the receiving end of a logical delay specified with the 'after'
     * keyword.
     * @param action The action that triggers the reaction
     * @param port The port to write to.
     */
    override generateForwardBody(Action action, VarRef port) {
        val outputName = generateVarRef(port)
        if (action.inferredType.isTokenType) {
            // Forward the entire token and prevent freeing.
            // Increment the ref_count because it will be decremented
            // by both the action handling code and the input handling code.
            '''
            «DISABLE_REACTION_INITIALIZATION_MARKER»
            self->_lf_«outputName».value = («action.inferredType.targetType»)self->_lf__«action.name».token->value;
            self->_lf_«outputName».token = (lf_token_t*)self->_lf__«action.name».token;
            ((lf_token_t*)self->_lf__«action.name».token)->ref_count++;
            self->«getStackPortMember('''_lf_«outputName»''', "is_present")» = true;
            '''
        } else {
            '''
            SET(«outputName», «action.name»->value);
            '''
        }
    }

    /**
     * Generate code for the body of a reaction that handles the
     * action that is triggered by receiving a message from a remote
     * federate.
     * @param action The action.
     * @param sendingPort The output port providing the data to send.
     * @param receivingPort The ID of the destination port.
     * @param receivingPortID The ID of the destination port.
     * @param sendingFed The sending federate.
     * @param receivingFed The destination federate.
     * @param receivingBankIndex The receiving federate's bank index, if it is in a bank.
     * @param receivingChannelIndex The receiving federate's channel index, if it is a multiport.
     * @param type The type.
     * @param isPhysical Indicates whether or not the connection is physical
     * @param serializer The serializer used on the connection.
     */
    override generateNetworkReceiverBody(
        Action action,
        VarRef sendingPort,
        VarRef receivingPort,
        int receivingPortID, 
        FederateInstance sendingFed,
        FederateInstance receivingFed,
        int receivingBankIndex,
        int receivingChannelIndex,
        InferredType type,
        boolean isPhysical,
        SupportedSerializers serializer
    ) {
        // Adjust the type of the action and the receivingPort.
        // If it is "string", then change it to "char*".
        // This string is dynamically allocated, and type 'string' is to be
        // used only for statically allocated strings.
        if (action.type.targetType == "string") {
            action.type.code = null
            action.type.id = "char*"
        }
        if ((receivingPort.variable as Port).type.targetType == "string") {
            (receivingPort.variable as Port).type.code = null
            (receivingPort.variable as Port).type.id = "char*"
        }

        var receiveRef = generatePortRef(receivingPort, receivingBankIndex, receivingChannelIndex)
        val result = new StringBuilder()
      
        // Transfer the physical time of arrival from the action to the port
        result.append('''
            «receiveRef»->physical_time_of_arrival = self->_lf__«action.name».physical_time_of_arrival;
        ''')
        
        
        var value = "";
        switch (serializer) {
            case SupportedSerializers.NATIVE: {
                // NOTE: Docs say that malloc'd char* is freed on conclusion of the time step.
                // So passing it downstream should be OK.
                value = '''«action.name»->value''';
                if (isTokenType(type)) {
                    result.append('''
                        SET_TOKEN(«receiveRef», «action.name»->token);
                    ''')
                } else {                        
                    result.append('''
                        SET(«receiveRef», «value»);
                    ''')
                }
            }
            case SupportedSerializers.PROTO: {
                throw new UnsupportedOperationException("Protobuf serialization is not supported yet.");
            }
            case SupportedSerializers.ROS2: {
                val portType = (receivingPort.variable as Port).inferredType
                var portTypeStr = portType.targetType
                if (isTokenType(portType)) {
                    throw new UnsupportedOperationException("Cannot handle ROS serialization when ports are pointers.");
                } else if (isSharedPtrType(portType)) {
                    val matcher = sharedPointerVariable.matcher(portType.targetType)
                    if (matcher.find()) {
                        portTypeStr = matcher.group(1);
                    }
                }
                val ROSDeserializer = new FedROS2CPPSerialization()
                value = FedROS2CPPSerialization.deserializedVarName;
                result.append(
                    ROSDeserializer.generateNetworkDeserializerCode(
                        '''self->_lf__«action.name»''',
                        portTypeStr
                    )
                );
                if (isSharedPtrType(portType)) {                                     
                    result.append('''
                        auto msg_shared_ptr = std::make_shared<«portTypeStr»>(«value»);
                        SET(«receiveRef», msg_shared_ptr);
                    ''')                    
                } else {                                      
                    result.append('''
                        SET(«receiveRef», std::move(«value»));
                    ''')
                }
            }
            
        }
        
        return result.toString
    }

    /**
     * Generate code for the body of a reaction that handles an output
     * that is to be sent over the network.
     * @param sendingPort The output port providing the data to send.
     * @param receivingPort The variable reference to the destination port.
     * @param receivingPortID The ID of the destination port.
     * @param sendingFed The sending federate.
     * @param sendingBankIndex The bank index of the sending federate, if it is a bank.
     * @param sendingChannelIndex The channel index of the sending port, if it is a multiport.
     * @param receivingFed The destination federate.
     * @param type The type.
     * @param isPhysical Indicates whether the connection is physical or not
     * @param delay The delay value imposed on the connection using after
     * @param serializer The serializer used on the connection.
     */
    override generateNetworkSenderBody(
        VarRef sendingPort,
        VarRef receivingPort,
        int receivingPortID, 
        FederateInstance sendingFed,
        int sendingBankIndex,
        int sendingChannelIndex,
        FederateInstance receivingFed,
        InferredType type,
        boolean isPhysical,
        Delay delay,
        SupportedSerializers serializer
    ) { 
        var sendRef = generatePortRef(sendingPort, sendingBankIndex, sendingChannelIndex);
        val receiveRef = generateVarRef(receivingPort); // Used for comments only, so no need for bank/multiport index.
        val result = new StringBuilder()
        result.append('''
            // Sending from «sendRef» in federate «sendingFed.name» to «receiveRef» in federate «receivingFed.name»
        ''')
        // If the connection is physical and the receiving federate is remote, send it directly on a socket.
        // If the connection is logical and the coordination mode is centralized, send via RTI.
        // If the connection is logical and the coordination mode is decentralized, send directly
        var String messageType;
        // Name of the next immediate destination of this message
        var String next_destination_name = '''"federate «receivingFed.id»"'''
        
        // Get the delay literal
        var String additionalDelayString = 
            CGeneratorExtension.getNetworkDelayLiteral(
                delay, 
                this
            );
        
        if (isPhysical) {
            messageType = "MSG_TYPE_P2P_MESSAGE"
        } else if (targetConfig.coordination === CoordinationType.DECENTRALIZED) {
            messageType = "MSG_TYPE_P2P_TAGGED_MESSAGE"
        } else {
            // Logical connection
            // Send the message via rti
            messageType = "MSG_TYPE_TAGGED_MESSAGE"
            next_destination_name = '''"federate «receivingFed.id» via the RTI"'''
        }
        
        
        var String sendingFunction = '''send_timed_message'''
        var String commonArgs = '''«additionalDelayString», 
                   «messageType»,
                   «receivingPortID»,
                   «receivingFed.id»,
                   «next_destination_name»,
                   message_length'''
        if (isPhysical) {
            // Messages going on a physical connection do not
            // carry a timestamp or require the delay;
            sendingFunction = '''send_message'''            
            commonArgs = '''«messageType», «receivingPortID», «receivingFed.id»,
                   «next_destination_name», message_length'''
        }
        
        var lengthExpression = "";
        var pointerExpression = "";
        switch (serializer) {
            case SupportedSerializers.NATIVE: {
                // Handle native types.
                if (isTokenType(type)) {
                    // NOTE: Transporting token types this way is likely to only work if the sender and receiver
                    // both have the same endianness. Otherwise, you have to use protobufs or some other serialization scheme.
                    result.append('''
                        size_t message_length = «sendRef»->token->length * «sendRef»->token->element_size;
                        «sendingFunction»(«commonArgs», (unsigned char*) «sendRef»->value);
                    ''')
                } else {
                    // string types need to be dealt with specially because they are hidden pointers.
                    // void type is odd, but it avoids generating non-standard expression sizeof(void),
                    // which some compilers reject.
                    lengthExpression = switch(type.targetType) {
                        case 'string': '''strlen(«sendRef»->value) + 1'''
                        case 'void': '0'
                        default: '''sizeof(«type.targetType»)'''
                    }
                    pointerExpression = switch(type.targetType) {
                        case 'string': '''(unsigned char*) «sendRef»->value'''
                        default: '''(unsigned char*)&«sendRef»->value'''
                    }
                    result.append('''
                        size_t message_length = «lengthExpression»;
                        «sendingFunction»(«commonArgs», «pointerExpression»);
                    ''')
                }
            }
            case SupportedSerializers.PROTO: {
                throw new UnsupportedOperationException("Protobuf serialization is not supported yet.");
            }
            case SupportedSerializers.ROS2: {
                var variableToSerialize = sendRef;
                var typeStr = type.targetType
                if (isTokenType(type)) {
                    throw new UnsupportedOperationException("Cannot handle ROS serialization when ports are pointers.");
                } else if (isSharedPtrType(type)) {
                    val matcher = sharedPointerVariable.matcher(type.targetType)
                    if (matcher.find()) {
                        typeStr = matcher.group(1);
                    }
                }
                val ROSSerializer = new FedROS2CPPSerialization();
                lengthExpression = ROSSerializer.serializedBufferLength();
                pointerExpression = ROSSerializer.seializedBufferVar();
                result.append(
                    ROSSerializer.generateNetworkSerializerCode(variableToSerialize, typeStr, isSharedPtrType(type))
                );
                result.append('''
                    size_t message_length = «lengthExpression»;
                    «sendingFunction»(«commonArgs», «pointerExpression»);
                ''')
            }
            
        }
        return result.toString
    }
    
    /**
     * Generate code for the body of a reaction that decides whether the trigger for the given
     * port is going to be present or absent for the current logical time.
     * This reaction is put just before the first reaction that is triggered by the network
     * input port "port" or has it in its sources. If there are only connections to contained 
     * reactors, in the top-level reactor.
     * 
     * @param port The port to generate the control reaction for
     * @param maxSTP The maximum value of STP is assigned to reactions (if any)
     *  that have port as their trigger or source
     */
    override generateNetworkInputControlReactionBody(
        int receivingPortID,
        TimeValue maxSTP
    ) {
        // Store the code
        val result = new StringBuilder()
        
        result.append('''
                interval_t max_STP = 0LL;
        ''');
        
        // Find the maximum STP for decentralized coordination
        if(isFederatedAndDecentralized) {
            result.append('''
                max_STP = «maxSTP.timeInTargetLanguage»;
            ''')  
        }
        
        result.append('''
            // Wait until the port status is known
            wait_until_port_status_known(«receivingPortID», max_STP);
        ''')
        
        return result.toString        
    }

    /**
     * Generate code for the body of a reaction that sends a port status message for the given
     * port if it is absent.
     * 
     * @param port The port to generate the control reaction for
     * @param portID The ID assigned to the port in the AST transformation
     * @param receivingFederateID The ID of the receiving federate
     * @param sendingBankIndex The bank index of the sending federate, if it is in a bank.
     * @param sendingChannelIndex The channel if a multiport
     * @param delay The delay value imposed on the connection using after
     */
    override generateNetworkOutputControlReactionBody(
        VarRef port,
        int portID,
        int receivingFederateID,
        int sendingBankIndex,
        int sendingChannelIndex,
        Delay delay
    ) {
        // Store the code
        val result = new StringBuilder();
        var sendRef = generatePortRef(port, sendingBankIndex, sendingChannelIndex);
        
        // Get the delay literal
        var String additionalDelayString = 
            CGeneratorExtension.getNetworkDelayLiteral(
                delay, 
                this
            );
        
        result.append('''
            // If the output port has not been SET for the current logical time,
            // send an ABSENT message to the receiving federate            
            LOG_PRINT("Contemplating whether to send port "
                       "absent for port %d to federate %d.", 
                       «portID», «receivingFederateID»);
            if (!«sendRef»->is_present) {
                send_port_absent_to_federate(«additionalDelayString», «portID», «receivingFederateID»);
            }
        ''')
        
        
        return result.toString();
               
    }
    
    /**
     * Add necessary code to the source and necessary build supports to
     * enable the requested serializer in 'enabledSerializers'
     */  
    override enableSupportForSerialization(CancelIndicator cancelIndicator) {
        for (serializer : enabledSerializers) {
            switch (serializer) {
                case SupportedSerializers.NATIVE: {
                    // No need to do anything at this point.
                }
                case SupportedSerializers.PROTO: {
                    // Handle .proto files.
                    for (file : targetConfig.protoFiles) {
                        this.processProtoFile(file, cancelIndicator)
                        val dotIndex = file.lastIndexOf('.')
                        var rootFilename = file
                        if (dotIndex > 0) {
                            rootFilename = file.substring(0, dotIndex)
                        }
                        pr('#include "' + rootFilename + '.pb-c.h"')
                    }
                }
                case SupportedSerializers.ROS2: {
                    if(!CCppMode) {
                        throw new UnsupportedOperationException(
                            "To use the ROS 2 serializer, please use the CCpp target."
                            )
                    }
                    if (targetConfig.useCmake === false) {
                        throw new UnsupportedOperationException(
                            "Invalid target property \"cmake: false\"" +
                            "To use the ROS 2 serializer, please use the CMake build system (default)"
                            )
                    }
                    val ROSSerializer = new FedROS2CPPSerialization();
                    pr(ROSSerializer.generatePreambleForSupport.toString);
                    cMakeExtras = '''
                        «cMakeExtras»
                        «ROSSerializer.generateCompilerExtensionForSupport»
                    '''
                }
                
            }
        }
    }

    /** Generate #include of pqueue.c and either reactor.c or reactor_threaded.c
     *  depending on whether threads are specified in target directive.
     *  As a side effect, this populates the runCommand and compileCommand
     *  private variables if such commands are specified in the target directive.
     */
    override generatePreamble() {
        pr(this.defineLogLevel)
        
        if (isFederated) {
            // FIXME: Instead of checking
            // #ifdef FEDERATED, we could
            // use #if (NUMBER_OF_FEDERATES > 1)
            // To me, the former is more accurate.
            pr('''
                #define FEDERATED
            ''')
            if (targetConfig.coordination === CoordinationType.CENTRALIZED) {
                // The coordination is centralized.
                pr('''
                    #define FEDERATED_CENTRALIZED
                ''')                
            } else if (targetConfig.coordination === CoordinationType.DECENTRALIZED) {
                // The coordination is decentralized
                pr('''
                    #define FEDERATED_DECENTRALIZED
                ''')
            }
        }
                        
        // Handle target parameters.
        // First, if there are federates, then ensure that threading is enabled.
        if (isFederated) {
            for (federate : federates) {
                // The number of threads needs to be at least one larger than the input ports
                // to allow the federate to wait on all input ports while allowing an additional
                // worker thread to process incoming messages.
                if (targetConfig.threads < federate.networkMessageActions.size + 1) {
                    targetConfig.threads = federate.networkMessageActions.size + 1;
                }            
            }
        }
        
        includeTargetLanguageHeaders()

        pr('#define NUMBER_OF_FEDERATES ' + federates.size);
        
        pr('#define TARGET_FILES_DIRECTORY "' + fileConfig.srcGenPath + '"');
        
        if (targetConfig.coordinationOptions.advance_message_interval !== null) {
            pr('#define ADVANCE_MESSAGE_INTERVAL ' + targetConfig.coordinationOptions.advance_message_interval.timeInTargetLanguage)
        }
        
        includeTargetLanguageSourceFiles()
        
        // Do this after the above includes so that the preamble can
        // call built-in functions.
        super.generatePreamble()

        parseTargetParameters()
        
        // Make sure src-gen directory exists.
        fileConfig.getSrcGenPath.toFile.mkdirs
        
        // FIXME: Probably not the best place to do 
        // this.
        if (!targetConfig.protoFiles.isNullOrEmpty) {
            // Enable support for proto serialization
            enabledSerializers.add(SupportedSerializers.PROTO)
        }
    }
    
    /**
     * Parse the target parameters and set flags to the runCommand
     * accordingly.
     */
    def parseTargetParameters() {
        if (targetConfig.fastMode) {
            // The runCommand has a first entry that is ignored but needed.
            if (runCommand.length === 0) {
                runCommand.add(topLevelName)
            }
            runCommand.add("-f")
            runCommand.add("true")
        }
        if (targetConfig.keepalive) {
            // The runCommand has a first entry that is ignored but needed.
            if (runCommand.length === 0) {
                runCommand.add(topLevelName)
            }
            runCommand.add("-k")
            runCommand.add("true")
        }
        if (targetConfig.timeout !== null) {
            // The runCommand has a first entry that is ignored but needed.
            if (runCommand.length === 0) {
                runCommand.add(topLevelName)
            }
            runCommand.add("-o")
            runCommand.add(targetConfig.timeout.time.toString)
            runCommand.add(targetConfig.timeout.unit.toString)
        }
        
    }
    
    /** Add necessary header files specific to the target language.
     *  Note. The core files always need to be (and will be) copied 
     *  uniformly across all target languages.
     */
    protected def includeTargetLanguageHeaders() {
        if (targetConfig.tracing !== null) {
            var filename = "";
            if (targetConfig.tracing.traceFileName !== null) {
                filename = targetConfig.tracing.traceFileName;
            }
            pr('#define LINGUA_FRANCA_TRACE ' + filename)
        }
        
        pr('#include "ctarget.h"')
        if (targetConfig.tracing !== null) {
            pr('#include "core/trace.c"')            
        }
    }
    
    /** Add necessary source files specific to the target language.  */
    protected def includeTargetLanguageSourceFiles() {
        if (targetConfig.threads > 0) {
            pr("#include \"core/reactor_threaded.c\"")
        } else {
            pr("#include \"core/reactor.c\"")
        }
        if (isFederated) {
            pr("#include \"core/federated/federate.c\"")
        }
    }

    // Regular expression pattern for compiler error messages with resource
    // and line number information. The first match will a resource URI in the
    // form of "file:/path/file.lf". The second match will be a line number.
    // The third match is a character position within the line.
    // The fourth match will be the error message.
    static final Pattern compileErrorPattern = Pattern.compile("^file:(/.*):([0-9]+):([0-9]+):(.*)$");
    
    /** Given a line of text from the output of a compiler, return
     *  an instance of ErrorFileAndLine if the line is recognized as
     *  the first line of an error message. Otherwise, return null.
     *  @param line A line of output from a compiler or other external
     *   tool that might generate errors.
     *  @return If the line is recognized as the start of an error message,
     *   then return a class containing the path to the file on which the
     *   error occurred (or null if there is none), the line number (or the
     *   string "1" if there is none), the character position (or the string
     *   "0" if there is none), and the message (or an empty string if there
     *   is none).
     */
    override parseCommandOutput(String line) {
        val matcher = compileErrorPattern.matcher(line)
        if (matcher.find()) {
            val result = new ErrorFileAndLine()
            result.filepath = matcher.group(1)
            result.line = matcher.group(2)
            result.character = matcher.group(3)
            result.message = matcher.group(4)
            
            if (!result.message.toLowerCase.contains("error:")) {
                result.isError = false
            }
            return result
        }
        return null as ErrorFileAndLine
    }
    
    
    /**
     * Strip all line directives from the given C code.
     * @param code The code to remove # line directives from.
     * @return The code without #line directives.
     */
     def removeLineDirectives(String code) {
        
        val separator = "\n"
        val lines = code.split(separator)
        
        val builder = new StringBuilder("")
        
        for(line : lines) {
            val trimmedLine = line.trim()
            if(!trimmedLine.startsWith("#line")) {
                builder.append(line).append(separator)
            }
        }
        return builder.toString()
     }
        
    // //////////////////////////////////////////
    // // Private methods.
    
    /** Perform deferred initializations in initialize_trigger_objects.
     *  @param federate The federate for which we are doing this.
     */
    private def doDeferredInitialize(FederateInstance federate) {
        // First, populate the trigger tables for each output.
        // The entries point to the trigger_t structs for the destination inputs.
        pr('// doDeferredInitialize')

        // For outputs that are not primitive types (of form type* or type[]),
        // create a default token on the self struct.
        createDefaultTokens(main, federate)

        // Next, for every input port, populate its "self" struct
        // fields with pointers to the output port that sends it data.
        connectInputsToOutputs(main, federate)
    }

    /**
     * Generate assignments of pointers in the "self" struct of a destination
     * port's reactor to the appropriate entries in the "self" struct of the
     * source reactor.
     * @param instance The reactor instance.
     * @param federate The federate for which we are generating code or null
     *  if there is no federation.
     */
    private def void connectInputsToOutputs(ReactorInstance instance, FederateInstance federate) {
        if (!federate.contains(instance)) {
            return;
        }
        pr('''// Connect inputs and outputs for reactor «instance.getFullName».''')
        // Iterate over all ports of this reactor that have dependent reactions.
        for (input : instance.inputs) {
            if (!input.dependentReactions.isEmpty()) {
                // Input has reactions. Connect it to its eventual source.
                connectPortToEventualSource(input, federate); 
            }
        }
        for (output : instance.outputs) {
            if (!output.dependentReactions.isEmpty() && output.dependsOnPorts.isEmpty()) {
                // Output has reactions and no upstream ports.
                // Connect it to its eventual source.
                connectPortToEventualSource(output, federate); 
            }
        }
        for (child : instance.children) {
            // In case this is a composite, recurse.
            connectInputsToOutputs(child, federate)
        }

        // Handle inputs that get sent data from a reaction rather than from
        // another contained reactor and reactions that are triggered by an
        // output of a contained reactor.
        connectReactionsToPorts(instance, federate)
        
        pr('''// END Connect inputs and outputs for reactor «instance.getFullName».''')
    }
    
    /**
     * Generate assignments of pointers in the "self" struct of a destination
     * port's reactor to the appropriate entries in the "self" struct of the
     * source reactor.
     * @param instance A port with dependant reactions.
     * @param federate The federate for which we are generating code or null
     *  if there is no federation.
     */
    private def void connectPortToEventualSource(PortInstance port, FederateInstance federate) {
        // Find the sources that send data to this port,
        // which could be the same port if it is an input port written to by a reaction
        // or it could be an upstream output port.
        // If the port is a multiport, then there may be multiple sources covering
        // the range of channels.
        var startChannel = 0;
        for (eventualSource: port.eventualSources()) {
            val src = eventualSource.portInstance;
            if (src != port && federate.contains(src.parent)) {
                // The eventual source is different from the port and is in the federate.
                val destStructType = variableStructType(
                    port.definition as TypedVariable,
                    port.parent.definition.reactorClass
                )
                
                // There are four cases, depending on whether the source or
                // destination or both are multiports.
                if (src.isMultiport()) {
                    // If the source port is an input port, then we don't want to use the
                    // address, whereas if it's an output port, we do.
                    var modifier = "&";
                    if (src.isInput()) modifier = "";
                    
                    if (port.isMultiport()) {
                        // Source and destination are both multiports.                        
                        pr('''
                            // Connect «src.getFullName» to port «port.getFullName»
                            { // To scope variable j
                                int j = «eventualSource.startChannel»;
                                for (int i = «startChannel»; i < «eventualSource.channelWidth» + «startChannel»; i++) {
                                    «destinationReference(port)»[i] = («destStructType»*)«modifier»«sourceReference(src)»[j++];
                                }
                            }
                        ''')
                        startChannel += eventualSource.channelWidth;
                    } else {
                        // Source is a multiport, destination is a single port.
                        pr('''
                            // Connect «src.getFullName» to port «port.getFullName»
                            «destinationReference(port)» = («destStructType»*)«modifier»«sourceReference(src)»[«eventualSource.startChannel»];
                        ''')
                    }
                } else if (port.isMultiport()) {
                    // Source is a single port, Destination is a multiport.
                    pr('''
                        // Connect «src.getFullName» to port «port.getFullName»
                        «destinationReference(port)»[«startChannel»] = («destStructType»*)&«sourceReference(src)»;
                    ''')
                    startChannel++;
                } else {
                    // Both ports are single ports.
                    pr('''
                        // Connect «src.getFullName» to port «port.getFullName»
                        «destinationReference(port)» = («destStructType»*)&«sourceReference(src)»;
                    ''')
                }
            }
        }
    }
    
    /**
     * Connect inputs that get sent data from a reaction rather than from
     * another contained reactor and reactions that are triggered by an
     * output of a contained reactor.
     * @param instance The reactor instance that contains the reactions.
     * @param fedeate The federate instance.
     */
    private def connectReactionsToPorts(ReactorInstance instance, FederateInstance federate) {
        for (reaction : instance.reactions) {
            // First handle the effects that are inputs of contained reactors.
            for (port : reaction.effects.filter(PortInstance)) {
                if (port.definition instanceof Input) {
                    // This reaction is sending to an input. Must be
                    // the input of a contained reactor. If the contained reactor is
                    // not in the federate, then we don't do anything here.
                    if (federate.contains(port.parent)) {
                        val destStructType = variableStructType(
                            port.definition as TypedVariable,
                            port.parent.definition.reactorClass
                        )
                        if (port.isMultiport()) {
                            pr('''
                                // Connect «port», which gets data from reaction «reaction.index»
                                // of «instance.getFullName», to «port.getFullName».
                                for (int i = 0; i < «port.width»; i++) {
                                    «destinationReference(port)»[i] = («destStructType»*)«sourceReference(port)»[i];
                                }
                            ''')
                        } else {
                            pr('''
                                // Connect «port», which gets data from reaction «reaction.index»
                                // of «instance.getFullName», to «port.getFullName».
                                «destinationReference(port)» = («destStructType»*)&«sourceReference(port)»;
                            ''')
                        }
                        // FIXME: Don't we also to set set the destination reference for more
                        // deeply contained ports?
                    }
                }
            }
            // Next handle the sources that are outputs of contained reactors.
            for (port : reaction.sources.filter(PortInstance)) {
                if (port.definition instanceof Output) {
                    // This reaction is receiving data from an output
                    // of a contained reactor. If the contained reactor is
                    // not in the federate, then we don't do anything here.
                    if (federate.contains(port.parent)) {
                        val destStructType = variableStructType(
                            port.definition as TypedVariable,
                            port.parent.definition.reactorClass
                        )
                        // The port may be deeper in the hierarchy.
                        var portChannelCount = 0;
                        for (eventualSource: port.eventualSources()) {
                            val sourcePort = eventualSource.portInstance
                            if (sourcePort.isMultiport && port.isMultiport) {
                                // Both source and destination are multiports.
                                pr('''
                                    // Record output «sourcePort.getFullName», which triggers reaction «reaction.index»
                                    // of «instance.getFullName», on its self struct.
                                    for (int i = 0; i < «eventualSource.channelWidth»; i++) {
                                        «reactionReference(port)»[i + «portChannelCount»] = («destStructType»*)&«sourceReference(sourcePort)»[i + «eventualSource.startChannel»];
                                    }
                                ''')
                                portChannelCount += eventualSource.channelWidth;
                            } else if (sourcePort.isMultiport) {
                                // Destination is not a multiport, so the channelWidth of the source port should be 1.
                                pr('''
                                    // Record output «sourcePort.getFullName», which triggers reaction «reaction.index»
                                    // of «instance.getFullName», on its self struct.
                                    «reactionReference(port)» = («destStructType»*)&«sourceReference(sourcePort)»[«eventualSource.startChannel»];
                                ''')
                                portChannelCount++;
                            } else if (port.isMultiport) {
                                // Source is not a multiport, but the destination is.
                                pr('''
                                    // Record output «sourcePort.getFullName», which triggers reaction «reaction.index»
                                    // of «instance.getFullName», on its self struct.
                                    «reactionReference(port)»[«portChannelCount»] = («destStructType»*)&«sourceReference(sourcePort)»;
                                ''')
                                portChannelCount++;
                            } else {
                                // Neither is a multiport.
                                pr('''
                                    // Record output «sourcePort.getFullName», which triggers reaction «reaction.index»
                                    // of «instance.getFullName», on its self struct.
                                    «reactionReference(port)» = («destStructType»*)&«sourceReference(sourcePort)»;
                                ''')
                                portChannelCount++;
                            }
                        }
                    }
                }
            }
        }
    }
    
    /** Generate action variables for a reaction.
     *  @param builder The string builder into which to write the code.
     *  @param action The action.
     *  @param reactor The reactor.
     */
    private def generateActionVariablesInReaction(
        StringBuilder builder,
        Action action,
        ReactorDecl decl
    ) {
        val structType = variableStructType(action, decl)
        // If the action has a type, create variables for accessing the value.
        val type = action.inferredType
        // Pointer to the lf_token_t sent as the payload in the trigger.
        val tokenPointer = '''(self->_lf__«action.name».token)'''
        pr(action, builder, '''
            // Expose the action struct as a local variable whose name matches the action name.
            «structType»* «action.name» = &self->_lf_«action.name»;
            // Set the fields of the action struct to match the current trigger.
            «action.name»->is_present = (bool)self->_lf__«action.name».status;
            «action.name»->has_value = («tokenPointer» != NULL && «tokenPointer»->value != NULL);
            «action.name»->token = «tokenPointer»;
        ''')
        // Set the value field only if there is a type.
        if (!type.isUndefined) {
            // The value field will either be a copy (for primitive types)
            // or a pointer (for types ending in *).
            pr(action, builder, '''
                if («action.name»->has_value) {
                    «IF type.isTokenType»
                        «action.name»->value = («type.targetType»)«tokenPointer»->value;
                    «ELSE»
                        «action.name»->value = *(«type.targetType»*)«tokenPointer»->value;
                    «ENDIF»
                }
            ''')
        }
    }
    
    /** Generate into the specified string builder the code to
     *  initialize local variables for the specified input port
     *  in a reaction function from the "self" struct.
     *  @param builder The string builder.
     *  @param input The input statement from the AST.
     *  @param reactor The reactor.
     */
    private def generateInputVariablesInReaction(
        StringBuilder builder,
        Input input,
        ReactorDecl decl
    ) {
        val structType = variableStructType(input, decl)
        val inputType = input.inferredType
        
        // Create the local variable whose name matches the input name.
        // If the input has not been declared mutable, then this is a pointer
        // to the upstream output. Otherwise, it is a copy of the upstream output,
        // which nevertheless points to the same token and value (hence, as done
        // below, we have to use writable_copy()). There are 8 cases,
        // depending on whether the input is mutable, whether it is a multiport,
        // and whether it is a token type.
        // Easy case first.
        if (!input.isMutable && !inputType.isTokenType && !input.isMultiport) {
            // Non-mutable, non-multiport, primitive type.
            pr(builder, '''
                «structType»* «input.name» = self->_lf_«input.name»;
            ''')
        } else if (input.isMutable && !inputType.isTokenType && !input.isMultiport) {
            // Mutable, non-multiport, primitive type.
            pr(builder, '''
                // Mutable input, so copy the input into a temporary variable.
                // The input value on the struct is a copy.
                «structType» _lf_tmp_«input.name» = *(self->_lf_«input.name»);
                «structType»* «input.name» = &_lf_tmp_«input.name»;
            ''')
        } else if (!input.isMutable && inputType.isTokenType && !input.isMultiport) {
            // Non-mutable, non-multiport, token type.
            pr(builder, '''
                «structType»* «input.name» = self->_lf_«input.name»;
                if («input.name»->is_present) {
                    «input.name»->length = «input.name»->token->length;
                    «input.name»->value = («inputType.targetType»)«input.name»->token->value;
                } else {
                    «input.name»->length = 0;
                }
            ''')
        } else if (input.isMutable && inputType.isTokenType && !input.isMultiport) {
            // Mutable, non-multiport, token type.
            pr(builder, '''
                // Mutable input, so copy the input struct into a temporary variable.
                «structType» _lf_tmp_«input.name» = *(self->_lf_«input.name»);
                «structType»* «input.name» = &_lf_tmp_«input.name»;
                if («input.name»->is_present) {
                    «input.name»->length = «input.name»->token->length;
                    lf_token_t* _lf_input_token = «input.name»->token;
                    «input.name»->token = writable_copy(_lf_input_token);
                    if («input.name»->token != _lf_input_token) {
                        // A copy of the input token has been made.
                        // This needs to be reference counted.
                        «input.name»->token->ref_count = 1;
                        // Repurpose the next_free pointer on the token to add to the list.
                        «input.name»->token->next_free = _lf_more_tokens_with_ref_count;
                        _lf_more_tokens_with_ref_count = «input.name»->token;
                    }
                    «input.name»->value = («inputType.targetType»)«input.name»->token->value;
                } else {
                    «input.name»->length = 0;
                }
            ''')            
        } else if (!input.isMutable && input.isMultiport) {
            // Non-mutable, multiport, primitive or token type.
            pr(builder, '''
                «structType»** «input.name» = self->_lf_«input.name»;
            ''')
        } else if (inputType.isTokenType) {
            // Mutable, multiport, token type
            pr(builder, '''
                // Mutable multiport input, so copy the input structs
                // into an array of temporary variables on the stack.
                «structType» _lf_tmp_«input.name»[«input.multiportWidthExpression»];
                «structType»* «input.name»[«input.multiportWidthExpression»];
                for (int i = 0; i < «input.multiportWidthExpression»; i++) {
                    «input.name»[i] = &_lf_tmp_«input.name»[i];
                    _lf_tmp_«input.name»[i] = *(self->_lf_«input.name»[i]);
                    // If necessary, copy the tokens.
                    if («input.name»[i]->is_present) {
                        «input.name»[i]->length = «input.name»[i]->token->length;
                        lf_token_t* _lf_input_token = «input.name»[i]->token;
                        «input.name»[i]->token = writable_copy(_lf_input_token);
                        if («input.name»[i]->token != _lf_input_token) {
                            // A copy of the input token has been made.
                            // This needs to be reference counted.
                            «input.name»[i]->token->ref_count = 1;
                            // Repurpose the next_free pointer on the token to add to the list.
                            «input.name»[i]->token->next_free = _lf_more_tokens_with_ref_count;
                            _lf_more_tokens_with_ref_count = «input.name»[i]->token;
                        }
                        «input.name»[i]->value = («inputType.targetType»)«input.name»[i]->token->value;
                    } else {
                        «input.name»[i]->length = 0;
                    }
                }
            ''')
        } else {
            // Mutable, multiport, primitive type
            pr(builder, '''
                // Mutable multiport input, so copy the input structs
                // into an array of temporary variables on the stack.
                «structType» _lf_tmp_«input.name»[«input.multiportWidthExpression»];
                «structType»* «input.name»[«input.multiportWidthExpression»];
                for (int i = 0; i < «input.multiportWidthExpression»; i++) {
                    «input.name»[i]  = &_lf_tmp_«input.name»[i];
                    // Copy the struct, which includes the value.
                    _lf_tmp_«input.name»[i] = *(self->_lf_«input.name»[i]);
                }
            ''')
        }
        // Set the _width variable for all cases. This will be -1
        // for a variable-width multiport, which is not currently supported.
        // It will be -2 if it is not multiport.
        pr(builder, '''
            int «input.name»_width = self->_lf_«input.name»_width;
        ''')
    }
    
    /** 
     * Generate into the specified string builder the code to
     * initialize local variables for ports in a reaction function
     * from the "self" struct. The port may be an input of the
     * reactor or an output of a contained reactor. The second
     * argument provides, for each contained reactor, a place to
     * write the declaration of the output of that reactor that
     * is triggering reactions.
     * @param builder The string builder into which to write the code.
     * @param structs A map from reactor instantiations to a place to write
     *  struct fields.
     * @param port The port.
     * @param reactor The reactor or import statement.
     */
    private def generatePortVariablesInReaction(
        StringBuilder builder,
        LinkedHashMap<Instantiation,StringBuilder> structs,
        VarRef port,
        ReactorDecl decl
    ) {
        if (port.variable instanceof Input) {
            generateInputVariablesInReaction(builder, port.variable as Input, decl)
        } else {
            // port is an output of a contained reactor.
            val output = port.variable as Output
            val portStructType = variableStructType(output, port.container.reactorClass)
            
            var structBuilder = structs.get(port.container)
            if (structBuilder === null) {
                structBuilder = new StringBuilder
                structs.put(port.container, structBuilder)
            }
            val reactorName = port.container.name
            // First define the struct containing the output value and indicator
            // of its presence.
            if (!output.isMultiport) {
                // Output is not a multiport.
                pr(structBuilder, '''
                    «portStructType»* «output.name»;
                ''')
            } else {
                // Output is a multiport.
                pr(structBuilder, '''
                    «portStructType»** «output.name»;
                    int «output.name»_width;
                ''')
            }
            
            // Next, initialize the struct with the current values.
            if (port.container.widthSpec !== null) {
                // Output is in a bank.
                pr(builder, '''
                    for (int i = 0; i < «port.container.name»_width; i++) {
                        «reactorName»[i].«output.name» = self->_lf_«reactorName»[i].«output.name»;
                    }
                ''')
                if (output.isMultiport) {
                    pr(builder, '''
                        for (int i = 0; i < «port.container.name»_width; i++) {
                            «reactorName»[i].«output.name»_width = self->_lf_«reactorName»[i].«output.name»_width;
                        }
                    ''')                    
                }
            } else {
                 // Output is not in a bank.
                pr(builder, '''
                    «reactorName».«output.name» = self->_lf_«reactorName».«output.name»;
                ''')                    
                if (output.isMultiport) {
                    pr(builder, '''
                        «reactorName».«output.name»_width = self->_lf_«reactorName».«output.name»_width;
                    ''')                    
                }
            }
        }
    }

    /** 
     * Generate into the specified string builder the code to
     * initialize local variables for outputs in a reaction function
     * from the "self" struct.
     * @param builder The string builder.
     * @param effect The effect declared by the reaction. This must refer to an output.
     * @param decl The reactor containing the reaction or the import statement.
     */
    private def generateOutputVariablesInReaction(
        StringBuilder builder,
        VarRef effect,
        ReactorDecl decl
    ) {
        val output = effect.variable as Output
        if (output.type === null && target.requiresTypes === true) {
            errorReporter.reportError(output, "Output is required to have a type: " + output.name)
        } else {
            // The container of the output may be a contained reactor or
            // the reactor containing the reaction.
            val outputStructType = (effect.container === null) ?
                    variableStructType(output, decl)
                    :
                    variableStructType(output, effect.container.reactorClass)
            if (!output.isMultiport) {
                // Output port is not a multiport.
                pr(builder, '''
                    «outputStructType»* «output.name» = &self->_lf_«output.name»;
                ''')
            } else {
                // Output port is a multiport.
                // Set the _width variable.
                pr(builder, '''
                    int «output.name»_width = self->_lf_«output.name»_width;
                ''')
                pr(builder, '''
                    «outputStructType»** «output.name» = self->_lf_«output.name»_pointers;
                ''')
            }
        }
    }

    /** 
     * Generate into the specified string builder the code to
     * initialize local variables for sending data to an input
     * of a contained reactor. This will also, if necessary,
     * generate entries for local struct definitions into the
     * struct argument. These entries point to where the data
     * is stored.
     * 
     * @param builder The string builder.
     * @param structs A map from reactor instantiations to a place to write
     *  struct fields.
     * @param definition AST node defining the reactor within which this occurs
     * @param input Input of the contained reactor.
     */
    private def generateVariablesForSendingToContainedReactors(
        StringBuilder builder,
        LinkedHashMap<Instantiation,StringBuilder> structs,
        Instantiation definition,
        Input input
    ) {
        var structBuilder = structs.get(definition)
        if (structBuilder === null) {
            structBuilder = new StringBuilder
            structs.put(definition, structBuilder)
        }
        val inputStructType = variableStructType(input, definition.reactorClass)
        if (!input.isMultiport) {
            // Contained reactor's input is not a multiport.
            pr(structBuilder, '''
                «inputStructType»* «input.name»;
            ''')
            if (definition.widthSpec !== null) {
                // Contained reactor is a bank.
                pr(builder, '''
                    for (int bankIndex = 0; bankIndex < self->_lf_«definition.name»_width; bankIndex++) {
                        «definition.name»[bankIndex].«input.name» = &(self->_lf_«definition.name»[bankIndex].«input.name»);
                    }
                ''')
            } else {
                // Contained reactor is not a bank.
                pr(builder, '''
                    «definition.name».«input.name» = &(self->_lf_«definition.name».«input.name»);
                ''')
            }
        } else {
            // Contained reactor's input is a multiport.
            pr(structBuilder, '''
                «inputStructType»** «input.name»;
                int «input.name»_width;
            ''')
            // If the contained reactor is a bank, then we have to set the
            // pointer for each element of the bank.
            if (definition.widthSpec !== null) {
                pr(builder, '''
                    for (int _i = 0; _i < self->_lf_«definition.name»_width; _i++) {
                        «definition.name»[_i].«input.name» = self->_lf_«definition.name»[_i].«input.name»;
                        «definition.name»[_i].«input.name»_width = self->_lf_«definition.name»[_i].«input.name»_width;
                    }
                ''')
            } else {
                pr(builder, '''
                    «definition.name».«input.name» = self->_lf_«definition.name».«input.name»;
                    «definition.name».«input.name»_width = self->_lf_«definition.name».«input.name»_width;
                ''')
            }
        }
    }

    /**
     * Override the base class to replace a type of form type[] with type*.
     * @param type The type.
     */ 
    override String getTargetType(InferredType type) {
        var result = super.getTargetType(type)
        val matcher = arrayPatternVariable.matcher(result)
        if (matcher.find()) {
            return matcher.group(1) + '*'
        }
        return result
    }
    
    protected def isSharedPtrType(InferredType type) {
        if (type.isUndefined)
            return false
        val targetType = type.targetType
        val matcher = sharedPointerVariable.matcher(targetType)
        if (matcher.find()) {
            true
        } else {
            false
        }
    }
       
    /** Given a type for an input or output, return true if it should be
     *  carried by a lf_token_t struct rather than the type itself.
     *  It should be carried by such a struct if the type ends with *
     *  (it is a pointer) or [] (it is a array with unspecified length).
     *  @param type The type specification.
     */
    protected def isTokenType(InferredType type) {
        if (type.isUndefined)
            return false
        val targetType = type.targetType
        if (targetType.trim.matches("^\\w*\\[\\s*\\]$") || targetType.trim.endsWith('*')) {
            true
        } else {
            false
        }
    }
    
    /** If the type specification of the form type[] or
     *  type*, return the type. Otherwise remove the code delimiter,
     *  if there is one, and otherwise just return the argument
     *  unmodified.
     *  @param type A string describing the type.
     */
    private def rootType(String type) {
        if (type.endsWith(']')) {
            val root = type.indexOf('[')
            type.substring(0, root).trim
        } else if (type.endsWith('*')) {
            type.substring(0, type.length - 1).trim
        } else {
            type.trim
        }
    }

    /** Print the #line compiler directive with the line number of
     *  the specified object.
     *  @param output Where to put the output.
     *  @param eObject The node.
     */
    protected def prSourceLineNumber(StringBuilder output, EObject eObject) {
        var node = NodeModelUtils.getNode(eObject)
        if (node !== null) {
            // For code blocks (delimited by {= ... =}, unfortunately,
            // we have to adjust the offset by the number of newlines before {=.
            // Unfortunately, this is complicated because the code has been
            // tokenized.
            var offset = 0
            if (eObject instanceof Code) {
                offset += 1
            }
            // Extract the filename from eResource, an astonishingly difficult thing to do.
            val resolvedURI = CommonPlugin.resolve(eObject.eResource.URI)
            // pr(output, "#line " + (node.getStartLine() + offset) + ' "' + FileConfig.toFileURI(fileConfig.srcFile) + '"')
            pr(output, "#line " + (node.getStartLine() + offset) + ' "' + resolvedURI + '"')
        }
    }

    /**
     * Print the #line compiler directive with the line number of
     * the specified object.
     * @param eObject The node.
     */
    override prSourceLineNumber(EObject eObject) {
        prSourceLineNumber(code, eObject)
    }

    /**
     * Version of pr() that prints a source line number using a #line
     * prior to each line of the output. Use this when multiple lines of
     * output code are all due to the same source line in the .lf file.
     * @param eObject The AST node that this source line is based on.
     * @param builder The code buffer.
     * @param text The text to append.
     */
    protected def pr(EObject eObject, StringBuilder builder, Object text) {
        var split = text.toString.split("\n")
        for (line : split) {
            prSourceLineNumber(builder, eObject)
            pr(builder, line)
        }
    }

    /** For each output that has a token type (type* or type[]),
     *  create a default token and put it on the self struct.
     *  @param parent The container reactor.
     *  @param federate The federate, or null if there is no federation.
     */
    private def void createDefaultTokens(ReactorInstance parent, FederateInstance federate) {
        for (containedReactor : parent.children) {
            // Do this only for reactors in the federate.
            if (federate.contains(containedReactor)) {
                var nameOfSelfStruct = selfStructName(containedReactor)
                for (output : containedReactor.outputs) {
                    val type = (output.definition as Output).inferredType
                    if (type.isTokenType) {
                        // Create the template token that goes in the trigger struct.
                        // Its reference count is zero, enabling it to be used immediately.
                        var rootType = type.targetType.rootType
                        // If the rootType is 'void', we need to avoid generating the code
                        // 'sizeof(void)', which some compilers reject.
                        val size = (rootType == 'void') ? '0' : '''sizeof(«rootType»)'''
                        if (output.isMultiport()) {
                            pr('''
                                for (int i = 0; i < «output.width»; i++) {
                                    «nameOfSelfStruct»->_lf_«output.name»[i].token = _lf_create_token(«size»);
                                }
                            ''')
                        } else {
                            pr('''
                                «nameOfSelfStruct»->_lf_«output.name».token = _lf_create_token(«size»);
                            ''')
                        }
                    }
                }
                // In case this is a composite, handle its contained reactors.
                createDefaultTokens(containedReactor, federate)
            }
        }
    }
    
    // Regular expression pattern for array types with specified length.
    // \s is whitespace, \w is a word character (letter, number, or underscore).
    // For example, for "foo[10]", the first match will be "foo" and the second "[10]".
    static final Pattern arrayPatternFixed = Pattern.compile("^\\s*+(\\w+)\\s*(\\[[0-9]+\\])\\s*$");
    
    // Regular expression pattern for array types with unspecified length.
    // \s is whitespace, \w is a word character (letter, number, or underscore).
    // For example, for "foo[]", the first match will be "foo".
    static final Pattern arrayPatternVariable = Pattern.compile("^\\s*+(\\w+)\\s*\\[\\]\\s*$");
    
    // Regular expression pattern for shared_ptr types.
    static final Pattern sharedPointerVariable = Pattern.compile("^std::shared_ptr<(\\S+)>$");
    
    protected static var DISABLE_REACTION_INITIALIZATION_MARKER
        = '// **** Do not include initialization code in this reaction.'
        
    public static var UNDEFINED_MIN_SPACING = -1
    
    /**
     * Extra lines that need to go into the generated CMakeLists.txt.
     */
    var String cMakeExtras = "";
    
       
    /** Returns the Target enum for this generator */
    override getTarget() {
        return Target.C
    }
        
    override getTargetTimeType() '''interval_t'''
    
    override getTargetTagType() '''tag_t'''

    override getTargetUndefinedType() '''/* «errorReporter.reportError("undefined type")» */'''

    override getTargetFixedSizeListType(String baseType, int size) '''«baseType»[«size»]'''
        
    override String getTargetVariableSizeListType(
        String baseType) '''«baseType»[]'''
        
        
    override getNetworkBufferType() '''uint8_t*'''
    
    protected def String getInitializer(ParameterInstance p) {
        
            if (p.type.isList && p.init.size > 1) {
                return p.init.join('{', ', ', '}', [it.targetValue])
            } else {
                return p.init.get(0).targetValue
            }
        
    }
    
    override supportsGenerics() {
        return false
    }
    
    override generateDelayGeneric() {
        throw new UnsupportedOperationException("TODO: auto-generated method stub")
    }
    
    /**
     * Data structure that for each instantiation of a contained
     * reactor. This provides a set of input and output ports that trigger
     * reactions of the container, are read by a reaction of the
     * container, or that receive data from a reaction of the container.
     * For each port, this provides a list of reaction indices that
     * are triggered by the port, or an empty list if there are no
     * reactions triggered by the port.
     * @param reactor The container.
     * @param federate The federate (used to determine whether a
     *  reaction belongs to the federate).
     */
    private static class InteractingContainedReactors {
        // This horrible data structure is a collection, indexed by instantiation
        // of a contained reactor, of lists, indexed by ports of the contained reactor
        // that are referenced by reactions of the container, of reactions that are
        // triggered by the port of the contained reactor. The list is empty if
        // the port does not trigger reactions but is read by the reaction or
        // is written to by the reaction.
        val portsByContainedReactor = new LinkedHashMap<
            Instantiation,
            LinkedHashMap<
                Port,
                LinkedList<Integer>
            >
        >
        
        /**
         * Scan the reactions of the specified reactor and record which ports are
         * referenced by reactions and which reactions are triggered by such ports.
         */
        new(Reactor reactor, FederateInstance federate) {
            var reactionCount = 0
            for (reaction : reactor.allReactions) {
                if (federate === null || federate.contains(
                    reaction
                )) {
                    // First, handle reactions that produce data sent to inputs
                    // of contained reactors.
                    for (effect : reaction.effects ?: emptyList) {
                        // If an effect is an input, then it must be an input
                        // of a contained reactor.
                        if (effect.variable instanceof Input) {
                            // This reaction is not triggered by the port, so
                            // we do not add it to the list returned by the following.
                            addPort(effect.container, effect.variable as Input)
                        }
                    }
                    // Second, handle reactions that are triggered by outputs
                    // of contained reactors.
                    for (TriggerRef trigger : reaction.triggers ?: emptyList) {
                        if (trigger instanceof VarRef) {
                            // If an trigger is an output, then it must be an output
                            // of a contained reactor.
                            if (trigger.variable instanceof Output) {
                                val list = addPort(trigger.container, trigger.variable as Output)
                                list.add(reactionCount)
                            }
                        }
                    }
                    // Third, handle reading (but not triggered by)
                    // outputs of contained reactors.
                    for (source : reaction.sources ?: emptyList) {
                        if (source.variable instanceof Output) {
                            // If an source is an output, then it must be an output
                            // of a contained reactor.
                            // This reaction is not triggered by the port, so
                            // we do not add it to the list returned by the following.
                            addPort(source.container, source.variable as Output)
                        }
                    }
                }
                // Increment the reaction count even if not in the federate for consistency.
                reactionCount++
            }
        }
        
        /**
         * Return or create the list to which reactions triggered by the specified port
         * are to be added. This also records that the port is referenced by the
         * container's reactions.
         * @param containedReactor The contained reactor.
         * @param port The port.
         */
        def addPort(Instantiation containedReactor, Port port) {
            // Get or create the entry for the containedReactor.
            var containedReactorEntry = portsByContainedReactor.get(containedReactor)
            if (containedReactorEntry === null) {
                containedReactorEntry = new LinkedHashMap<Port,LinkedList<Integer>>
                portsByContainedReactor.put(containedReactor, containedReactorEntry)
            }
            // Get or create the entry for the port.
            var portEntry = containedReactorEntry.get(port)
            if (portEntry === null) {
                portEntry = new LinkedList<Integer>
                containedReactorEntry.put(port, portEntry)
            }
            return portEntry
        }
        
        /**
         * Return the set of contained reactors that have ports that are referenced
         * by reactions of the container reactor.
         */
        def containedReactors() {
            return portsByContainedReactor.keySet()
        }
        
        /**
         * Return the set of ports of the specified contained reactor that are
         * referenced by reactions of the container reactor. Return an empty
         * set if there are none.
         * @param containedReactor The contained reactor.
         */
        def portsOfInstance(Instantiation containedReactor) {
            var result = null as Set<Port>
            val ports = portsByContainedReactor.get(containedReactor)
            if (ports === null) {
                result = new LinkedHashSet<Port>
            } else {
                result = ports.keySet
            }
            return result
        }
        
        /**
         * Return the indices of the reactions triggered by the specified port
         * of the specified contained reactor or an empty list if there are none.
         * @param containedReactor The contained reactor.
         * @param port The port.
         */
        def LinkedList<Integer> reactionsTriggered(Instantiation containedReactor, Port port) {
            val ports = portsByContainedReactor.get(containedReactor)
            if (ports !== null) {
                val list = ports.get(port)
                if (list !== null) {
                    return list
                }
            }
            return new LinkedList<Integer>
        }
    }
    
    // FIXME: Get rid of this, if possible.
    /** The current federate for which we are generating code. */
    var currentFederate = null as FederateInstance;
}<|MERGE_RESOLUTION|>--- conflicted
+++ resolved
@@ -1341,8 +1341,8 @@
     def writeFederatesDockerComposeFile(File dir, StringBuilder dockerComposeServices, String networkName) {
         val dockerComposeFileName = 'docker-compose.yml'
         val dockerComposeFile = dir + File.separator + dockerComposeFileName
-        val content = new StringBuilder()
-        pr(content, '''
+        val contents = new StringBuilder()
+        pr(contents, '''
         version: "3.9"
         services:
         «dockerComposeServices.toString»
@@ -1350,7 +1350,7 @@
             default:
                 name: «networkName»
         ''')
-        writeSourceCodeToFile(content.toString.getBytes, dockerComposeFile)
+        JavaGeneratorUtils.writeSourceCodeToFile(contents, dockerComposeFile)
     }
 
     /**
@@ -1403,8 +1403,7 @@
             # Use ENTRYPOINT not CMD so that command-line arguments go through
             ENTRYPOINT ["./build/RTI"]
         ''')
-<<<<<<< HEAD
-        writeSourceCodeToFile(contents.toString.getBytes, dockerFile)
+        JavaGeneratorUtils.writeSourceCodeToFile(contents, dockerFile)
     }
 
     /**
@@ -1442,15 +1441,10 @@
                 default:
                     name: «networkName»
         ''')
-        writeSourceCodeToFile(contents.toString.getBytes, dockerComposeFile)
-        println("Dockerfile for RTI written to " + dockerComposeFile)
-=======
-        JavaGeneratorUtils.writeSourceCodeToFile(contents, dockerFile)
-        println("Dockerfile for RTI written to " + dockerFile)
->>>>>>> b8533d59
+        JavaGeneratorUtils.writeSourceCodeToFile(contents, dockerComposeFile)
         println('''
             #############################################
-            To build the docker image, use:
+            To build the docker image of the rti, use:
                
                 docker compose -f «dockerComposeFile» up
             
