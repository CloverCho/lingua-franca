--- conflicted
+++ resolved
@@ -464,18 +464,10 @@
         var coreFiles = newArrayList(
             "reactor_common.c",
             "reactor.h",
-<<<<<<< HEAD
-            "utils/pqueue.c",
-            "utils/pqueue.h",
-=======
->>>>>>> 3071ed62
             "tag.h",
             "tag.c",
             "trace.h",
             "trace.c",
-<<<<<<< HEAD
-            "utils/util.h",
-=======
             "utils/pqueue.c",
             "utils/pqueue.h",
             "utils/pqueue_support.h",
@@ -484,7 +476,6 @@
             "utils/semaphore.h",
             "utils/semaphore.c",
             "utils/util.h", 
->>>>>>> 3071ed62
             "utils/util.c",
             "platform.h",
             "platform/Platform.cmake",
