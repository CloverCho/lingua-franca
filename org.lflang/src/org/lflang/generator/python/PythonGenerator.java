--- conflicted
+++ resolved
@@ -368,12 +368,6 @@
         code.pr(CGenerator.defineLogLevel(this));
         if (isFederated) {
             code.pr(CPreambleGenerator.generateFederatedDirective(targetConfig.coordination));
-<<<<<<< HEAD
-            // Handle target parameters.
-            // First, if there are federates, then ensure that threading is enabled.
-            targetConfig.threading = true;
-            targetConfig.workers = CUtil.minThreadsToHandleInputPorts(federates);
-=======
             // If the program is federated, then ensure that threading is enabled.
             targetConfig.threading = true;
             // Convey to the C runtime the required number of worker threads to 
@@ -382,7 +376,6 @@
                 "WORKERS_NEEDED_FOR_FEDERATE", 
                 String.valueOf(PyUtil.minThreadsToHandleInputPorts(federates))
             );
->>>>>>> 87f8baba
         }
         includeTargetLanguageHeaders();
         code.pr(CPreambleGenerator.generateNumFederatesDirective(federates.size()));
@@ -663,17 +656,10 @@
      */
     @Override 
     public void doGenerate(Resource resource, LFGeneratorContext context) {
-<<<<<<< HEAD
-        // If there are federates, assign the number of worker threads in the CGenerator to 1
-        if (isFederated) {
-            targetConfig.threading = true;
-            targetConfig.workers = 1;
-=======
         // Set the threading to false by default, unless the user has 
         // specifically asked for it.
         if (!targetConfig.setByUser.contains(TargetProperty.THREADING)) {
             targetConfig.threading = false;
->>>>>>> 87f8baba
         }
         // Prevent the CGenerator from compiling the C code.
         // The PythonGenerator will compiler it.
