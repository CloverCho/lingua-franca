/* Generator for the Python target. */

/*************
Copyright (c) 2019, The University of California at Berkeley.

Redistribution and use in source and binary forms, with or without modification,
are permitted provided that the following conditions are met:

1. Redistributions of source code must retain the above copyright notice,
   this list of conditions and the following disclaimer.

2. Redistributions in binary form must reproduce the above copyright notice,
   this list of conditions and the following disclaimer in the documentation
   and/or other materials provided with the distribution.

THIS SOFTWARE IS PROVIDED BY THE COPYRIGHT HOLDERS AND CONTRIBUTORS "AS IS" AND ANY
EXPRESS OR IMPLIED WARRANTIES, INCLUDING, BUT NOT LIMITED TO, THE IMPLIED WARRANTIES OF
MERCHANTABILITY AND FITNESS FOR A PARTICULAR PURPOSE ARE DISCLAIMED. IN NO EVENT SHALL
THE COPYRIGHT HOLDER OR CONTRIBUTORS BE LIABLE FOR ANY DIRECT, INDIRECT, INCIDENTAL,
SPECIAL, EXEMPLARY, OR CONSEQUENTIAL DAMAGES (INCLUDING, BUT NOT LIMITED TO,
PROCUREMENT OF SUBSTITUTE GOODS OR SERVICES; LOSS OF USE, DATA, OR PROFITS; OR BUSINESS
INTERRUPTION) HOWEVER CAUSED AND ON ANY THEORY OF LIABILITY, WHETHER IN CONTRACT,
STRICT LIABILITY, OR TORT (INCLUDING NEGLIGENCE OR OTHERWISE) ARISING IN ANY WAY OUT OF
THE USE OF THIS SOFTWARE, EVEN IF ADVISED OF THE POSSIBILITY OF SUCH DAMAGE.
***************/

package org.lflang.generator.python

import java.io.File
import java.nio.file.Path
import java.nio.file.Paths
import java.util.ArrayList
import java.util.HashMap
import java.util.LinkedHashSet
import java.util.List
import java.util.regex.Pattern
import org.eclipse.emf.ecore.resource.Resource
import org.eclipse.xtext.generator.IFileSystemAccess2
import org.eclipse.xtext.util.CancelIndicator
import org.lflang.ErrorReporter
import org.lflang.FileConfig
import org.lflang.InferredType
import org.lflang.Target
import org.lflang.TargetConfig
import org.lflang.TargetProperty.CoordinationType
import org.lflang.federated.FedFileConfig
import org.lflang.federated.FederateInstance
import org.lflang.federated.PythonGeneratorExtension
import org.lflang.federated.launcher.FedPyLauncher
import org.lflang.federated.serialization.FedNativePythonSerialization
import org.lflang.federated.serialization.SupportedSerializers
import org.lflang.generator.CodeMap
import org.lflang.generator.GeneratorResult
import org.lflang.generator.IntegratedBuilder
import org.lflang.generator.JavaGeneratorUtils
import org.lflang.generator.ParameterInstance
import org.lflang.generator.LFGeneratorContext
import org.lflang.generator.SubContext
import org.lflang.generator.ReactionInstance
import org.lflang.generator.ReactorInstance
import org.lflang.generator.c.CCompiler
import org.lflang.generator.c.CGenerator
import org.lflang.lf.Action
import org.lflang.lf.Delay
import org.lflang.lf.Input
import org.lflang.lf.Instantiation
import org.lflang.lf.Model
import org.lflang.lf.Output
import org.lflang.lf.Parameter
import org.lflang.lf.Port
import org.lflang.lf.Reaction
import org.lflang.lf.Reactor
import org.lflang.lf.ReactorDecl
import org.lflang.lf.StateVar
import org.lflang.lf.TriggerRef
import org.lflang.lf.Value
import org.lflang.lf.VarRef
import org.lflang.util.LFCommand

import static extension org.lflang.ASTUtils.*
import static extension org.lflang.JavaAstUtils.*

/** 
 * Generator for Python target. This class generates Python code defining each reactor
 * class given in the input .lf file and imported .lf files.
 * 
 * Each class will contain all the reaction functions defined by the user in order, with the necessary ports/actions given as parameters.
 * Moreover, each class will contain all state variables in native Python format.
 * 
 * A backend is also generated using the CGenrator that interacts with the C code library (see CGenerator.xtend).
 * The backend is responsible for passing arguments to the Python reactor functions.
 *
 * @author{Soroush Bateni <soroush@utdallas.edu>}
 */
class PythonGenerator extends CGenerator {
	
	// Used to add statements that come before reactor classes and user code
    var pythonPreamble = new StringBuilder()

    // Used to add module requirements to setup.py (delimited with ,)
    var pythonRequiredModules = new StringBuilder()

    new(FileConfig fileConfig, ErrorReporter errorReporter) {
        super(fileConfig, errorReporter)
        // set defaults
        targetConfig.compiler = "gcc"
        targetConfig.compilerFlags = newArrayList // -Wall -Wconversion"
        targetConfig.linkerFlags = ""
    }
    	
    /** 
    * Generic struct for ports with primitive types and
    * statically allocated arrays in Lingua Franca.
    * This template is defined as
    *   typedef struct {
    *       PyObject* value;
    *       bool is_present;
    *       int num_destinations;
    *       FEDERATED_CAPSULE_EXTENSION
    *   } generic_port_instance_struct;
    *
    * @see reactor-c-py/lib/pythontarget.h
    */
	val generic_port_type =  "generic_port_instance_struct"

    /** 
    * Generic struct for ports with dynamically allocated
    * array types (a.k.a. token types) in Lingua Franca.
    * This template is defined as
    *   typedef struct {
    *       PyObject_HEAD
    *       PyObject* value;
    *       bool is_present;
    *       int num_destinations;
    *       lf_token_t* token;
    *       int length;
    *       FEDERATED_CAPSULE_EXTENSION
    *   } generic_port_instance_with_token_struct;
    *
    * @see reactor-c-py/lib/pythontarget.h
    */
	val generic_port_type_with_token = "generic_port_instance_with_token_struct"
    
    /**
     * Generic struct for actions.
     * This template is defined as
     *   typedef struct {
     *      trigger_t* trigger;
     *      PyObject* value;
     *      bool is_present;
     *      bool has_value;
     *      lf_token_t* token;
     *      FEDERATED_CAPSULE_EXTENSION
     *   } generic_action_instance_struct;
     * 
     * @see reactor-c-py/lib/pythontarget.h
     */
    val generic_action_type = "generic_action_instance_struct"
	
	override getTargetUndefinedType() '''PyObject*'''
	
	/** Returns the Target enum for this generator */
    override getTarget() {
        return Target.Python
    }

	// Regular expression pattern for pointer types. The star at the end has to be visible.
    static final Pattern pointerPatternVariable = Pattern.compile("^\\s*+(\\w+)\\s*\\*\\s*$");
    
    ////////////////////////////////////////////
    //// Public methods
    override printInfo() {
        println("Generating code for: " + fileConfig.resource.getURI.toString)
        println('******** Mode: ' + fileConfig.context.mode)
        println('******** Generated sources: ' + fileConfig.getSrcGenPath)
    }
    
    /**
     * Print information about necessary steps to install the supporting
     * Python C extension for the generated program.
     * 
     * @note Only needed if no-compile is set to true
     */
    def printSetupInfo() {
        println('''
        
        #####################################
        To compile and install the generated code, do:
            
            cd «fileConfig.srcGenPath»«File.separator»
            python3 -m pip install --force-reinstall .
        ''');
    }
    
    /**
     * Print information on how to execute the generated program.
     */
    def printRunInfo() {
        println('''
        
        #####################################
        To run the generated program, use:
            
            python3 «fileConfig.srcGenPath»«File.separator»«topLevelName».py
        
        #####################################
        ''');
    }
    
    /**
     * Print information on how to execute the generated federation.
     */
    def printFedRunInfo() {
        println('''
        
        #####################################
        To run the generated program, run:
            
            bash «fileConfig.binPath»/«fileConfig.name»
        
        #####################################
        ''');
    }
    
    ////////////////////////////////////////////
    //// Protected methods
    
     /**
     * Override to convert some C types to their
     * Python equivalent.
     * Examples:
     * true/false -> True/False
     * @param v A value
     * @return A value string in the target language
     */
    private def getPythonTargetValue(Value v) {
        var String returnValue = "";
        switch(v.toText) {
            case "false": returnValue = "False"
            case "true": returnValue = "True"
            default: returnValue = super.getTargetValue(v)
        }
        
        // Parameters in Python are always prepended with a 'self.'
        // predicate. Therefore, we need to append the returned value
        // if it is a parameter.
        if (v.parameter !== null) {
            returnValue = "self." + returnValue;
        }
        
        return returnValue;
    }
    
    /**
     * Create a list of state initializers in target code.
     * 
     * @param state The state variable to create initializers for
     * @return A list of initializers in target code
     */
    protected def List<String> getPythonInitializerList(StateVar state) {
        if (!state.isInitialized) {
            return null
        }

        var list = new ArrayList<String>();

        for (i : state?.init) {
            if (i.parameter !== null) {
                list.add(i.parameter.targetReference)
            } else if (state.isOfTimeType) {
                list.add(i.targetTime)
            } else {
                list.add(i.pythonTargetValue)
            }
        }
        return list
    }
    
     /**
     * Create a Python tuple for parameter initialization in target code.
     * 
     * @param p The parameter instance to create initializers for
     * @return Initialization code
     */
     protected def String getPythonInitializer(StateVar state) throws Exception {        
            if (state.init.size > 1) {
                // state variables are initialized as mutable lists
                return state.init.join('[', ', ', ']', [it.pythonTargetValue])
            } else if (state.isInitialized) {
                return state.init.get(0).getPythonTargetValue
            } else {
                return "None"
            }
        
    }
    
     /**
     * Create a Python list for parameter initialization in target code.
     * 
     * @param p The parameter instance to create initializers for
     * @return Initialization code
     */
     protected def String getPythonInitializer(ParameterInstance p) {        
            if (p.init.size > 1) {
                // parameters are initialized as immutable tuples
                return p.init.join('(', ', ', ')', [it.pythonTargetValue])
            } else {
                return p.init.get(0).getPythonTargetValue
            }
        
    }
    
    /**
     * Create a Python list for parameter initialization in target code.
     * 
     * @param p The parameter to create initializers for
     * @return Initialization code
     */
     protected def String getPythonInitializer(Parameter p) {        
            if (p.init.size > 1) {
                // parameters are initialized as immutable tuples
                return p.init.join('(', ', ', ')', [it.pythonTargetValue])
            } else {
                return p.init.get(0).pythonTargetValue
            }
        
    }
    
    /**
     * Generate parameters and their respective initialization code for a reaction function
     * The initialization code is put at the beginning of the reaction before user code
     * @param parameters The parameters used for function definition
     * @param inits The initialization code for those paramters
     * @param decl Reactor declaration
     * @param reaction The reaction to be used to generate parameters for
     */
    def generatePythonReactionParametersAndInitializations(StringBuilder parameters, StringBuilder inits, ReactorDecl decl,
        Reaction reaction) {
        val reactor = decl.toDefinition
        var generatedParams = new LinkedHashSet<String>()

        // Handle triggers
        for (TriggerRef trigger : reaction.triggers ?: emptyList) {
            if (trigger instanceof VarRef) {
                if (trigger.variable instanceof Port) {
                    if (trigger.variable instanceof Input) {
                        if ((trigger.variable as Input).isMutable) {
                            generatedParams.add('''mutable_«trigger.variable.name»''')

                            // Create a deep copy                            
                            if ((trigger.variable as Input).isMultiport) {
                                inits.
                                    append('''«trigger.variable.name» = [Make() for i in range(len(mutable_«trigger.variable.name»))]
                                    ''')
                                inits.append('''for i in range(len(mutable_«trigger.variable.name»)):
                                ''')
                                inits.
                                    append('''    «trigger.variable.name»[i].value = copy.deepcopy(mutable_«trigger.variable.name»[i].value)
                                    ''')
                            } else {
                                inits.append('''«trigger.variable.name» = Make
                                ''')
                                inits.
                                    append('''«trigger.variable.name».value = copy.deepcopy(mutable_«trigger.variable.name».value)
                                    ''')
                            }
                        } else {
                            generatedParams.add(trigger.variable.name)
                        }
                    } else {
                        // Handle contained reactors' ports
                        generatedParams.add('''«trigger.container.name»_«trigger.variable.name»''')
                        inits.append('''«trigger.container.name» = Make
                        ''')
                        inits.
                            append('''«trigger.container.name».«trigger.variable.name» = «trigger.container.name»_«trigger.variable.name»
                            ''')
                    }

                } else if (trigger.variable instanceof Action) {
                    generatedParams.add(trigger.variable.name)
                }
            }
        }

        // Handle non-triggering inputs
        if (reaction.triggers === null || reaction.triggers.size === 0) {
            for (input : reactor.inputs ?: emptyList) {
                generatedParams.add(input.name)
                if (input.isMutable) {
                    // Create a deep copy
                    inits.append('''«input.name» = copy.deepcopy(«input.name»)
                    ''')
                }
            }
        }
        for (src : reaction.sources ?: emptyList) {
            if (src.variable instanceof Output) {
                // Output of a contained reactor
                generatedParams.add('''«src.container.name»_«src.variable.name»''')
                inits.append('''«src.container.name» = Make
                ''')
                inits.append('''«src.container.name».«src.variable.name» = «src.container.name»_«src.variable.name»
                ''')
            } else {
                generatedParams.add(src.variable.name)
                if (src.variable instanceof Input) {
                    if ((src.variable as Input).isMutable) {
                        // Create a deep copy
                        inits.append('''«src.variable.name» = copy.deepcopy(«src.variable.name»)
                        ''')
                    }
                }
            }
        }

        // Handle effects
        for (effect : reaction.effects ?: emptyList) {
            if (effect.variable instanceof Input) {
                generatedParams.add('''«effect.container.name»_«effect.variable.name»''')
                inits.append('''«effect.container.name» = Make
                ''')
                inits.
                    append('''«effect.container.name».«effect.variable.name» = «effect.container.name»_«effect.variable.name»
                    ''')
            } else {
                generatedParams.add(effect.variable.name)
                if (effect.variable instanceof Port) {
                    if (isMultiport(effect.variable as Port)) {
                        // Handle multiports           
                    }
                }
            }
        }

        // Fill out the StrinBuilder parameters
        for (s : generatedParams) {
            parameters.append(''', «s»''')
        }

    }
    
    /**
     * Handle initialization for state variable
     * @param state a state variable
     */
    def String getTargetInitializer(StateVar state) {
        if(!state.isInitialized)
        {
            return '''None'''
        }
        
        '''«FOR init : state.pythonInitializerList SEPARATOR ", "»«init»«ENDFOR»'''
    }
    
    
    /**
     * Wrapper function for the more elaborate generatePythonReactorClass that keeps track
     * of visited reactors to avoid duplicate generation
     * @param instance The reactor instance to be generated
     * @param pythonClasses The class definition is appended to this string builder
     * @param federate The federate instance for the reactor instance
     * @param instantiatedClasses A list of visited instances to avoid generating duplicates
     */
    def generatePythonReactorClass(ReactorInstance instance, StringBuilder pythonClasses, FederateInstance federate)
    {
        var instantiatedClasses = new ArrayList<String>()
        generatePythonReactorClass(instance, pythonClasses, federate, instantiatedClasses)
    }
    
    
    /**
     * Generate a Python class corresponding to decl
     * @param instance The reactor instance to be generated
     * @param pythonClasses The class definition is appended to this string builder
     * @param federate The federate instance for the reactor instance
     * @param instantiatedClasses A list of visited instances to avoid generating duplicates
     */
    def void generatePythonReactorClass(ReactorInstance instance, StringBuilder pythonClasses,
        FederateInstance federate, ArrayList<String> instantiatedClasses) {
        if (instance !== this.main && !federate.contains(instance)) {
            return
        }

        // Invalid use of the function
        if (instantiatedClasses === null) {
            return
        }

        val decl = instance.definition.reactorClass
        val className = instance.definition.reactorClass.name

        // Do not generate code for delay reactors in Python
        if (className.contains(GEN_DELAY_CLASS_NAME)) {
            return
        }

        // Do not generate classes that don't have any reactions
        // Do not generate the main federated class, which is always implemented in C
        if (!instance.definition.reactorClass.toDefinition.allReactions.isEmpty && !decl.toDefinition.isFederated) {
            if (federate.contains(instance) && !instantiatedClasses.contains(className)) {

                pythonClasses.append('''
                                    
                    # Python class for reactor «className»
                    class _«className»:
                ''');

                // Generate preamble code
                pythonClasses.append('''
                    
                        «generatePythonPreamblesForReactor(decl.toDefinition)»
                ''')

                val reactor = decl.toDefinition

                // Handle runtime initializations
                pythonClasses.append('''    
                    «'    '»def __init__(self, **kwargs):
                ''')
                
                
                pythonClasses.append(generateParametersAndStateVariables(decl))
                

                var reactionIndex = 0
                for (reaction : reactor.allReactions) {
                    val reactionParameters = new StringBuilder() // Will contain parameters for the function (e.g., Foo(x,y,z,...)
                    val inits = new StringBuilder() // Will contain initialization code for some parameters
                    generatePythonReactionParametersAndInitializations(reactionParameters, inits, reactor, reaction)
                    pythonClasses.append('''    def «pythonReactionFunctionName(reactionIndex)»(self «reactionParameters»):
                    ''')
                    pythonClasses.append('''        «inits»
                    ''')
                    pythonClasses.append('''        «reaction.code.toText»
                    ''')
                    pythonClasses.append('''        return 0
                    
                    ''')

                    // Now generate code for the deadline violation function, if there is one.
                    if (reaction.deadline !== null) {
                        pythonClasses.
                            append('''    «generateDeadlineFunctionForReaction(reaction, reactionIndex, reactionParameters.toString)»
                            ''')
                    }

                    reactionIndex = reactionIndex + 1;
                }
                instantiatedClasses.add(className)
            }
        }

        for (child : instance.children) {
            generatePythonReactorClass(child, pythonClasses, federate, instantiatedClasses)
        }
    }
    
    /**
     * Generate code that instantiates and initializes parameters and state variables for a reactor 'decl'.
     * 
     * @param decl The reactor declaration
     * @return The generated code as a StringBuilder
     */
    protected def StringBuilder generateParametersAndStateVariables(ReactorDecl decl) {
        val reactor = decl.toDefinition
        var StringBuilder temporary_code = new StringBuilder()
        
        temporary_code.append('''        #Define parameters and their default values
        ''')
        
        for (param : decl.toDefinition.allParameters) {
            if (!param.inferredType.targetType.equals("PyObject*")) {
                // If type is given, use it
                temporary_code.
                    append('''        self._«param.name»:«param.inferredType.pythonType» = «param.pythonInitializer»
                    ''')
            } else {
                // If type is not given, just pass along the initialization
                temporary_code.append('''        self._«param.name» = «param.pythonInitializer»
                ''')
        
            }
        }
        
        // Handle parameters that are set in instantiation
        temporary_code.append('''        # Handle parameters that are set in instantiation
        ''')
        temporary_code.append('''        self.__dict__.update(kwargs)
        
        ''')
        
        
        temporary_code.append('''        # Define state variables
        ''')
        // Next, handle state variables
        for (stateVar : reactor.allStateVars) {
            if (!stateVar.inferredType.targetType.equals("PyObject*")) {
                // If type is given, use it
                temporary_code.
                    append('''        self.«stateVar.name»:«stateVar.inferredType.pythonType» = «stateVar.pythonInitializer»
                    ''')
            } else if (stateVar.isInitialized) {
                // If type is not given, pass along the initialization directly if it is present
                temporary_code.append('''        self.«stateVar.name» = «stateVar.pythonInitializer»
                ''')
            } else {
                // If neither the type nor the initialization is given, use None
                temporary_code.append('''        self.«stateVar.name» = None
                ''')                        
            }
        }        
        
        temporary_code.append('''
        
        ''') 
        
        // Next, create getters for parameters
        for (param : decl.toDefinition.allParameters) {
            temporary_code.append('''    @property
            ''') 
            temporary_code.append('''    def «param.name»(self):
            ''')
            temporary_code.append('''        return self._«param.name»
            
            ''')
        }
        
        return temporary_code;
    }
    
    /**
     * Generate the function that is executed whenever the deadline of the reaction
     * with the given reaction index is missed
     * @param reaction The reaction to generate deadline miss code for
     * @param reactionIndex The agreed-upon index of the reaction in the reactor (should match the C generated code)
     * @param reactionParameters The parameters to the deadline violation function, which are the same as the reaction function
     */
    def generateDeadlineFunctionForReaction(Reaction reaction, int reactionIndex, String reactionParameters)'''
        «val deadlineFunctionName = 'deadline_function_' + reactionIndex»

        def «deadlineFunctionName»(self «reactionParameters»):
            «reaction.deadline.code.toText»
            return 0
        
    '''
    
    /**
     * Generates preambles defined by user for a given reactor.
     * The preamble code is put inside the reactor class.
     */
    def generatePythonPreamblesForReactor(Reactor reactor) '''
        «FOR p : reactor.preambles ?: emptyList»
            # From the preamble, verbatim:
            «p.code.toText»
            # End of preamble.
        «ENDFOR»
    '''
    
    /**
     * This generator inherits types from the CGenerator.
     * This function reverts them back to Python types
     * For example, the types double is converted to float,
     * the * for pointer types is removed, etc.
     * @param type The type
     * @return The Python equivalent of a C type
     */
    def getPythonType(InferredType type) {
        var result = super.getTargetType(type)
        
        switch(result){
            case "double": result = "float"
            case "string": result = "object"
            default: result = result
        }
        
        val matcher = pointerPatternVariable.matcher(result)
        if(matcher.find()) {
            return matcher.group(1)
        }
        
        return result
    }
    
    /**
     * Instantiate classes in Python.
     * Instances are always instantiated as a list of className = [_className, _className, ...] depending on the size of the bank.
     * If there is no bank or the size is 1, the instance would be generated as className = [_className]
     * @param instance The reactor instance to be instantiated
     * @param pythonClassesInstantiation The class instantiations are appended to this string builder
     * @param federate The federate instance for the reactor instance
     */
    def void generatePythonClassInstantiation(ReactorInstance instance, StringBuilder pythonClassesInstantiation,
        FederateInstance federate) {
        // If this is not the main reactor and is not in the federate, nothing to do.
        if (instance !== this.main && !federate.contains(instance)) {
            return
        }
        
        val className = instance.definition.reactorClass.name
        
        
        // Do not instantiate delay reactors in Python
        if(className.contains(GEN_DELAY_CLASS_NAME)) {
            return
        }

        // Do not instantiate reactor classes that don't have a reaction in Python
        // Do not instantiate the federated main reactor since it is generated in C
        if (!instance.definition.reactorClass.toDefinition.allReactions.isEmpty && !instance.definition.reactorClass.toDefinition.isFederated) {
            if (federate.contains(instance) && instance.bankMembers !== null) {
                // If this reactor is a placeholder for a bank of reactors, then generate
                // a list of instances of reactors and return.         
                pythonClassesInstantiation.
                    append('''
                    «instance.uniqueID»_lf = \
                        [«FOR member : instance.bankMembers SEPARATOR ", \\\n"»\
                            _«className»(bank_index = «member.bankIndex/* bank_index is specially assigned by us*/»,\
                                «FOR param : member.parameters SEPARATOR ", "»_«param.name»=«param.pythonInitializer»«ENDFOR»)«ENDFOR»]
                    ''')
                return
            } else if (instance.bankIndex === -1 && !instance.definition.reactorClass.toDefinition.allReactions.isEmpty) {
                pythonClassesInstantiation.append('''
                    «instance.uniqueID»_lf = \
                        [_«className»(bank_index = 0«/* bank_index is specially assigned by us*/», \
                            «FOR param : instance.parameters SEPARATOR ", \\\n"»_«param.name»=«param.pythonInitializer»«ENDFOR»)]
                ''')
            }

        }

        for (child : instance.children) {
            generatePythonClassInstantiation(child, pythonClassesInstantiation, federate)
        }
    }
    
    /**
     * Generate all Python classes if they have a reaction
     * @param federate The federate instance used to generate classes
     */
    def generatePythonReactorClasses(FederateInstance federate) {
        
        var StringBuilder pythonClasses = new StringBuilder()
        var StringBuilder pythonClassesInstantiation = new StringBuilder()
        
        // Generate reactor classes in Python
        this.main.generatePythonReactorClass(pythonClasses, federate)
        
        // Instantiate generated classes
        this.main.generatePythonClassInstantiation(pythonClassesInstantiation, federate)

        '''«pythonClasses»
        
        ''' +
        '''# Instantiate classes
        ''' +
        '''«pythonClassesInstantiation»
        '''
    }
    
    /**
     * Generate the Python code constructed from reactor classes and user-written classes.
     * @return the code body 
     */
    def generatePythonCode(FederateInstance federate) '''
       from LinguaFranca«topLevelName» import *
       from LinguaFrancaBase.constants import * #Useful constants
       from LinguaFrancaBase.functions import * #Useful helper functions
       from LinguaFrancaBase.classes import * #Useful classes
       import sys
       import copy
       
       «pythonPreamble.toString»
       
       «generatePythonReactorClasses(federate)»
       
       «PythonMainGenerator.generateCode()»
       '''
    
    /**
     * Generate the setup.py required to compile and install the module.
     * Currently, the package name is based on filename which does not support sharing the setup.py for multiple .lf files.
     * TODO: use an alternative package name (possibly based on folder name)
     * 
     * If the LF program itself is threaded or if tracing is enabled, NUMBER_OF_WORKERS is added as a macro
     * so that platform-specific C files will contain the appropriate functions.
     */
    def generatePythonSetupFile() '''
    from setuptools import setup, Extension
    
    linguafranca«topLevelName»module = Extension("LinguaFranca«topLevelName»",
                                               sources = ["«topLevelName».c", «FOR src : targetConfig.compileAdditionalSources SEPARATOR ", "» "«src»"«ENDFOR»],
                                               define_macros=[('MODULE_NAME', 'LinguaFranca«topLevelName»')«IF (targetConfig.threads !== 0 || (targetConfig.tracing !== null))», 
                                                              ('NUMBER_OF_WORKERS', '«targetConfig.threads»')«ENDIF»])
    
    setup(name="LinguaFranca«topLevelName»", version="1.0",
            ext_modules = [linguafranca«topLevelName»module],
            install_requires=['LinguaFrancaBase' «pythonRequiredModules»],)
    '''
    
    /**
     * Generate the necessary Python files
     * @param fsa The file system access (used to write the result).
     * @param federate The federate instance
     */
    def generatePythonFiles(IFileSystemAccess2 fsa, FederateInstance federate)
    {
        var file = new File(fileConfig.getSrcGenPath.toFile,  topLevelName + ".py")
        if (file.exists) {
            file.delete
        }
        // Create the necessary directories
        if (!file.getParentFile().exists()) {
            file.getParentFile().mkdirs();
        }
        val codeMaps = #{file.toPath -> CodeMap.fromGeneratedCode(generatePythonCode(federate).toString)}
        JavaGeneratorUtils.writeSourceCodeToFile(codeMaps.get(file.toPath).generatedCode, file.absolutePath)
        
        val setupPath = fileConfig.getSrcGenPath.resolve("setup.py")
        // Handle Python setup
        System.out.println("Generating setup file to " + setupPath)
        file = setupPath.toFile
        if (file.exists) {
            // Append
            file.delete
        }
            
        // Create the setup file
        JavaGeneratorUtils.writeSourceCodeToFile(generatePythonSetupFile, setupPath.toString)
             
        return codeMaps
    }
    
    /**
     * Execute the command that compiles and installs the current Python module
     */
    def pythonCompileCode(LFGeneratorContext context) {
        // if we found the compile command, we will also find the install command
        val installCmd = commandFactory.createCommand(
            '''python3''',
            #["-m", "pip", "install", "--force-reinstall", "."],
            fileConfig.srcGenPath)
               
        if (installCmd === null) {
            errorReporter.reportError(
                "The Python target requires Python >= 3.6, pip >= 20.0.2, and setuptools >= 45.2.0-1 to compile the generated code. " +
                "Auto-compiling can be disabled using the \"no-compile: true\" target property.")
            return
        }

        // Set compile time environment variables
        installCmd.setEnvironmentVariable("CC", targetConfig.compiler) // Use gcc as the compiler
        installCmd.setEnvironmentVariable("LDFLAGS", targetConfig.linkerFlags) // The linker complains about including pythontarget.h twice (once in the generated code and once in pythontarget.c)
        // To avoid this, we force the linker to allow multiple definitions. Duplicate names would still be caught by the 
        // compiler.
        if (installCmd.run(context.cancelIndicator) == 0) {
            println("Successfully installed python extension.")
        } else {
            errorReporter.reportError("Failed to install python extension due to the following errors:\n" + installCmd.getErrors())
        }
    }
    
    /** 
     * Generate top-level preambles and #include of pqueue.c and either reactor.c or reactor_threaded.c
     *  depending on whether threads are specified in target directive.
     *  As a side effect, this populates the runCommand and compileCommand
     *  private variables if such commands are specified in the target directive.
     */
    override generatePreamble() {
        
        val models = new LinkedHashSet<Model>
        
        for (r : this.reactors ?: emptyList) {
            // The following assumes all reactors have a container.
            // This means that generated reactors **have** to be
            // added to a resource; not doing so will result in a NPE.
            models.add(r.toDefinition.eContainer as Model)
        }
        // Add the main reactor if it is defined
        if (this.mainDef !== null) {
            models.add(this.mainDef.reactorClass.toDefinition.eContainer as Model)
        }
        for (m : models) {
            for (p : m.preambles) {
                pythonPreamble.append('''«p.code.toText»
                ''')
            }
        }

        pr(CGenerator.defineLogLevel(this))
        
        if (isFederated) {
            // FIXME: Instead of checking
            // #ifdef FEDERATED, we could
            // use #if (NUMBER_OF_FEDERATES > 1)
            // To me, the former is more accurate.
            pr('''
                #define FEDERATED
            ''')
            if (targetConfig.coordination === CoordinationType.CENTRALIZED) {
                // The coordination is centralized.
                pr('''
                    #define FEDERATED_CENTRALIZED
                ''')                
            } else if (targetConfig.coordination === CoordinationType.DECENTRALIZED) {
                // The coordination is decentralized
                pr('''
                    #define FEDERATED_DECENTRALIZED
                ''')
            }
        }
                        
        // Handle target parameters.
        // First, if there are federates, then ensure that threading is enabled.
        if (isFederated) {
            for (federate : federates) {
                // The number of threads needs to be at least one larger than the input ports
                // to allow the federate to wait on all input ports while allowing an additional
                // worker thread to process incoming messages.
                if (targetConfig.threads < federate.networkMessageActions.size + 1) {
                    targetConfig.threads = federate.networkMessageActions.size + 1;
                }            
            }
        }

        includeTargetLanguageHeaders()

        pr('#define NUMBER_OF_FEDERATES ' + federates.size);

        // Handle target parameters.
        // First, if there are federates, then ensure that threading is enabled.
        if (targetConfig.threads === 0 && isFederated) {
            targetConfig.threads = 1
        }

        super.includeTargetLanguageSourceFiles()

        super.parseTargetParameters()
        
        // FIXME: Probably not the best place to do 
        // this.
        if (!targetConfig.protoFiles.isNullOrEmpty) {
            // Enable support for proto serialization
            enabledSerializers.add(SupportedSerializers.PROTO)
        }
    }
    
    /**
     * Add necessary code to the source and necessary build supports to
     * enable the requested serializations in 'enabledSerializations'
     */  
    override enableSupportForSerialization(CancelIndicator cancelIndicator) {
        for (serialization : enabledSerializers) {
            switch (serialization) {
                case NATIVE: {
                    val pickler = new FedNativePythonSerialization();
                    pr(pickler.generatePreambleForSupport.toString);
                }
                case PROTO: {
                    // Handle .proto files.
                    for (name : targetConfig.protoFiles) {
                        this.processProtoFile(name, cancelIndicator)
                        val dotIndex = name.lastIndexOf('.')
                        var rootFilename = name
                        if (dotIndex > 0) {
                            rootFilename = name.substring(0, dotIndex)
                        }
                        pythonPreamble.append('''
                            import «rootFilename»_pb2 as «rootFilename»
                        ''')
                    }
                }
                case ROS2: {
                    // FIXME: Not supported yet
                }
                
            }
        }
    }
    
    /**
     * Process a given .proto file.
     * 
     * Run, if possible, the proto-c protocol buffer code generator to produce
     * the required .h and .c files.
     * @param filename Name of the file to process.
     */
    override processProtoFile(String filename, CancelIndicator cancelIndicator) {
         val protoc = commandFactory.createCommand(
            "protoc",
            #['''--python_out=«this.fileConfig.getSrcGenPath»''', filename],
            fileConfig.srcPath)
         //val protoc = createCommand("protoc", #['''--python_out=src-gen/«topLevelName»''', topLevelName], codeGenConfig.outPath)
        if (protoc === null) {
            errorReporter.reportError("Processing .proto files requires libprotoc >= 3.6.1")
        }
        val returnCode = protoc.run(cancelIndicator)
        if (returnCode == 0) {
            pythonRequiredModules.append(''', 'google-api-python-client' ''')
        } else {
            errorReporter.reportError("protoc returns error code " + returnCode)
        }
    }
    
        /**
     * Generate code for the body of a reaction that handles the
     * action that is triggered by receiving a message from a remote
     * federate.
     * @param action The action.
     * @param sendingPort The output port providing the data to send.
     * @param receivingPort The ID of the destination port.
     * @param receivingPortID The ID of the destination port.
     * @param sendingFed The sending federate.
     * @param receivingFed The destination federate.
     * @param receivingBankIndex The receiving federate's bank index, if it is in a bank.
     * @param receivingChannelIndex The receiving federate's channel index, if it is a multiport.
     * @param type The type.
     * @param isPhysical Indicates whether or not the connection is physical
     * @param serializer The serializer used on the connection.
     */
    override generateNetworkReceiverBody(
        Action action,
        VarRef sendingPort,
        VarRef receivingPort,
        int receivingPortID, 
        FederateInstance sendingFed,
        FederateInstance receivingFed,
        int receivingBankIndex,
        int receivingChannelIndex,
        InferredType type,
        boolean isPhysical,
        SupportedSerializers serializer
    ) {
        var result = new StringBuilder();
        result.append('''
            // Acquire the GIL (Global Interpreter Lock) to be able to call Python APIs.         
            PyGILState_STATE gstate;
            gstate = PyGILState_Ensure();
        ''')
        result.append(PythonGeneratorExtension.generateNetworkReceiverBody(
            action, sendingPort, receivingPort,
            receivingPortID,
            sendingFed,
            receivingFed,
            receivingBankIndex,
            receivingChannelIndex,
            type,
            isPhysical,
            serializer,
            this
        ));
        result.append('''
            /* Release the thread. No Python API allowed beyond this point. */
            PyGILState_Release(gstate);
        ''');
        return result.toString();
    }
    
        /**
     * Generate code for the body of a reaction that handles an output
     * that is to be sent over the network.
     * @param sendingPort The output port providing the data to send.
     * @param receivingPort The variable reference to the destination port.
     * @param receivingPortID The ID of the destination port.
     * @param sendingFed The sending federate.
     * @param sendingBankIndex The bank index of the sending federate, if it is a bank.
     * @param sendingChannelIndex The channel index of the sending port, if it is a multiport.
     * @param receivingFed The destination federate.
     * @param type The type.
     * @param isPhysical Indicates whether the connection is physical or not
     * @param delay The delay value imposed on the connection using after
     * @param serializer The serializer used on the connection.
     */
    override generateNetworkSenderBody(
        VarRef sendingPort,
        VarRef receivingPort,
        int receivingPortID, 
        FederateInstance sendingFed,
        int sendingBankIndex,
        int sendingChannelIndex,
        FederateInstance receivingFed,
        InferredType type,
        boolean isPhysical,
        Delay delay,
        SupportedSerializers serializer
    ) { 
        var result = new StringBuilder();
        result.append('''
            // Acquire the GIL (Global Interpreter Lock) to be able to call Python APIs.         
            PyGILState_STATE gstate;
            gstate = PyGILState_Ensure();
        ''')
        result.append(PythonGeneratorExtension.generateNetworkSenderBody(
            sendingPort,
            receivingPort,
            receivingPortID,
            sendingFed,
            sendingBankIndex,
            sendingChannelIndex,
            receivingFed,
            type,
            isPhysical,
            delay,
            serializer,
            this
        ));
        result.append('''
            /* Release the thread. No Python API allowed beyond this point. */
            PyGILState_Release(gstate);
        ''');
        return result.toString();
    }
    
    /**
     * Create a launcher script that executes all the federates and the RTI.
     * 
     * @param coreFiles The files from the core directory that must be
     *  copied to the remote machines.
     */
    override createFederatedLauncher(ArrayList<String> coreFiles) {
        val launcher = new FedPyLauncher(
            targetConfig,
            fileConfig,
            errorReporter
        );
        launcher.createLauncher(
            coreFiles,
            federates,
            federationRTIProperties
        );
    }
    
    /**
     * Generate the aliases for inputs, outputs, and struct type definitions for 
     * actions of the specified reactor in the specified federate.
     * @param reactor The parsed reactor data structure.
     * @param federate A federate name, or null to unconditionally generate.
     */
    override generateAuxiliaryStructs(
        ReactorDecl decl,
        FederateInstance federate
    ) {
        val reactor = decl.toDefinition
        // First, handle inputs.
        for (input : reactor.allInputs) {
            if (federate === null || federate.contains(input as Port)) {
                if (input.inferredType.isTokenType) {
                    pr(input, code, '''
                        typedef «generic_port_type_with_token» «variableStructType(input, decl)»;
                    ''')
                } else {
                    pr(input, code, '''
                        typedef «generic_port_type» «variableStructType(input, decl)»;
                    ''')
                }

            }

        }
        // Next, handle outputs.
        for (output : reactor.allOutputs) {
            if (federate === null || federate.contains(output as Port)) {
                if (output.inferredType.isTokenType) {
                    pr(output, code, '''
                        typedef «generic_port_type_with_token» «variableStructType(output, decl)»;
                    ''')
                } else {
                    pr(output, code, '''
                        typedef «generic_port_type» «variableStructType(output, decl)»;
                    ''')
                }

            }
        }
        // Finally, handle actions.
        for (action : reactor.allActions) {
            if (federate === null || federate.contains(action)) {
                pr(action, code, '''
                    typedef «generic_action_type» «variableStructType(action, decl)»;
                ''')
            }

        }
    }
    
       /**
     * For the specified action, return a declaration for action struct to
     * contain the value of the action.
     * This will return an empty string for an action with no type.
     * @param action The action.
     * @return A string providing the value field of the action struct.
     */
    override valueDeclaration(Action action) {
        return "PyObject* value;"
    }
    
    /** Add necessary include files specific to the target language.
     *  Note. The core files always need to be (and will be) copied 
     *  uniformly across all target languages.
     */
    override includeTargetLanguageHeaders() {
        pr('''#define _LF_GARBAGE_COLLECTED''') 
        if (targetConfig.tracing !== null) {
            var filename = "";
            if (targetConfig.tracing.traceFileName !== null) {
                filename = targetConfig.tracing.traceFileName;
            }
            pr('#define LINGUA_FRANCA_TRACE ' + filename)
        }
                       
        pr('#include "pythontarget.c"')
        if (targetConfig.tracing !== null) {
            pr('#include "core/trace.c"')            
        }
    }
    
    /**
     * Return true if the host operating system is compatible and
     * otherwise report an error and return false.
     */
    override isOSCompatible() {
        if (CCompiler.isHostWindows) { 
            if (isFederated) { 
                errorReporter.reportError(
                    "Federated LF programs with a Python target are currently not supported on Windows. Exiting code generation."
                )
                // Return to avoid compiler errors
                return false
            }
        }
        return true;
    }

    /** Generate C code from the Lingua Franca model contained by the
     *  specified resource. This is the main entry point for code
     *  generation.
     *  @param resource The resource containing the source code.
     *  @param fsa The file system access (used to write the result).
     *  @param context FIXME: Undocumented argument. No idea what this is.
     */
    override void doGenerate(Resource resource, IFileSystemAccess2 fsa, LFGeneratorContext context) {
        
        // If there are federates, assign the number of threads in the CGenerator to 1        
        if (isFederated) {
            targetConfig.threads = 1;
        }
        
        // Prevent the CGenerator from compiling the C code.
        // The PythonGenerator will compiler it.
        val compileStatus = targetConfig.noCompile;
        targetConfig.noCompile = true;
        targetConfig.useCmake = false; // Force disable the CMake because 
                                       // it interferes with the Python target functionality
        val cGeneratedPercentProgress = (IntegratedBuilder.VALIDATED_PERCENT_PROGRESS + 100) / 2
        super.doGenerate(resource, fsa, new SubContext(
            context, IntegratedBuilder.VALIDATED_PERCENT_PROGRESS, cGeneratedPercentProgress
        ))
        val compilingFederatesContext = new SubContext(context, cGeneratedPercentProgress, 100)
        
        targetConfig.noCompile = compileStatus

        if (errorsOccurred) return;
        
        var baseFileName = topLevelName
        // Keep a separate file config for each federate
        val oldFileConfig = fileConfig;
        var federateCount = 0;
        val codeMaps = new HashMap<Path, CodeMap>
        for (federate : federates) {
            compilingFederatesContext.reportProgress(
                String.format("Installing Python modules. %d/%d complete...", federateCount, federates.size()),
                100 * federateCount / federates.size()
            )
            federateCount++
            if (isFederated) {
                topLevelName = baseFileName + '_' + federate.name
                fileConfig = new FedFileConfig(fileConfig, federate.name);
            }
            // Don't generate code if there is no main reactor
            if (this.main !== null) {
                codeMaps.putAll(generatePythonFiles(fsa, federate))
                if (!targetConfig.noCompile) {
                    // If there are no federates, compile and install the generated code
                    pythonCompileCode(context)
                } else {
                    printSetupInfo();
                }
                
                if (!isFederated) {
                    printRunInfo();
                }
            }
            fileConfig = oldFileConfig;
        }
        if (isFederated) {
            printFedRunInfo();
        }
        // Restore filename
        topLevelName = baseFileName
        if (context.getCancelIndicator().isCanceled()) {
            context.finish(GeneratorResult.CANCELLED)
        } else if (errorReporter.getErrorsOccurred()) {
            context.finish(GeneratorResult.FAILED)
        } else if (!isFederated) {
<<<<<<< HEAD
            context.finish(GeneratorResult.Status.COMPILED, '''«topLevelName».py''', fileConfig.srcGenPath, codeMaps, "python3")
        } else {
            context.finish(GeneratorResult.Status.COMPILED, fileConfig.name, fileConfig.binPath, codeMaps, "bash")
=======
            context.finish(GeneratorResult.Status.COMPILED, '''«topLevelName».py''', fileConfig.srcGenPath, fileConfig, null, "python3")
        } else {
            context.finish(GeneratorResult.Status.COMPILED, fileConfig.name, fileConfig.binPath, fileConfig, null, "bash")
>>>>>>> 0e25249e
        }
    }
    
    /**
     * Copy Python specific target code to the src-gen directory
     * Also, copy all files listed in the target property `files` into the
     * src-gen folder of the main .lf file.
     * 
     * @param targetConfig The targetConfig to read the `files` from.
     * @param fileConfig The fileConfig used to make the copy and resolve paths.
     */
    override copyUserFiles(TargetConfig targetConfig, FileConfig fileConfig) {
        super.copyUserFiles(targetConfig, fileConfig);
        // Copy the required target language files into the target file system.
        // This will also overwrite previous versions.
        fileConfig.copyFileFromClassPath(
            "/lib/py/reactor-c-py/include/pythontarget.h",
            fileConfig.getSrcGenPath.resolve("pythontarget.h").toString
        )
        fileConfig.copyFileFromClassPath(
            "/lib/py/reactor-c-py/lib/pythontarget.c",
            fileConfig.getSrcGenPath.resolve("pythontarget.c").toString
        )
        fileConfig.copyFileFromClassPath(
            "/lib/c/reactor-c/include/ctarget.h",
            fileConfig.getSrcGenPath.resolve("ctarget.h").toString
        )       
    }
    
    
     /** Return the function name in Python
     *  @param reactor The reactor
     *  @param reactionIndex The reaction index.
     *  @return The function name for the reaction.
     */
    def pythonReactionFunctionName(int reactionIndex) {
          "reaction_function_" + reactionIndex
    }
    
    /**
     * Generate code for the body of a reaction that takes an input and
     * schedules an action with the value of that input.
     * @param action The action to schedule
     * @param port The port to read from
     */
    override generateDelayBody(Action action, VarRef port) { 
        val ref = generateVarRef(port);
        // Note that the action.type set by the base class is actually
        // the port type.
        if (action.inferredType.isTokenType) {
            '''
            if («ref»->is_present) {
                // Put the whole token on the event queue, not just the payload.
                // This way, the length and element_size are transported.
                schedule_token(«action.name», 0, «ref»->token);
            }
            '''
        } else {
            '''
            // Create a token.
            #if NUMBER_OF_WORKERS > 0
            // Need to lock the mutex first.
            lf_mutex_lock(&mutex);
            #endif
            lf_token_t* t = create_token(sizeof(PyObject*));
            #if NUMBER_OF_WORKERS > 0
            lf_mutex_unlock(&mutex);
            #endif
            t->value = self->_lf_«ref»->value;
            t->length = 1; // Length is 1
            
            // Pass the token along
            schedule_token(«action.name», 0, t);
            '''
        }
    }
    
    /**
     * Generate code for the body of a reaction that is triggered by the
     * given action and writes its value to the given port. This realizes
     * the receiving end of a logical delay specified with the 'after'
     * keyword.
     * @param action The action that triggers the reaction
     * @param port The port to write to.
     */
    override generateForwardBody(Action action, VarRef port) {
        val outputName = generateVarRef(port)
        if (action.inferredType.isTokenType) {
            // Forward the entire token and prevent freeing.
            // Increment the ref_count because it will be decremented
            // by both the action handling code and the input handling code.
            '''
            «DISABLE_REACTION_INITIALIZATION_MARKER»
            self->_lf_«outputName».value = («action.inferredType.targetType»)self->_lf__«action.name».token->value;
            self->_lf_«outputName».token = (lf_token_t*)self->_lf__«action.name».token;
            ((lf_token_t*)self->_lf__«action.name».token)->ref_count++;
            self->«getStackPortMember('''_lf_«outputName»''', "is_present")» = true;
            '''
        } else {
            '''
            SET(«outputName», «action.name»->token->value);
            '''
        }
    }
       
    /** Generate a reaction function definition for a reactor.
     *  This function has a single argument that is a void* pointing to
     *  a struct that contains parameters, state variables, inputs (triggering or not),
     *  actions (triggering or produced), and outputs.
     *  @param reaction The reaction.
     *  @param reactor The reactor.
     *  @param reactionIndex The position of the reaction within the reactor. 
     */
    override generateReaction(Reaction reaction, ReactorDecl decl, int reactionIndex) {
                
        val reactor = decl.toDefinition
        
        // Delay reactors and top-level reactions used in the top-level reactor(s) in federated execution are generated in C
        if(reactor.name.contains(GEN_DELAY_CLASS_NAME) || ((decl === this.mainDef?.reactorClass) && reactor.isFederated)) {
            return super.generateReaction(reaction, decl, reactionIndex)
        }
        
        // Contains "O" characters. The number of these characters depend on the number of inputs to the reaction
        val StringBuilder pyObjectDescriptor = new StringBuilder()
        
        // Contains the actual comma separated list of inputs to the reaction of type generic_port_instance_struct or generic_port_instance_with_token_struct.
        // Each input must be cast to (PyObject *)
        val StringBuilder pyObjects = new StringBuilder()
        
        // Create a unique function name for each reaction.
        val functionName = reactionFunctionName(decl, reactionIndex)
        
        // Generate the function name in Python
        val pythonFunctionName = pythonReactionFunctionName(reactionIndex);
        
        // Actions may appear twice, first as a trigger, then with the outputs.
        // But we need to declare it only once. Collect in this data structure
        // the actions that are declared as triggered so that if they appear
        // again with the outputs, they are not defined a second time.
        // That second redefinition would trigger a compile error.  
        var actionsAsTriggers = new LinkedHashSet<Action>();
        
        // Next, add the triggers (input and actions; timers are not needed).
        // TODO: handle triggers
        for (TriggerRef trigger : reaction.triggers ?: emptyList) {
            if (trigger instanceof VarRef) {
                if (trigger.variable instanceof Port) {
                    generatePortVariablesToSendToPythonReaction(pyObjectDescriptor, pyObjects, trigger, decl)
                } else if (trigger.variable instanceof Action) {
                    actionsAsTriggers.add(trigger.variable as Action)
                    generateActionVariableToSendToPythonReaction(pyObjectDescriptor, pyObjects, trigger.variable as Action, decl)
                }
            }
        }
        if (reaction.triggers === null || reaction.triggers.size === 0) {
            // No triggers are given, which means react to any input.
            // Declare an argument for every input.
            // NOTE: this does not include contained outputs. 
            for (input : reactor.inputs) {
                generateInputVariablesToSendToPythonReaction(pyObjectDescriptor, pyObjects, input, decl)              
            }
        }
        
        // Next add non-triggering inputs.
        for (VarRef src : reaction.sources ?: emptyList) {
            if(src.variable instanceof Port)
            {
                generatePortVariablesToSendToPythonReaction(pyObjectDescriptor, pyObjects, src, decl)
            } else if (src.variable instanceof Action) {
                //TODO: handle actions
                actionsAsTriggers.add(src.variable as Action)
                generateActionVariableToSendToPythonReaction(pyObjectDescriptor, pyObjects, src.variable as Action, decl)
            }
        }
        
        // Next, handle effects
        if (reaction.effects !== null) {
            for (effect : reaction.effects) {
                if(effect.variable instanceof Action)
                {
                    // It is an action, not an output.
                    // If it has already appeared as trigger, do not redefine it.
                    if (!actionsAsTriggers.contains(effect.variable)) {
                        generateActionVariableToSendToPythonReaction(pyObjectDescriptor, pyObjects, effect.variable as Action, decl)
                    }
                } else {
                    if (effect.variable instanceof Output) {
                        generateOutputVariablesToSendToPythonReaction(pyObjectDescriptor, pyObjects, effect.variable as Output, decl)
                    } else if (effect.variable instanceof Input ) {
                        // It is the input of a contained reactor.
                        generateVariablesForSendingToContainedReactors(pyObjectDescriptor, pyObjects, effect.container, effect.variable as Input, decl)                
                    } else {
                        errorReporter.reportError(
                            reaction,
                            "In generateReaction(): " + effect.variable.name + " is neither an input nor an output."
                        )
                    }
                
                }
            }
        }
        
        
        pr('void ' + functionName + '(void* instance_args) {')
        indent()
        
        // First, generate C initializations
        super.generateInitializationForReaction("", reaction, decl, reactionIndex)
        
        
        prSourceLineNumber(reaction.code)
        
        pr('''
            // Acquire the GIL (Global Interpreter Lock) to be able to call Python APIs.         
            PyGILState_STATE gstate;
            gstate = PyGILState_Ensure();
            
            DEBUG_PRINT("Calling reaction function «decl.name».«pythonFunctionName»");
            PyObject *rValue = PyObject_CallObject(
                self->_lf_py_reaction_function_«reactionIndex», 
                Py_BuildValue("(«pyObjectDescriptor»)" «pyObjects»)
            );
            if (rValue == NULL) {
                error_print("FATAL: Calling reaction «decl.name».«pythonFunctionName» failed.");
                if (PyErr_Occurred()) {
                    PyErr_PrintEx(0);
                    PyErr_Clear(); // this will reset the error indicator so we can run Python code again
                }
                /* Release the thread. No Python API allowed beyond this point. */
                PyGILState_Release(gstate);
                Py_FinalizeEx();
                exit(1);
            }
            
            /* Release the thread. No Python API allowed beyond this point. */
            PyGILState_Release(gstate);
        ''')
        
        unindent()
        pr("}")
        
        // Now generate code for the deadline violation function, if there is one.
        if (reaction.deadline !== null) {
            // The following name has to match the choice in generateReactionInstances
            val deadlineFunctionName = decl.name.toLowerCase + '_deadline_function' + reactionIndex

            pr('void ' + deadlineFunctionName + '(void* instance_args) {')
            indent();
            
            super.generateInitializationForReaction("", reaction, decl, reactionIndex)
        
            pr('''
                // Acquire the GIL (Global Interpreter Lock) to be able to call Python APIs.         
                PyGILState_STATE gstate;
                gstate = PyGILState_Ensure();
                
                DEBUG_PRINT("Calling deadline function «decl.name».«deadlineFunctionName»");
                PyObject *rValue = PyObject_CallObject(
                    self->_lf_py_deadline_function_«reactionIndex», 
                    Py_BuildValue("(«pyObjectDescriptor»)" «pyObjects»)
                );
                if (rValue == NULL) {
                    error_print("FATAL: Calling reaction «decl.name».«deadlineFunctionName» failed.\n");
                    if (rValue == NULL) {
                        if (PyErr_Occurred()) {
                            PyErr_PrintEx(0);
                            PyErr_Clear(); // this will reset the error indicator so we can run Python code again
                        }
                    }
                    /* Release the thread. No Python API allowed beyond this point. */
                    PyGILState_Release(gstate);
                    Py_FinalizeEx();
                    exit(1);
                }
                
                /* Release the thread. No Python API allowed beyond this point. */
                PyGILState_Release(gstate);
            ''')
            
            unindent()
            pr("}")
        }
    }
        
    
    /**
     * Generate code for parameter variables of a reactor in the form "parameter.type parameter.name;"
     * 
     * FIXME: for now we assume all parameters are int. This is to circumvent the issue of parameterized
     * port widths for now.
     * 
     * @param reactor The reactor
     * @param builder The StringBuilder that the generated code is appended to
     * @return 
     */
    override generateParametersForReactor(StringBuilder builder, Reactor reactor) {
        for (parameter : reactor.allParameters) {
            prSourceLineNumber(builder, parameter)
            // Assume all parameters are integers
            pr(builder,'''int «parameter.name» ;''');
        }
    }
    
    /**
     * Generate code that initializes the state variables for a given instance.
     * Unlike parameters, state variables are uniformly initialized for all instances
     * of the same reactor. This task is left to Python code to allow for more liberal
     * state variable assignments.
     * @param instance The reactor class instance
     * @return Initialization code fore state variables of instance
     */
    override generateStateVariableInitializations(ReactorInstance instance) {
        // Do nothing
    }
    
    /**
     * Generate runtime initialization code in C for parameters of a given reactor instance.
     * All parameters are also initialized in Python code, but those parameters that are
     * used as width must be also initialized in C.
     * 
     * FIXME: Here, we use a hack: we attempt to convert the parameter initialization to an integer.
     * If it succeeds, we proceed with the C initialization. If it fails, we defer initialization
     * to Python.
     * 
     * Generate runtime initialization code for parameters of a given reactor instance
     * @param instance The reactor instance.
     */
    override void generateParameterInitialization(ReactorInstance instance) {
        // Mostly ignore the initialization in C
        // The actual initialization will be done in Python
        // Except if the parameter is a width (an integer)
        // Here, we attempt to convert the parameter value to 
        // integer. If it succeeds, we also initialize it in C.
        // If it fails, we defer the initialization to Python.
        var nameOfSelfStruct = selfStructName(instance)
        for (parameter : instance.parameters) {
            val initializer =  parameter.getInitializer
            try {
                // Attempt to convert it to integer
                val number = Integer.parseInt(initializer);
                pr(initializeTriggerObjects, '''
                    «nameOfSelfStruct»->«parameter.name» = «number»;
                ''')
            } catch (NumberFormatException ex){
                // Ignore initialization in C for this parameter
            }
        }
    }
    
    /**
     * This function is overridden in the Python generator to do nothing.
     * The state variables are initialized in Python code directly.
     * @param reactor The reactor
     * @param builder The StringBuilder that the generated code is appended to
     * @return 
     */
    override generateStateVariablesForReactor(StringBuilder builder, Reactor reactor) {        
        // Do nothing
    }
   
    /**
     * Generates C preambles defined by user for a given reactor
     * Since the Python generator expects preambles written in C,
     * this function is overridden and does nothing.
     * @param reactor The given reactor
     */
    override generateUserPreamblesForReactor(Reactor reactor) {
        // Do nothing
    }
    
    
    /**
     * Generate code that is executed while the reactor instance is being initialized.
     * This wraps the reaction functions in a Python function.
     * @param instance The reactor instance.
     * @param reactions The reactions of this instance.
     */
    override void generateReactorInstanceExtension(
        ReactorInstance instance, Iterable<ReactionInstance> reactions
    ) {
        var nameOfSelfStruct = selfStructName(instance)
        var reactor = instance.definition.reactorClass.toDefinition
        
         // Delay reactors and top-level reactions used in the top-level reactor(s) in federated execution are generated in C
        if (reactor.name.contains(GEN_DELAY_CLASS_NAME) || 
            ((instance.definition.reactorClass === this.mainDef?.reactorClass) 
                && reactor.isFederated)
        ) {
            return
        }
        
        // Initialize the name field to the unique name of the instance
        pr(initializeTriggerObjects, '''
            «nameOfSelfStruct»->_lf_name = "«instance.uniqueID»_lf";
        ''');
        
        for (reaction : reactions) {
            val pythonFunctionName = pythonReactionFunctionName(reaction.index)
            // Create a PyObject for each reaction
            pr(initializeTriggerObjects, '''
                «nameOfSelfStruct»->_lf_py_reaction_function_«reaction.index» = 
                    get_python_function("«topLevelName»", 
                        «nameOfSelfStruct»->_lf_name,
                        «IF (instance.bankIndex > -1)» «instance.bankIndex» «ELSE» «0» «ENDIF»,
                        "«pythonFunctionName»");
                ''')
        
            if (reaction.definition.deadline !== null) {
                pr(initializeTriggerObjects, '''
                «nameOfSelfStruct»->_lf_py_deadline_function_«reaction.index» = 
                    get_python_function("«topLevelName»", 
                        «nameOfSelfStruct»->_lf_name,
                        «IF (instance.bankIndex > -1)» «instance.bankIndex» «ELSE» «0» «ENDIF»,
                        "deadline_function_«reaction.index»");
                ''')
            }
        }
    }
    
    
    /**
     * This function is provided to allow extensions of the CGenerator to append the structure of the self struct
     * @param selfStructBody The body of the self struct
     * @param decl The reactor declaration for the self struct
     * @param instance The current federate instance
     * @param constructorCode Code that is executed when the reactor is instantiated
     * @param destructorCode Code that is executed when the reactor instance is freed
     */
    override generateSelfStructExtension(StringBuilder selfStructBody, ReactorDecl decl, FederateInstance instance, StringBuilder constructorCode, StringBuilder destructorCode) {
        val reactor = decl.toDefinition
        // Add the name field
        pr(selfStructBody, '''char *_lf_name;
        ''');
        
        var reactionIndex = 0
        for (reaction : reactor.allReactions)
        {
            // Create a PyObject for each reaction
            pr(selfStructBody, '''PyObject* _lf_py_reaction_function_«reactionIndex»;''')
            
            if (reaction.deadline !== null) {                
                pr(selfStructBody, '''PyObject* _lf_py_deadline_function_«reactionIndex»;''')
            }
            
            reactionIndex++
        }
    }
        
    /**
     * Generate code to convert C actions to Python action capsules
     * @see pythontarget.h
     * @param builder The string builder into which to write the code.
     * @param structs A map from reactor instantiations to a place to write
     *        struct fields.
     * @param port The port.
     * @param reactor The reactor.
     */
    def generateActionVariableToSendToPythonReaction(StringBuilder pyObjectDescriptor, StringBuilder pyObjects, Action action, ReactorDecl decl) {
        pyObjectDescriptor.append("O")
        // Values passed to an action are always stored in the token->value.
        // However, sometimes token might not be initialized. Therefore, this function has an internal check for NULL in case token is not initialized.
        pyObjects.append(''', convert_C_action_to_py(«action.name»)''')
    }

    /** Generate into the specified string builder the code to
     *  send local variables for ports to a Python reaction function
     *  from the "self" struct. The port may be an input of the
     *  reactor or an output of a contained reactor. The second
     *  argument provides, for each contained reactor, a place to
     *  write the declaration of the output of that reactor that
     *  is triggering reactions.
     *  @param builder The string builder into which to write the code.
     *  @param structs A map from reactor instantiations to a place to write
     *   struct fields.
     *  @param port The port.
     *  @param reactor The reactor.
     */
    private def generatePortVariablesToSendToPythonReaction(
        StringBuilder pyObjectDescriptor,
        StringBuilder pyObjects,
        VarRef port,
        ReactorDecl decl        
    )
    {
        if(port.variable instanceof Input)
        {
            generateInputVariablesToSendToPythonReaction(pyObjectDescriptor, pyObjects, port.variable as Input, decl)
        }
        else
        {
            if(!(port.variable as Port).isMultiport)
            {
                pyObjectDescriptor.append("O")
                pyObjects.append(''', convert_C_port_to_py(«port.container.name».«port.variable.name», -2)''')
            }
            else
            {                
                pyObjectDescriptor.append("O")
                pyObjects.append(''', convert_C_port_to_py(«port.container.name».«port.variable.name», «port.container.name».«port.variable.name»_width) ''')
            }
        }
    }
    
    /** Generate into the specified string builder the code to
     *  send local variables for output ports to a Python reaction function
     *  from the "self" struct.
     *  @param builder The string builder into which to write the code.
     *  @param structs A map from reactor instantiations to a place to write
     *   struct fields.
     *  @param output The output port.
     *  @param decl The reactor declaration.
     */
    private def generateOutputVariablesToSendToPythonReaction(
        StringBuilder pyObjectDescriptor,
        StringBuilder pyObjects,
        Output output,
        ReactorDecl decl        
    )
    {
            // Unfortunately, for the SET macros to work out-of-the-box for
            // multiports, we need an array of *pointers* to the output structs,
            // but what we have on the self struct is an array of output structs.
            // So we have to handle multiports specially here a construct that
            // array of pointers.
            if (!output.isMultiport) {
                pyObjectDescriptor.append("O")
                pyObjects.append(''', convert_C_port_to_py(«output.name», -2)''')
            } else if (output.isMultiport) {
                // Set the _width variable.                
                pyObjectDescriptor.append("O")
                pyObjects.append(''', convert_C_port_to_py(«output.name»,«output.name»_width) ''')
            }
    }
    
    /** Generate into the specified string builder the code to
     *  pass local variables for sending data to an input
     *  of a contained reaction (e.g. for a deadline violation).
     *  @param builder The string builder.
     *  @param definition AST node defining the reactor within which this occurs
     *  @param input Input of the contained reactor.
     */
    private def generateVariablesForSendingToContainedReactors(
        StringBuilder pyObjectDescriptor,
        StringBuilder pyObjects,
        Instantiation definition,
        Input input,
        ReactorDecl decl        
    )
    {
        if(input.isMultiport)
        {            
            pyObjectDescriptor.append("O")
            pyObjects.append(''', convert_C_port_to_py(«definition.name».«input.name», «definition.name».«input.name»_width)''')   
        }
        else
        {
            pyObjectDescriptor.append("O")
            pyObjects.append(''', convert_C_port_to_py(«definition.name».«input.name», -2)''')        
        }
    }
    
    /** Generate into the specified string builder the code to
     *  send local variables for input ports to a Python reaction function
     *  from the "self" struct.
     *  @param builder The string builder into which to write the code.
     *  @param structs A map from reactor instantiations to a place to write
     *   struct fields.
     *  @param input The input port.
     *  @param reactor The reactor.
     */
    private def generateInputVariablesToSendToPythonReaction(
        StringBuilder pyObjectDescriptor,
        StringBuilder pyObjects,
        Input input,
        ReactorDecl decl        
    )
    {        
        // Create the local variable whose name matches the input name.
        // If the input has not been declared mutable, then this is a pointer
        // to the upstream output. Otherwise, it is a copy of the upstream output,
        // which nevertheless points to the same token and value (hence, as done
        // below, we have to use writable_copy()). There are 8 cases,
        // depending on whether the input is mutable, whether it is a multiport,
        // and whether it is a token type.
        // Easy case first.
        if (!input.isMutable && !input.isMultiport) {
            // Non-mutable, non-multiport, primitive type.
            pyObjectDescriptor.append("O")
            pyObjects.append(''', convert_C_port_to_py(«input.name», «input.name»_width)''')
        } else if (input.isMutable && !input.isMultiport) {
            // Mutable, non-multiport, primitive type.
            // TODO: handle mutable
            pyObjectDescriptor.append("O")
            pyObjects.append(''', convert_C_port_to_py(«input.name», «input.name»_width)''')
        } else if (!input.isMutable && input.isMultiport) {
            // Non-mutable, multiport, primitive.
            // TODO: support multiports
            pyObjectDescriptor.append("O")            
            pyObjects.append(''', convert_C_port_to_py(«input.name»,«input.name»_width) ''')
        } else {
            // Mutable, multiport, primitive type
            // TODO: support mutable multiports
            
            pyObjectDescriptor.append("O")            
            pyObjects.append(''', convert_C_port_to_py(«input.name»,«input.name»_width) ''')
        }
    }
    
    /**
     * Write a Dockerfile for the current federate as given by filename.
     * The file will go into src-gen/filename.Dockerfile.
     * If there is no main reactor, then no Dockerfile will be generated
     * (it wouldn't be very useful).
     * @param The name of the docker file.
     */
    override writeDockerFile(String dockerFileName) {
        var srcGenPath = fileConfig.getSrcGenPath
        val dockerFile = srcGenPath + File.separator + dockerFileName
        // If a dockerfile exists, remove it.
        var file = new File(dockerFile)
        if (file.exists) {
            file.delete
        }

        if (this.mainDef === null) {
            return
        }

        val contents = new StringBuilder()
        pr(contents, '''
            # Generated docker file for «topLevelName».lf in «srcGenPath».
            # For instructions, see: https://github.com/icyphy/lingua-franca/wiki/Containerized-Execution
            FROM python:slim
            WORKDIR /lingua-franca/«topLevelName»
            RUN set -ex && apt-get update && apt-get install -y python3-pip
            COPY . src-gen
            RUN cd src-gen && python3 setup.py install && cd ..
            ENTRYPOINT ["python3", "src-gen/«topLevelName».py"]
        ''')
        JavaGeneratorUtils.writeSourceCodeToFile(contents, dockerFile)
        println("Dockerfile for «topLevelName» written to " + dockerFile)
        println('''
            #####################################
            To build the docker image, use:
               
                docker build -t «topLevelName.toLowerCase()» -f «dockerFile» «srcGenPath»
            
            #####################################
        ''')
    }
    
    /**
     * Convert C types to formats used in Py_BuildValue and PyArg_PurseTuple.
     * This is unused but will be useful to enable inter-compatibility between 
     * C and Python reactors.
     * @param type C type
     */
    def pyBuildValueArgumentType(String type) {
        switch (type) {
            case "int": "i"
            case "string": "s"
            case "char": "b"
            case "short int": "h"
            case "long": "l"
            case "unsigned char": "B"
            case "unsigned short int": "H"
            case "unsigned int": "I"
            case "unsigned long": "k"
            case "long long": "L"
            case "interval_t": "L"
            case "unsigned long long": "K"
            case "double": "d"
            case "float": "f"
            case "Py_complex": "D"
            case "Py_complex*": "D"
            case "Py_Object": "O"
            case "Py_Object*": "O"
            default: "O"
        }
    }
}<|MERGE_RESOLUTION|>--- conflicted
+++ resolved
@@ -1302,15 +1302,9 @@
         } else if (errorReporter.getErrorsOccurred()) {
             context.finish(GeneratorResult.FAILED)
         } else if (!isFederated) {
-<<<<<<< HEAD
-            context.finish(GeneratorResult.Status.COMPILED, '''«topLevelName».py''', fileConfig.srcGenPath, codeMaps, "python3")
+            context.finish(GeneratorResult.Status.COMPILED, '''«topLevelName».py''', fileConfig.srcGenPath, fileConfig, codeMaps, "python3")
         } else {
-            context.finish(GeneratorResult.Status.COMPILED, fileConfig.name, fileConfig.binPath, codeMaps, "bash")
-=======
-            context.finish(GeneratorResult.Status.COMPILED, '''«topLevelName».py''', fileConfig.srcGenPath, fileConfig, null, "python3")
-        } else {
-            context.finish(GeneratorResult.Status.COMPILED, fileConfig.name, fileConfig.binPath, fileConfig, null, "bash")
->>>>>>> 0e25249e
+            context.finish(GeneratorResult.Status.COMPILED, fileConfig.name, fileConfig.binPath, fileConfig, codeMaps, "bash")
         }
     }
     
