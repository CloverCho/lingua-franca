--- conflicted
+++ resolved
@@ -56,15 +56,14 @@
 import org.lflang.generator.IntegratedBuilder
 import org.lflang.generator.JavaGeneratorUtils
 import org.lflang.generator.LFGeneratorContext
-import org.lflang.generator.ParameterInstance
 import org.lflang.generator.ReactionInstance
 import org.lflang.generator.ReactorInstance
 import org.lflang.generator.SubContext
 import org.lflang.generator.c.CGenerator
 import org.lflang.generator.c.CUtil
 import org.lflang.lf.Action
+import org.lflang.lf.Initializer
 import org.lflang.lf.Input
-import org.lflang.lf.Initializer
 import org.lflang.lf.Instantiation
 import org.lflang.lf.Model
 import org.lflang.lf.Output
@@ -1687,18 +1686,10 @@
      * @param constructorCode Code that is executed when the reactor is instantiated
      */
     override generateSelfStructExtension(
-<<<<<<< HEAD
-        CodeBuilder selfStructBody,
-        ReactorDecl decl,
-        FederateInstance instance,
-        CodeBuilder constructorCode,
-        CodeBuilder destructorCode
-=======
         CodeBuilder selfStructBody, 
         ReactorDecl decl, 
         FederateInstance instance, 
         CodeBuilder constructorCode
->>>>>>> 9a0f1e18
     ) {
         val reactor = decl.toDefinition
         // Add the name field
