--- conflicted
+++ resolved
@@ -1695,15 +1695,11 @@
                     get_python_function("«topLevelName»", 
                         «nameOfSelfStruct»->_lf_name,
                         «IF (instance.bankIndex > -1)» «instance.bankIndex» «ELSE» «0» «ENDIF»,
-<<<<<<< HEAD
-                        "deadline_function_«reaction.reactionIndex»");
-                
-                if («nameOfSelfStruct»->_lf_py_deadline_function_«reaction.reactionIndex» == NULL) {
-                    error_print_and_exit("Could not load function «instance.name» deadline_function_«reaction.reactionIndex».");
+                        "deadline_function_«reaction.index»");
+                        
+                if («nameOfSelfStruct»->_lf_py_deadline_function_«reaction.index» == NULL) {
+                    error_print_and_exit("Could not load function «instance.name» deadline_function_«reaction.index».");
                 }
-=======
-                        "deadline_function_«reaction.index»");
->>>>>>> b8533d59
                 ''')
             }
         }
