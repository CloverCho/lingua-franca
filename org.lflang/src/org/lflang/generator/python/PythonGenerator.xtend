--- conflicted
+++ resolved
@@ -1807,21 +1807,12 @@
             ''')
 
             if (reaction.definition.deadline !== null) {
-<<<<<<< HEAD
-                pr(initializeTriggerObjects, '''
-                    «nameOfSelfStruct»->_lf_py_deadline_function_«reaction.index» = 
-                        get_python_function("__main__", 
-                            «nameOfSelfStruct»->_lf_name,
-                            «CUtil.runtimeIndex(instance)»,
-                            "deadline_function_«reaction.index»");
-=======
                 initializeTriggerObjects.pr('''
                 «nameOfSelfStruct»->_lf_py_deadline_function_«reaction.index» = 
-                    get_python_function("«topLevelName»", 
+                    get_python_function("__main__", 
                         «nameOfSelfStruct»->_lf_name,
                         «CUtil.runtimeIndex(instance)»,
                         "deadline_function_«reaction.index»");
->>>>>>> 1d3f5d98
                 ''')
             }
         }
