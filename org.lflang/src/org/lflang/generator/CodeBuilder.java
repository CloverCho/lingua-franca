package org.lflang.generator;

import java.nio.file.Path;
import java.io.BufferedWriter;
import java.io.FileWriter;
import java.io.IOException;
import java.util.List;
import java.util.stream.Collectors;
import java.util.stream.Stream;

import org.eclipse.emf.common.CommonPlugin;
import org.eclipse.emf.common.util.URI;
import org.eclipse.emf.ecore.EObject;
import org.eclipse.xtext.nodemodel.util.NodeModelUtils;
import org.lflang.federated.FederateInstance;
import org.lflang.generator.c.CUtil;
import org.lflang.lf.Code;
<<<<<<< HEAD
import static org.lflang.generator.c.CMixedRadixGenerator.*;
=======
import org.lflang.util.FileUtil;

>>>>>>> 19b510cf
/**
 * Helper class for printing code with indentation.
 * This class is backed by a StringBuilder and is used to accumulate
 * code to be printed to a file. Its main function is to handle indentation.
 * 
 * @author Edward A. Lee
 * @author Peter Donovan
 */
public class CodeBuilder {
    
    /**
     * Construct a new empty code emitter.
     */
    public CodeBuilder() {}
    
    /**
     * Construct a new code emitter with the text and indentation
     * of the specified code emitter.
     * @param model The model code emitter.
     */
    public CodeBuilder(CodeBuilder model) {
        indentation = model.indentation;
        code.append(model.toString());
    }
    
    /////////////////////////////////////////////
    ///// Public methods.

    /**
     * Get the code produced so far.
     * @return The code produced so far as a String.
     */
    public String getCode() {
        return code.toString();
    }

    /**
     * Increase the indentation of the output code produced.
     */
    public void indent() {
        indentation += "    ";
    }
    
    /**
     * Insert the specified text at the specified position.
     * @param position The position.
     * @param text The text.
     */
    public void insert(int position, String text) {
        code.insert(position, text);
    }
    
    /**
     * Return the length of the code in characters.
     */
    public int length() {
        return code.length();
    }
    
    /**
     * Add a new line.
     */
    public void newLine() {
        this.pr("");
    }

    /**
     * Append the specified text plus a final newline.
     * @param format A format string to be used by {@code String.format} or
     *  the text to append if no further arguments are given.
     * @param args Additional arguments to pass to the formatter.
     */
    public void pr(String format, Object... args) {
        pr(
            (args != null && args.length > 0) ? String.format(format, args) : format
        );
    }

    /**
     * Append the specified text plus a final newline to the specified
     * code buffer. This also replaces tabs with four spaces.
     * @param text The the object whose toString() method provides the text.
     */
    public void pr(Object text) {
        String string = text.toString();
        string = string.replaceAll("\t", "    ");
        String[] split = string.split("\n");
        int offset = Stream.of(split).skip(1)
                           .mapToInt(line -> line.indexOf(line.trim()))
                           .min()
                           .orElse(0);
        // Now make a pass for each line, replacing the offset leading
        // spaces with the current indentation.
        boolean firstLine = true;
        for (String line : split) {
            code.append(indentation);
            // Do not trim the first line
            if (firstLine) {
                code.append(line);
                firstLine = false;
            } else {
                code.append(line.substring(offset));
            }
            code.append("\n");
        }
    }

    /**
     * Version of pr() that prints a source line number using a #line
     * prior to each line of the output. Use this when multiple lines of
     * output code are all due to the same source line in the .lf file.
     * @param eObject The AST node that this source line is based on.
     * @param text The text to append.
     */
    public void pr(EObject eObject, Object text) {
        var split = text.toString().split("\n");
        for (String line : split) {
            prSourceLineNumber(eObject);
            pr(line);
        }
    }
    
    /** Print the #line compiler directive with the line number of
     *  the specified object.
     *  @param eObject The node.
     */
    public void prSourceLineNumber(EObject eObject) {
        var node = NodeModelUtils.getNode(eObject);
        if (node != null) {
            // For code blocks (delimited by {= ... =}, unfortunately,
            // we have to adjust the offset by the number of newlines before {=.
            // Unfortunately, this is complicated because the code has been
            // tokenized.
            var offset = 0;
            if (eObject instanceof Code) {
                offset += 1;
            }
            // Extract the filename from eResource, an astonishingly difficult thing to do.
            URI resolvedURI = CommonPlugin.resolve(eObject.eResource().getURI());
            // pr(output, "#line " + (node.getStartLine() + offset) + ' "' + FileConfig.toFileURI(fileConfig.srcFile) + '"')
            pr("#line " + (node.getStartLine() + offset) + " \"" + resolvedURI + "\"");
        }
    }

    /**
     * Append a single-line, C-style comment to the code.
     * @param comment The comment.
     */
    public void prComment(String comment) {
        pr("// " + comment);
    }
    
    /**
     * Remove all lines that start with the specified prefix
     * and return a new CodeBuilder with the result.
     * @param prefix The prefix.
     */
    public CodeBuilder removeLines(String prefix) {
        String separator = "\n";
        String[] lines = toString().split(separator);
        
        CodeBuilder builder = new CodeBuilder();
        
        for(String line : lines) {
            String trimmedLine = line.trim();
            if(!trimmedLine.startsWith(prefix)) {
                builder.pr(line);
            }
        }
        return builder;
    }

    /**
     * Start a scoped block, which is a section of code
     * surrounded by curley braces and indented.
     * This must be followed by an {@link endScopedBlock(StringBuilder)}.
     * @param builder The code emitter into which to write.
     */
    public void startScopedBlock() {
        pr("{");
        indent();
    }

    /**
     * Start a scoped block for the specified reactor.
     * If the reactor is a bank, then this starts a for loop
     * that iterates over the bank members using a standard index
     * variable whose name is that returned by {@link CUtil.bankIndex(ReactorInstance)}.
     * If the reactor is null or is not a bank, then this simply
     * starts a scoped block by printing an opening curly brace.
     * This also adds a declaration of a pointer to the self
     * struct of the reactor or bank member.
     * 
     * This block is intended to be nested, where each block is
     * put within a similar block for the reactor's parent.
     * This ensures that all (possibly nested) bank index variables
     * are defined within the block.
     * 
     * This must be followed by an {@link endScopedBlock(StringBuilder)}.
     * 
     * @param builder The place to write the code.
     * @param reactor The reactor instance.
     * @param restrict For federated execution only, if this is true, then
     *  skip iterations where the topmost bank member is not in the federate.
     */
    public void startScopedBlock(
        ReactorInstance reactor, 
        FederateInstance federate,
        boolean isFederated,
        boolean restrict
    ) {
        // NOTE: This is protected because it is used by the PythonGenerator.
        if (reactor != null && reactor.isBank()) {
            var index = CUtil.bankIndexName(reactor);
            if (reactor.depth == 1 && isFederated && restrict) {
                // Special case: A bank of federates. Instantiate only the current federate.
                startScopedBlock();
                pr("int "+index+" = "+federate.bankIndex+";");
            } else {
                pr("// Reactor is a bank. Iterate over bank members.");
                pr("for (int "+index+" = 0; "+index+" < "+reactor.width+"; "+index+"++) {");
                indent();
            }
        } else {
            startScopedBlock();
        }
    }

    /**
     * If the specified port is a multiport, then start a specified iteration
     * over the channels of the multiport using as the channel index the
     * variable name returned by {@link CUtil.channelIndex(PortInstance)}.
     * If the port is not a multiport, do nothing.
     * This is required to be followed by {@link endChannelIteration(StringBuilder, PortInstance}.
     * @param builder Where to write the code.
     * @param port The port.
     */
    public void startChannelIteration(PortInstance port) {
        if (port.isMultiport) {
            var channel = CUtil.channelIndexName(port);
            pr("// Port "+port.getFullName()+" is a multiport. Iterate over its channels.");
            pr("for (int "+channel+" = 0; "+channel+" < "+port.width+"; "+channel+"++) {");
            indent();
        }
    }

    /**
     * Start a scoped block to iterate over bank members and
     * channels for the specified port with a a variable with
     * the name given by count counting the iterations.
     * If this port is a multiport, then the channel index
     * variable name is that returned by {@link CUtil.channelIndex(PortInstance)}.
     *
     * This block is intended to be nested, where each block is
     * put within a similar block for the reactor's parent.
     *
     * This is required to be followed by a call to
     * {@link endScopedBankChannelIteration(StringBuilder, PortInstance, String)}.
     * @param builder Where to write the code.
     * @param port The port.
     * @param count The variable name to use for the counter, or
     *  null to not provide a counter.
     */
    public void startScopedBankChannelIteration(
        PortInstance port, FederateInstance currentFederate,
        String count, boolean isFederated
    ) {
        if (count != null) {
            startScopedBlock();
            pr("int "+count+" = 0;");
        }
        startScopedBlock(port.parent, currentFederate, isFederated, true);
        startChannelIteration(port);
    }

    /**
     * Start a scoped block that iterates over the specified range of port channels.
     * 
     * This must be followed by a call to
     * {@link #endScopedRangeBlock(StringBuilder, RuntimeRange<PortInstance>)}.
     *
     * This block should NOT be nested, where each block is
     * put within a similar block for the reactor's parent.
     * Within the created block, every use of
     * {@link CUtil.reactorRef(ReactorInstance, String)}
     * must provide the second argument, a runtime index variable name,
     * that must match the runtimeIndex parameter given here.
     * 
     * @param builder Where to write the code.
     * @param range The range of port channels.
     * @param runtimeIndex A variable name to use to index the runtime instance of
     *  either port's parent or the port's parent's parent (if nested is true), or
     *  null to use the default, "runtime_index".
     * @param bankIndex A variable name to use to index the bank of the port's parent or null to use the
     *  default, the string returned by {@link CUtil.bankIndexName(ReactorInstance)}.
     * @param channelIndex A variable name to use to index the channel or null to
     *  use the default, the string returned by {@link CUtil.channelIndexName(PortInstance)}.
     * @param nested If true, then the runtimeIndex variable will be set
     *  to the bank index of the port's parent's parent rather than the
     *  port's parent.
     * @param restrict For federated execution (only), if this argument
     *  is true, then the iteration will skip over bank members that
     *  are not in the current federate.
     */
    public void startScopedRangeBlock(
        FederateInstance currentFederate,
        RuntimeRange<PortInstance> range, 
        String runtimeIndex,
        String bankIndex,
        String channelIndex,
        boolean nested,
        boolean isFederated,
        boolean restrict
    ) {
        
        pr("// Iterate over range "+range.toString()+".");
        var ri = (runtimeIndex == null)? "runtime_index" : runtimeIndex;
        var ci = (channelIndex == null)? CUtil.channelIndexName(range.instance) : channelIndex;
        var bi = (bankIndex == null)? CUtil.bankIndexName(range.instance.parent) : bankIndex;
        var rangeMR = range.startMR();
        var sizeMR = rangeMR.getDigits().size();
        var nestedLevel = (nested) ? 2 : 1;

        startScopedBlock();
        if (range.width > 1) {
            pr(String.join("\n", 
                "int range_start[] =  { "+joinObjects(rangeMR.getDigits(), ", ")+" };",
                "int range_radixes[] = { "+joinObjects(rangeMR.getRadixes(), ", ")+" };",
                "int permutation[] = { "+joinObjects(range.permutation(), ", ")+" };",
                "mixed_radix_int_t range_mr = {",
                "    "+sizeMR+",",
                "    range_start,",
                "    range_radixes,",
                "    permutation",
                "};",
                "for (int range_count = "+range.start+"; range_count < "+range.start+" + "+range.width+"; range_count++) {"
            ));
            indent();
            pr(String.join("\n", 
                "int "+ri+" = mixed_radix_parent(&range_mr, "+nestedLevel+"); // Runtime index.",
                "int "+ci+" = range_mr.digits[0]; // Channel index.",
                "int "+bi+" = "+(sizeMR <= 1 ? "0" : "range_mr.digits[1]")+"; // Bank index."
            ));
            if (isFederated) {
                if (restrict) {
                    // In case we have a bank of federates. Need that iteration
                    // only cover the one federate. The last digit of the mixed-radix
                    // number is the bank index (or 0 if this is not a bank of federates).
                    pr("if (range_mr.digits[range_mr.size - 1] == "+currentFederate.bankIndex+") {");
                    indent();
                } else {
                    startScopedBlock();
                }
            }
        } else {
            var ciValue = rangeMR.getDigits().get(0);
            var riValue = rangeMR.get(nestedLevel);
            var biValue = (sizeMR > 1)? rangeMR.getDigits().get(1) : 0;
            if (isFederated) {
                if (restrict) {
                    // Special case. Have a bank of federates. Need that iteration
                    // only cover the one federate. The last digit of the mixed-radix
                    // number identifies the bank member (or is 0 if not within a bank).
                    pr("if ("+rangeMR.get(sizeMR - 1)+" == "+currentFederate.bankIndex+") {");
                    indent();
                } else {
                    startScopedBlock();
                }
            }
            pr(String.join("\n", 
                "int "+ri+" = "+riValue+"; // Runtime index.",
                "int "+ci+" = "+ciValue+"; // Channel index.",
                "int "+bi+" = "+biValue+"; // Bank index.",
                "int range_count = 0;"
            ));
        }
    }

    /**
     * Start a scoped block that iterates over the specified pair of ranges.
     * The destination range can be wider than the source range, in which case the
     * source range is reused until the destination range is filled.
     * The following integer variables will be defined within the scoped block:
     * 
     * * src_channel: The channel index for the source.
     * * src_bank: The bank index of the source port's parent.
     * * src_runtime: The runtime index of the source port's parent or
     *   the parent's parent (if the source is an input).
     * 
     * * dst_channel: The channel index for the destination.
     * * dst_bank: The bank index of the destination port's parent.
     * * dst_runtime: The runtime index of the destination port's parent or
     *   the parent's parent (if destination is an output).
     * 
     * For convenience, the above variable names are defined in the private
     * class variables sc, sb, sr, and dc, db, dr.
     *  
     * This block should NOT be nested, where each block is
     * put within a similar block for the reactor's parent.
     * Within the created block, every use of
     * {@link CUtil.reactorRef(ReactorInstance, String, String)}
     * and related functions must provide the above variable names.
     * 
     * This must be followed by a call to
     * {@link #endScopedRangeBlock(StringBuilder, SendRange, RuntimeRange<PortInstance>)}.
     * 
     * @param builder Where to write the code.
     * @param srcRange The send range.
     * @param dstRange The destination range.
     */
    public void startScopedRangeBlock(
        FederateInstance currentFederate,
        SendRange srcRange, 
        RuntimeRange<PortInstance> dstRange,
        boolean isFederated
    ) {
        var srcRangeMR = srcRange.startMR();
        var srcSizeMR = srcRangeMR.getRadixes().size();
        var srcNestedLevel = (srcRange.instance.isInput()) ? 2 : 1;
        var dstNested = dstRange.instance.isOutput();
        
        pr("// Iterate over ranges "+srcRange.toString()+" and "+dstRange.toString()+".");
        
        if (isFederated && srcRange.width == 1) {
            // Skip this whole block if the src is not in the federate.
            pr("if ("+srcRangeMR.get(srcRangeMR.numDigits() - 1)+" == "+currentFederate.bankIndex+") {");
            indent();
        } else {
            startScopedBlock();
        }
        
        if (srcRange.width > 1) {
            pr(String.join("\n", 
                "int src_start[] =  { "+joinObjects(srcRangeMR.getDigits(), ", ")+" };",
                "int src_value[] =  { "+joinObjects(srcRangeMR.getDigits(), ", ")+" }; // Will be incremented.",
                "int src_radixes[] = { "+joinObjects(srcRangeMR.getRadixes(), ", ")+" };",
                "int src_permutation[] = { "+joinObjects(srcRange.permutation(), ", ")+" };",
                "mixed_radix_int_t src_range_mr = {",
                "    "+srcSizeMR+",",
                "    src_value,",
                "    src_radixes,",
                "    src_permutation",
                "};"
            ));
        } else {
            var ciValue = srcRangeMR.getDigits().get(0);
            var biValue = (srcSizeMR > 1)? srcRangeMR.getDigits().get(1) : 0;
            var riValue = srcRangeMR.get(srcNestedLevel);
            pr(String.join("\n", 
                "int "+sr+" = "+riValue+"; // Runtime index.",
                "int "+sc+" = "+ciValue+"; // Channel index.",
                "int "+sb+" = "+biValue+"; // Bank index."
            ));
        }
        
        startScopedRangeBlock(currentFederate, dstRange, dr, db, dc, dstNested, isFederated, true);

        if (srcRange.width > 1) {
            pr(String.join("\n", 
                "int "+sr+" = mixed_radix_parent(&src_range_mr, "+srcNestedLevel+"); // Runtime index.",
                "int "+sc+" = src_range_mr.digits[0]; // Channel index.",
                "int "+sb+" = "+(srcSizeMR <= 1 ? "0" : "src_range_mr.digits[1]")+"; // Bank index."
            ));
        }
        
        // The above startScopedRangeBlock() call will skip any iteration where the destination
        // is a bank member is not in the federation. Here, we skip any iteration where the
        // source is a bank member not in the federation.
        if (isFederated && srcRange.width > 1) {
            // The last digit of the mixed radix
            // number identifies the bank (or is 0 if no bank).
            pr("if (src_range_mr.digits[src_range_mr.size - 1] == "+currentFederate.bankIndex+") {");
            indent();
        }
    }


    /**
     * End a scoped block.
     * @param builder The place to write the code.
     */
    public void endScopedBlock() {
        // NOTE: This is protected because it is used by the PythonGenerator.
        unindent();
        pr("}");
    }

    /**
     * If the specified port is a multiport, then start a specified iteration
     * over the channels of the multiport using as the channel index the
     * variable name returned by {@link CUtil.channelIndex(PortInstance)}.
     * If the port is not a multiport, do nothing.
     * This is required to be followed by {@link endChannelIteration(StringBuilder, PortInstance}.
     * @param builder Where to write the code.
     * @param port The port.
     */
    public void endChannelIteration(PortInstance port) {
        if (port.isMultiport) {
            unindent();
            pr("}");
        }
    }

    /**
     * End a scoped block to iterate over bank members and
     * channels for the specified port with a a variable with
     * the name given by count counting the iterations.
     * @param builder Where to write the code.
     * @param port The port.
     * @param count The variable name to use for the counter, or
     *  null to not provide a counter.
     */
    public void endScopedBankChannelIteration(
        PortInstance port, String count
    ) {
        if (count != null) {
            pr(count + "++;");
        }
        endChannelIteration(port);
        endScopedBlock();
        if (count != null) {
            endScopedBlock();
        }
    }

    /**
     * End a scoped block for the specified range.
     * @param builder Where to write the code.
     * @param range The send range.
     */
    public void endScopedRangeBlock(
        RuntimeRange<PortInstance> range,
        boolean isFederated
    ) {
        if (isFederated) {
            // Terminate the if statement or block (if not restrict).
            endScopedBlock();
        }
        if (range.width > 1) {
            pr("mixed_radix_incr(&range_mr);");
            endScopedBlock(); // Terminate for loop.
        }
        endScopedBlock();
    }

    /**
     * End a scoped block that iterates over the specified pair of ranges.
     * 
     * @param builder Where to write the code.
     * @param srcRange The send range.
     * @param dstRange The destination range.
     */
    public void endScopedRangeBlock(
        SendRange srcRange, 
        RuntimeRange<PortInstance> dstRange,
        boolean isFederated
    ) {
        // Do not use endScopedRangeBlock because we need things nested.
        if (isFederated) {
            if (srcRange.width > 1) {
                // Terminate the if statement.
                endScopedBlock();
            }
            // Terminate the if statement or block (if not restrict).
            endScopedBlock();
        }
        if (srcRange.width > 1) {
            pr(String.join("\n", 
                "mixed_radix_incr(&src_range_mr);",
                "if (mixed_radix_to_int(&src_range_mr) >= "+srcRange.start+" + "+srcRange.width+") {",
                "    // Start over with the source.",
                "    for (int i = 0; i < src_range_mr.size; i++) {",
                "        src_range_mr.digits[i] = src_start[i];",
                "    }",
                "}"
            ));
        }
        if (dstRange.width > 1) {
            pr("mixed_radix_incr(&range_mr);");
            endScopedBlock(); // Terminate for loop.
        }
        // Terminate unconditional scope block in startScopedRangeBlock calls.
        endScopedBlock();
        endScopedBlock();
    }

    /**
     * Return the code as a string.
     */
    @Override
    public String toString() {
        return code.toString();
    }

    /** 
     * Reduce the indentation by one level for generated code/
     */
    public void unindent() {
        indentation = indentation.substring(0, Math.max(0, indentation.length() - 4));
    }

    /**
     * Write the text to a file.
     * @param path The file to write the code to.
     */
    public CodeMap writeToFile(String path) throws IOException {
        CodeMap ret = CodeMap.fromGeneratedCode(code.toString());
        FileUtil.writeToFile(ret.getGeneratedCode(), Path.of(path), true);
        return ret;
    }

    private <T> String joinObjects(List<T> things, String delimiter) {
        return things.stream().map(T::toString).collect(Collectors.joining(delimiter));
    }

    ////////////////////////////////////////////
    //// Private fields.

    /** Place to store the code. */
    private StringBuilder code = new StringBuilder();
    
    /** Current indentation. */
    private String indentation = "";
}<|MERGE_RESOLUTION|>--- conflicted
+++ resolved
@@ -15,12 +15,9 @@
 import org.lflang.federated.FederateInstance;
 import org.lflang.generator.c.CUtil;
 import org.lflang.lf.Code;
-<<<<<<< HEAD
+import org.lflang.util.FileUtil;
 import static org.lflang.generator.c.CMixedRadixGenerator.*;
-=======
-import org.lflang.util.FileUtil;
-
->>>>>>> 19b510cf
+
 /**
  * Helper class for printing code with indentation.
  * This class is backed by a StringBuilder and is used to accumulate
