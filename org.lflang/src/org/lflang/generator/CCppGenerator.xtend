/* Generator for CCpp target. */

/*************
Copyright (c) 2019, The University of California at Berkeley.

Redistribution and use in source and binary forms, with or without modification,
are permitted provided that the following conditions are met:

1. Redistributions of source code must retain the above copyright notice,
   this list of conditions and the following disclaimer.

2. Redistributions in binary form must reproduce the above copyright notice,
   this list of conditions and the following disclaimer in the documentation
   and/or other materials provided with the distribution.

THIS SOFTWARE IS PROVIDED BY THE COPYRIGHT HOLDERS AND CONTRIBUTORS "AS IS" AND ANY
EXPRESS OR IMPLIED WARRANTIES, INCLUDING, BUT NOT LIMITED TO, THE IMPLIED WARRANTIES OF
MERCHANTABILITY AND FITNESS FOR A PARTICULAR PURPOSE ARE DISCLAIMED. IN NO EVENT SHALL
THE COPYRIGHT HOLDER OR CONTRIBUTORS BE LIABLE FOR ANY DIRECT, INDIRECT, INCIDENTAL,
SPECIAL, EXEMPLARY, OR CONSEQUENTIAL DAMAGES (INCLUDING, BUT NOT LIMITED TO,
PROCUREMENT OF SUBSTITUTE GOODS OR SERVICES; LOSS OF USE, DATA, OR PROFITS; OR BUSINESS
INTERRUPTION) HOWEVER CAUSED AND ON ANY THEORY OF LIABILITY, WHETHER IN CONTRACT,
STRICT LIABILITY, OR TORT (INCLUDING NEGLIGENCE OR OTHERWISE) ARISING IN ANY WAY OUT OF
THE USE OF THIS SOFTWARE, EVEN IF ADVISED OF THE POSSIBILITY OF SUCH DAMAGE.
***************/

package org.lflang.generator

import java.io.File
import java.io.FileOutputStream
import java.util.ArrayList
import org.eclipse.emf.ecore.resource.Resource
import org.eclipse.xtext.generator.IFileSystemAccess2
import org.eclipse.xtext.generator.IGeneratorContext
import org.lflang.Target
import org.lflang.lf.ReactorDecl

import static extension org.lflang.ASTUtils.*

/** 
 * Generator for CCpp target. This class generates C++ code definining each reactor
 * class given in the input .lf file and imported .lf files. The generated code
 * has the following components:
 * 
 * * An alias for template structs for inputs, outputs, and typedefs for actions of each reactor class. These
 *   define the types of the variables that reactions use to access inputs and
 *   action values and to set output values.
 * 
 * * A typedef for a "self" struct for each reactor class. One instance of this
 *   struct will be created for each reactor instance. See below for details.
 * 
 * * A function definition for each reaction in each reactor class. These
 *   functions take an instance of the self struct as an argument.
 * 
 * * A constructor function for each reactor class. This is used to create
 *   a new instance of the reactor.
 * 
 * After these, the main generated function is `__initialize_trigger_objects()`.
 * This function creates the instances of reactors (using their constructors)
 * and makes connections between them.
 * 
 * A few other smaller functions are also generated.
 * 
 * ## Self Struct
 * 
 * The "self" struct has fields for each of the following:
 * 
 * * parameter: the field name and type match the parameter.
 * * state: the field name and type match the state.
 * * action: the field name prepends the action name with "__".
 *   A second field for the action is also created to house the trigger_t object.
 *   That second field prepends the action name with "___".
 * * output: the field name prepends the output name with "__".
 * * input:  the field name prepends the output name with "__".
 *   A second field for the input is also created to house the trigger_t object.
 *   That second field prepends the input name with "___".
 *
 * If, in addition, the reactor contains other reactors and reacts to their outputs,
 * then there will be a struct within the self struct for each such contained reactor.
 * The name of that self struct will be the name of the contained reactor prepended with "__".
 * That inside struct will contain pointers the outputs of the contained reactors
 * that are read together with pointers to booleans indicating whether those outputs are present.
 * 
 * If, in addition, the reactor has a reaction to shutdown, then there will be a pointer to
 * trigger_t object (see reactor.h) for the shutdown event and an action struct named
 * __shutdown on the self struct.
 * 
 * ## Reaction Functions
 * 
 * For each reaction in a reactor class, this generator will produce a C function
 * that expects a pointer to an instance of the "self" struct as an argument.
 * This function will contain verbatim the C code specified in the reaction, but
 * before that C code, the generator inserts a few lines of code that extract from the
 * self struct the variables that that code has declared it will use. For example, if
 * the reaction declares that it is triggered by or uses an input named "x" of type
 * int, the function will contain a line like this:
 * ```
 *     e_x_t* x = self->__x;
 * ```
 * where `r` is the full name of the reactor class and the struct type `r_x_t`
 * will be defined like this:
 * ```
 *     typedef struct {
 *         int value;
 *         bool is_present;
 *         int num_destinations;
 *     } r_x_t;
 * ```
 * The above assumes the type of `x` is `int`.
 * If the programmer fails to declare that it uses x, then the absence of the
 * above code will trigger a compile error when the verbatim code attempts to read `x`.
 *
 * ## Constructor
 * 
 * For each reactor class, this generator will create a constructor function named
 * `new_r`, where `r` is the reactor class name. This function will malloc and return
 * a pointer to an instance of the "self" struct.  This struct initially represents
 * an unconnected reactor. To establish connections between reactors, additional
 * information needs to be inserted (see below). The self struct is made visible
 * to the body of a reaction as a variable named "self".  The self struct contains the
 * following:
 * 
 * * Parameters: For each parameter `p` of the reactor, there will be a field `p`
 *   with the type and value of the parameter. So C code in the body of a reaction
 *   can access parameter values as `self->p`.
 * 
 * * State variables: For each state variable `s` of the reactor, there will be a field `s`
 *   with the type and value of the state variable. So C code in the body of a reaction
 *   can access state variables as as `self->s`.
 * 
 * The self struct also contains various fields that the user is not intended to
 * use. The names of these fields begin with at least two underscores. They are:
 * 
 * * Outputs: For each output named `out`, there will be a field `__out` that is
 *   a struct containing a value field whose type matches that of the output.
 *   The output value is stored here. That struct also has a field `is_present`
 *   that is a boolean indicating whether the output has been set.
 *   This field is reset to false at the start of every time
 *   step. There is also a field `num_destinations` whose value matches the
 *   number of downstream reactions that use this variable. This field must be
 *   set when connections are made or changed. It is used to initialize
 *   reference counts for dynamically allocated message payloads.
 * 
 * * Inputs: For each input named `in` of type T, there is a field named `__in`
 *   that is a pointer struct with a value field of type T. The struct pointed
 *   to also has an `is_present` field of type bool that indicates whether the
 *   input is present.
 * 
 * * Outputs of contained reactors: If a reactor reacts to outputs of a
 *   contained reactor `r`, then the self struct will contain a nested struct
 *   named `__r` that has fields pointing to those outputs. For example,
 *   if `r` has an output `out` of type T, then there will be field in `__r`
 *   named `out` that points to a struct containing a value field
 *   of type T and a field named `is_present` of type bool.
 * 
 * * Inputs of contained reactors: If a reactor sends to inputs of a
 *   contained reactor `r`, then the self struct will contain a nested struct
 *   named `__r` that has fields for storing the values provided to those
 *   inputs. For example, if R has an input `in` of type T, then there will
 *   be field in __R named `in` that is a struct with a value field
 *   of type T and a field named `is_present` of type bool.
 * 
 * * Actions: If the reactor has an action a (logical or physical), then there
 *   will be a field in the self struct named `__a` and another named `___a`.
 *   The type of the first is specific to the action and contains a `value`
 *   field with the type and value of the action (if it has a value). That
 *   struct also has a `has_value` field, an `is_present` field, and a
 *   `token` field (which is NULL if the action carries no value).
 *   The `___a` field is of type trigger_t.
 *   That struct contains various things, including an array of reactions
 *   sensitive to this trigger and a lf_token_t struct containing the value of
 *   the action, if it has a value.  See reactor.h in the C library for
 *   details.
 * 
 * * Reactions: Each reaction will have several fields in the self struct.
 *   Each of these has a name that begins with `___reaction_i`, where i is
 *   the number of the reaction, starting with 0. The fields are:
 *   * ___reaction_i: The struct that is put onto the reaction queue to
 *     execute the reaction (see reactor.h in the C library).
 *   * ___reaction_i_outputs_are_present: An array of pointers to the
 *     __out_is_present fields of each output `out` that may be set by
 *     this reaction. This array also includes pointers to the _is_present
 *     fields of inputs of contained reactors to which this reaction writes.
 *     This array is set up by the constructor.
 *   * ___reaction_i_num_outputs: The size of the previous array.
 *   * ___reaction_i_triggers: This is an array of arrays of pointers
 *     to trigger_t structs. The first level array has one entry for
 *     each effect of the reaction that is a port (actions are ignored).
 *     Each such entry is an array containing pointers to trigger structs for
 *     downstream inputs.
 *   * ___reaction_i_triggered_sizes: An array indicating the size of
 *     each array in ___reaction_i_triggers. The size of this array is
 *     the number of ports that are effects of this reaction.
 * 
 *  * Timers: For each timer t, there is are two fields in the self struct:
 *    * ___t_trigger: The trigger_t struct for this timer (see reactor.h).
 *    * ___t_trigger_reactions: An array of reactions (pointers to the
 *      reaction_t structs on this self struct) sensitive to this timer.
 *
 * * Triggers: For each Timer, Action, Input, and Output of a contained
 *   reactor that triggers reactions, there will be a trigger_t struct
 *   on the self struct with name `___t`, where t is the name of the trigger.
 * 
 * ## Connections Between Reactors
 * 
 * Establishing connections between reactors involves two steps.
 * First, each destination (e.g. an input port) must have pointers to
 * the source (the output port). As explained above, for an input named
 * `in`, the field `__in->value` is a pointer to the output data being read.
 * In addition, `__in->is_present` is a pointer to the corresponding
 * `out->is_present` field of the output reactor's self struct.
 *  
 * In addition, the `reaction_i` struct on the self struct has a `triggers`
 * field that records all the trigger_t structs for ports and reactions
 * that are triggered by the i-th reaction. The triggers field is
 * an array of arrays of pointers to trigger_t structs.
 * The length of the outer array is the number of output ports the
 * reaction effects plus the number of input ports of contained
 * reactors that it effects. Each inner array has a length equal to the
 * number final destinations of that output port or input port.
 * The reaction_i struct has an array triggered_sizes that indicates
 * the sizes of these inner arrays. The num_outputs field of the
 * reaction_i struct gives the length of the triggered_sizes and
 * (outer) triggers arrays.
 * 
 * ## Runtime Tables
 * 
 * This generator creates an populates the following tables used at run time.
 * These tables may have to be resized and adjusted when mutations occur.
 * 
 * * __is_present_fields: An array of pointers to booleans indicating whether an
 *   event is present. The __start_time_step() function in reactor_common.c uses
 *   this to mark every event absent at the start of a time step. The size of this
 *   table is contained in the variable __is_present_fields_size.
 * 
 * * __tokens_with_ref_count: An array of pointers to structs that point to lf_token_t
 *   objects, which carry non-primitive data types between reactors. This is used
 *   by the __start_time_step() function to decrement reference counts, if necessary,
 *   at the conclusion of a time step. Then the reference count reaches zero, the
 *   memory allocated for the lf_token_t object will be freed.  The size of this
 *   array is stored in the __tokens_with_ref_count_size variable.
 * 
 * * __shutdown_triggers: An array of pointers to trigger_t structs for shutdown
 *   reactions. The length of this table is in the __shutdown_triggers_size
 *   variable.
 * 
 * * __timer_triggers: An array of pointers to trigger_t structs for timers that
 *   need to be started when the program runs. The length of this table is in the
 *   __timer_triggers_size variable.
 * 
 * * __action_table: For a federated execution, each federate will have this table
 *   that maps port IDs to the corresponding trigger_t struct.
 * 
 * @author{Edward A. Lee <eal@berkeley.edu>}
 * @author{Marten Lohstroh <marten@berkeley.edu>}
 * @author{Mehrdad Niknami <mniknami@berkeley.edu>}
 * @author{Christian Menard <christian.menard@tu-dresden.de>}
 * @author{Matt Weber <matt.weber@berkeley.edu>}
 * @author{Soroush Bateni <soroush@utdallas.edu>}
 */
class CCppGenerator extends CGenerator {

    new () {
        super()
        // set defaults
        targetConfig.compiler = "g++"
        targetConfig.compilerFlags.add("-O2") // -Wall -Wconversion"
    }
	
    /** 
    * Template struct for ports with primitive types and
    * statically allocated arrays in Lingua Franca.
    * This template is defined as
    *     template <class T>
    *     struct template_input_output_port_struct {
    *         T value;
    *         bool is_present;
    *         int num_destinations;
    *     };
    *
    * @see xtext/org.lflang.linguafranca/src/lib/CCpp/ccpptarget.h
    */
	val template_port_type =  "template_port_instance_struct"

    /** 
    * Special template struct for ports with dynamically allocated
    * array types (a.k.a. token types) in Lingua Franca.
    * This template is defined as
    *     template <class T>
    *     struct template_input_output_port_struct {
    *         T value;
    *         bool is_present;
    *         int num_destinations;
    *         lf_token_t* token;
    *         int length;
    *     };
    *
    * @see xtext/org.lflang.linguafranca/src/lib/CCpp/ccpptarget.h
    */
	val template_port_type_with_token = "template_port_instance_with_token_struct"
    
   ////////////////////////////////////////////
    //// Public methods
    
    
    ////////////////////////////////////////////
    //// Protected methods
    
     /**
     * Generate the aliases for inputs, outputs, and struct type definitions for 
     * actions of the specified reactor in the specified federate.
     * @param reactor The parsed reactor data structure.
     * @param federate A federate name, or null to unconditionally generate.
     */
    override generateAuxiliaryStructs(
        ReactorDecl decl, FederateInstance federate
    ) {
        val reactor = decl.toDefinition
        // First, handle inputs.
        for (input : reactor.allInputs) {
            if (input.inferredType.isTokenType) {
                pr(input, code, '''
                    using «variableStructType(input, reactor)» = «template_port_type_with_token»<«input.inferredType.targetType»>;
                ''')
            }
            else
            {
                pr(input, code, '''
                    using «variableStructType(input, reactor)» = «template_port_type»<«input.inferredType.targetType»>;
                ''')            	
            }
            
        }
        // Next, handle outputs.
        for (output : reactor.allOutputs) {
            if (output.inferredType.isTokenType) {
                 pr(output, code, '''
                    using «variableStructType(output, reactor)» = «template_port_type_with_token»<«output.inferredType.targetType»>;
                 ''')
            }
            else
            {
                pr(output, code, '''
                    using «variableStructType(output, reactor)» = «template_port_type»<«output.inferredType.targetType»>;
                ''')
            }
        }
        // Finally, handle actions.
        // The very first item on this struct needs to be
        // a trigger_t* because the struct will be cast to (trigger_t*)
        // by the schedule() functions to get to the trigger.
        for (action : reactor.allActions) {
            pr(action, code, '''
                typedef struct {
                    trigger_t* trigger;
                    «action.valueDeclaration»
                    bool is_present;
                    bool has_value;
                    lf_token_t* token;
                } «variableStructType(action, reactor)»;
            ''')
        }
    }
    
    /** Add necessary include files specific to the target language.
     *  Note. The core files always need to be (and will be) copied 
     *  uniformly across all target languages.
     */
    override includeTargetLanguageHeaders()
    {    	
        pr('#include "ccpptarget.h"')
    }

    /** Add necessary source files specific to the target language.  */
    override includeTargetLanguageSourceFiles()
    {
        if (targetConfig.threads > 0) {
            // Set this as the default in the generated code,
            // but only if it has not been overridden on the command line.
            pr(startTimers, '''
                if (number_of_threads == 0) {
                   number_of_threads = «targetConfig.threads»;
                }
            ''')
        }
<<<<<<< HEAD
        if (federates.size > 1) {
=======
        if (isFederated) {
>>>>>>> 2ce220a1
            pr("#include \"core/federate.c\"")
        }
    }
    
    /** Append the appropriate filename for the given target language
     * @param fileName The file name used internally by Lingua Franca
     * which doesn't include the target-specific extension.
     */
    override getTargetFileName(String fileName)
    {
    	return fileName + ".cc";
    }

    /** Generate C code from the Lingua Franca model contained by the
     *  specified resource. This is the main entry point for code
     *  generation.
     *  @param resource The resource containing the source code.
     *  @param fsa The file system access (used to write the result).
     *  @param context FIXME: Undocumented argument. No idea what this is.
     */
    override void doGenerate(Resource resource, IFileSystemAccess2 fsa,
            IGeneratorContext context) {
                // Always use the threaded version
                targetConfig.threads = 1;

            	super.doGenerate(resource, fsa, context);
            }
            
    
    /**
     * Copy target-specific header file to the src-gen directory.
     */
    override copyTargetHeaderFile() {
        copyFileFromClassPath("/lib/CCpp/ccpptarget.h", fileConfig.getSrcGenPath.resolve("ccpptarget.h").toString)
    }    
    
    
    /** FIXME: This function is copied from the CGenerator to enable federated
     *  execution. Ideally, the CGenerator.createLauncher() function should be refactored
     *  into a more flexible format that allows for various target source code extensions.
     * 
     *  Create the launcher shell scripts. This will create one or two file
     *  in the output path (bin directory). The first has name equal to
     *  the filename of the source file without the ".lf" extension.
     *  This will be a shell script that launches the
     *  RTI and the federates.  If, in addition, either the RTI or any
     *  federate is mapped to a particular machine (anything other than
     *  the default "localhost" or "0.0.0.0"), then this will generate
     *  a shell script in the bin directory with name filename_distribute.sh
     *  that copies the relevant source files to the remote host and compiles
     *  them so that they are ready to execute using the launcher.
     * 
     *  A precondition for this to work is that the user invoking this
     *  code generator can log into the remote host without supplying
     *  a password. Specifically, you have to have installed your
     *  public key (typically found in ~/.ssh/id_rsa.pub) in
     *  ~/.ssh/authorized_keys on the remote host. In addition, the
     *  remote host must be running an ssh service.
     *  On an Arch Linux system using systemd, for example, this means
     *  running:
     * 
     *      sudo systemctl <start|enable> ssh.service
     * 
     *  Enable means to always start the service at startup, whereas
     *  start means to just start it this once.
     *  On MacOS, open System Preferences from the Apple menu and 
     *  click on the "Sharing" preference panel. Select the checkbox
     *  next to "Remote Login" to enable it.
     *  @param coreFiles The files from the core directory that must be
     *   copied to the remote machines.
     */
    override createLauncher(ArrayList<String> coreFiles) {
        // NOTE: It might be good to use screen when invoking the RTI
        // or federates remotely so you can detach and the process keeps running.
        // However, I was unable to get it working properly.
        // What this means is that the shell that invokes the launcher
        // needs to remain live for the duration of the federation.
        // If that shell is killed, the federation will die.
        // Hence, it is reasonable to launch the federation on a
        // machine that participates in the federation, for example,
        // on the machine that runs the RTI.  The command I tried
        // to get screen to work looks like this:
        // ssh -t «target» cd «path»; screen -S «filename»_«federate.name» -L bin/«filename»_«federate.name» 2>&1
        
        var outPath = fileConfig.binPath

        val shCode = new StringBuilder()
        val distCode = new StringBuilder()
        pr(shCode, '''
            #!/bin/bash
            # Launcher for federated «fileConfig.srcFile.name» Lingua Franca program.
            # Uncomment to specify to behave as close as possible to the POSIX standard.
            # set -o posix
            # Set a trap to kill all background jobs on error.
            trap 'echo "#### Killing federates."; kill $(jobs -p)' ERR
            # Launch the federates:
        ''')
        val distHeader = '''
            #!/bin/bash
            # Distributor for federated «fileConfig.srcFile.name» Lingua Franca program.
            # Uncomment to specify to behave as close as possible to the POSIX standard.
            # set -o posix
        '''
        val host = federationRTIProperties.get('host')
        var target = host

        var path = federationRTIProperties.get('dir')
        if(path === null) path = 'LinguaFrancaRemote'

        var user = federationRTIProperties.get('user')
        if (user !== null) {
            target = user + '@' + host
        }
        for (federate : federates) {
            if (federate.host !== null && federate.host != 'localhost' && federate.host != '0.0.0.0') {
                if(distCode.length === 0) pr(distCode, distHeader)
                pr(distCode, '''
                    echo "Making directory «path» and subdirectories src-gen and path on host «federate.host»"
                    ssh «federate.host» mkdir -p «path»/src-gen «path»/bin «path»/log «path»/src-gen/core
                    pushd src-gen/core > /dev/
                    echo "Copying LF core files to host «federate.host»"
                    scp «coreFiles.join(" ")» «federate.host»:«path»/src-gen/core
                    popd > /dev/null
                    pushd src-gen > /dev/null
                    echo "Copying source files to host «federate.host»"
                    scp «topLevelName»_«federate.name».cc ctarget.h «federate.host»:«path»/src-gen
                    popd > /dev/null
                    echo "Compiling on host «federate.host» using: «targetConfig.compiler» -O2 src-gen/«topLevelName»_«federate.name».cc -o bin/«topLevelName»_«federate.name» -pthread"
                    ssh «federate.host» 'cd «path»; «targetConfig.compiler» -O2 src-gen/«topLevelName»_«federate.name».cc -o bin/«topLevelName»_«federate.name» -pthread'
                ''')
                pr(shCode, '''
                    echo "#### Launching the federate «federate.name» on host «federate.host»"
                    ssh «federate.host» '\
                        cd «path»; bin/«topLevelName»_«federate.name» >& log/«topLevelName»_«federate.name».out; \
                        echo "****** Output from federate «federate.name» on host «federate.host»:"; \
                        cat log/«topLevelName»_«federate.name».out; \
                        echo "****** End of output from federate «federate.name» on host «federate.host»"' &
                ''')                
            } else {
                pr(shCode, '''
                    echo "#### Launching the federate «federate.name»."
                    «outPath»«File.separator»«topLevelName»_«federate.name» &
                ''')                
            }
        }
        // Launch the RTI in the foreground.
        if (host == 'localhost' || host == '0.0.0.0') {
            pr(shCode, '''
                echo "#### Launching the runtime infrastructure (RTI)."
                «outPath»«File.separator»«topLevelName»_RTI
            ''')
        } else {
            // Copy the source code onto the remote machine and compile it there.
            if (distCode.length === 0) pr(distCode, distHeader)
            // The mkdir -p flag below creates intermediate directories if needed.
            pr(distCode, '''
                cd «path»
                echo "Making directory «path» and subdirectories src-gen and path on host «target»"
                ssh «target» mkdir -p «path»/src-gen «path»/bin «path»/log «path»/src-gen/core
                pushd src-gen/core > /dev/null
                echo "Copying LF core files to host «target»"
                scp rti.c rti.h util.h util.c reactor.h pqueue.h «target»:«path»/src-gen/core
                popd > /dev/null
                pushd src-gen > /dev/null
                echo "Copying source files to host «target»"
                scp «topLevelName»_RTI.cc ctarget.h «target»:«path»/src-gen
                popd > /dev/null
                echo "Compiling on host «target» using: «targetConfig.compiler» -O2 «path»/src-gen/«topLevelName»_RTI.cc -o «path»/bin/«topLevelName»_RTI -pthread"
                ssh «target» '«targetConfig.compiler» -O2 «path»/src-gen/«topLevelName»_RTI.cc -o «path»/bin/«topLevelName»_RTI -pthread'
            ''')

            // Launch the RTI on the remote machine using ssh and screen.
            // The -t argument to ssh creates a virtual terminal, which is needed by screen.
            // The -S gives the session a name.
            // The -L option turns on logging. Unfortunately, the -Logfile giving the log file name
            // is not standardized in screen. Logs go to screenlog.0 (or screenlog.n).
            // FIXME: Remote errors are not reported back via ssh from screen.
            // How to get them back to the local machine?
            // Perhaps use -c and generate a screen command file to control the logfile name,
            // but screen apparently doesn't write anything to the log file!
            //
            // The cryptic 2>&1 reroutes stderr to stdout so that both are returned.
            // The sleep at the end prevents screen from exiting before outgoing messages from
            // the federate have had time to go out to the RTI through the socket.
            pr(shCode, '''
                echo "#### Launching the runtime infrastructure (RTI) on remote host «host»."
                ssh «target» 'cd «path»; \
                    bin/«topLevelName»_RTI >& log/«topLevelName»_RTI.out; \
                    echo "------ output from «topLevelName»_RTI on host «target»:"; \
                    cat log/«topLevelName»_RTI.out; \
                    echo "------ end of output from «topLevelName»_RTI on host «target»"'
            ''')
        }

        // Write the launcher file.
        // Delete file previously produced, if any.
        var file = new File(outPath.toFile, topLevelName)
        if (file.exists) {
            file.delete
        }
                
        var fOut = new FileOutputStream(file)
        fOut.write(shCode.toString().getBytes())
        fOut.close()
        if (!file.setExecutable(true, false)) {
            reportWarning(null, "Unable to make launcher script executable.")
        }
        
        // Write the distributor file.
        // Delete the file even if it does not get generated.
        file = new File(outPath.toFile, topLevelName + '_distribute.sh')
        if (file.exists) {
            file.delete
        }
        if (distCode.length > 0) {
            fOut = new FileOutputStream(file)
            fOut.write(distCode.toString().getBytes())
            fOut.close()
            if (!file.setExecutable(true, false)) {
                reportWarning(null, "Unable to make distributor script executable.")
            }
        }
    }
    
    override getTarget() {
        return Target.CCPP
    }
}<|MERGE_RESOLUTION|>--- conflicted
+++ resolved
@@ -383,11 +383,7 @@
                 }
             ''')
         }
-<<<<<<< HEAD
-        if (federates.size > 1) {
-=======
         if (isFederated) {
->>>>>>> 2ce220a1
             pr("#include \"core/federate.c\"")
         }
     }
