--- conflicted
+++ resolved
@@ -305,7 +305,6 @@
         }
     }
 
-<<<<<<< HEAD
     /** If the mode is INTEGRATED (the code generator is running in an
      *  an Eclipse IDE), then refresh the project. This will ensure that
      *  any generated files become visible in the project.
@@ -316,7 +315,8 @@
             String id = "((:?[a-z]|[A-Z]|_\\w)*)";
             Pattern pattern;
             if (File.separator.equals("/")) { // Linux/Mac file separator
-                pattern = Pattern.compile("platform:" + File.separator + "resource" + File.separator + id + File.separator);
+                pattern = Pattern.compile(
+                    "platform:" + File.separator + "resource" + File.separator + id + File.separator);
             } else { // Windows file separator
                 pattern = Pattern.compile(
                     "platform:" + File.separator + File.separator + "resource" + File.separator + File.separator +
@@ -342,10 +342,10 @@
                 System.err.println("Unable to refresh workspace: " + e);
             }
         }
-=======
+    }
+
     /** Return whether the operating system is Windows. */
     public static boolean isHostWindows() {
         return System.getProperty("os.name").toLowerCase().contains("win");
->>>>>>> f1ff4f73
     }
 }