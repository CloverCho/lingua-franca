/*************
 * Copyright (c) 2019-2020, The University of California at Berkeley.

 * Redistribution and use in source and binary forms, with or without modification,
 * are permitted provided that the following conditions are met:

 * 1. Redistributions of source code must retain the above copyright notice,
 *    this list of conditions and the following disclaimer.

 * 2. Redistributions in binary form must reproduce the above copyright notice,
 *    this list of conditions and the following disclaimer in the documentation
 *    and/or other materials provided with the distribution.

 * THIS SOFTWARE IS PROVIDED BY THE COPYRIGHT HOLDERS AND CONTRIBUTORS "AS IS" AND
 * ANY EXPRESS OR IMPLIED WARRANTIES, INCLUDING, BUT NOT LIMITED TO, THE IMPLIED
 * WARRANTIES OF MERCHANTABILITY AND FITNESS FOR A PARTICULAR PURPOSE ARE
 * DISCLAIMED. IN NO EVENT SHALL THE COPYRIGHT HOLDER OR CONTRIBUTORS BE LIABLE FOR
 * ANY DIRECT, INDIRECT, INCIDENTAL, SPECIAL, EXEMPLARY, OR CONSEQUENTIAL DAMAGES
 * (INCLUDING, BUT NOT LIMITED TO, PROCUREMENT OF SUBSTITUTE GOODS OR SERVICES;
 * LOSS OF USE, DATA, OR PROFITS; OR BUSINESS INTERRUPTION) HOWEVER CAUSED AND ON
 * ANY THEORY OF LIABILITY, WHETHER IN CONTRACT, STRICT LIABILITY, OR TORT
 * (INCLUDING NEGLIGENCE OR OTHERWISE) ARISING IN ANY WAY OUT OF THE USE OF THIS
 * SOFTWARE, EVEN IF ADVISED OF THE POSSIBILITY OF SUCH DAMAGE.
 ***************/

package org.lflang.generator.ts

import org.eclipse.emf.ecore.resource.Resource
import org.eclipse.xtext.generator.IFileSystemAccess2
import org.eclipse.xtext.util.CancelIndicator
import org.lflang.ErrorReporter
import org.lflang.inferredType
import org.lflang.InferredType
import org.lflang.TimeValue
<<<<<<< HEAD
import org.lflang.ASTUtils.isInitialized
import org.eclipse.xtext.generator.IGeneratorContext
import org.lflang.*
=======
import org.lflang.JavaAstUtils
>>>>>>> 5e3d1840
import org.lflang.Target
import org.lflang.TargetConfig.Mode
import org.lflang.federated.launcher.FedTSLauncher
import org.lflang.federated.FederateInstance
import org.lflang.lf.Action
import org.lflang.lf.Delay
import org.lflang.lf.Instantiation
import org.lflang.lf.Parameter
import org.lflang.lf.StateVar
import org.lflang.lf.Type
import org.lflang.lf.Value
import org.lflang.lf.VarRef
import org.lflang.scoping.LFGlobalScopeProvider
import java.nio.file.Files
import java.util.LinkedList
import org.lflang.federated.serialization.SupportedSerializers
import org.lflang.generator.canGenerate
import org.lflang.generator.CodeMap
import org.lflang.generator.GeneratorBase
import org.lflang.generator.GeneratorResult
import org.lflang.generator.IntegratedBuilder
import org.lflang.generator.JavaGeneratorUtils
import org.lflang.generator.LFGeneratorContext
import org.lflang.generator.PrependOperator
import org.lflang.generator.TargetTypes
import org.lflang.generator.ValueGenerator
import org.lflang.generator.SubContext
import java.nio.file.Path
import java.nio.file.StandardCopyOption
import kotlin.collections.HashMap
import org.lflang.generator.TargetTypes

private const val NO_NPM_MESSAGE = "The TypeScript target requires npm >= 6.14.4. " +
        "For installation instructions, see: https://www.npmjs.com/get-npm. \n" +
        "Auto-compiling can be disabled using the \"no-compile: true\" target property."

/**
 * Generator for TypeScript target.
 *
 *  @author{Matt Weber <matt.weber@berkeley.edu>}
 *  @author{Edward A. Lee <eal@berkeley.edu>}
 *  @author{Marten Lohstroh <marten@berkeley.edu>}
 *  @author {Christian Menard <christian.menard@tu-dresden.de>}
 *  @author {Hokeun Kim <hokeunkim@berkeley.edu>}
 */
class TSGenerator(
    private val tsFileConfig: TSFileConfig,
    errorReporter: ErrorReporter,
    private val scopeProvider: LFGlobalScopeProvider
) : GeneratorBase(tsFileConfig, errorReporter),
    TargetTypes by TsTypes {

    companion object {
        /** Path to the Cpp lib directory (relative to class path)  */
        const val LIB_PATH = "/lib/ts"

        /**
         * Names of the configuration files to check for and copy to the generated
         * source package root if they cannot be found in the source directory.
         */
        val CONFIG_FILES = arrayOf("package.json", "tsconfig.json", "babel.config.js", ".eslintrc.json")

        /**
         * Files to be copied from the reactor-ts submodule into the generated
         * source directory.
         */
        val RUNTIME_FILES = arrayOf("cli.ts", "command-line-args.d.ts",
            "command-line-usage.d.ts", "component.ts", "federation.ts", "reaction.ts",
            "reactor.ts", "microtime.d.ts", "nanotimer.d.ts", "time.ts", "ulog.d.ts",
            "util.ts")

        private val VG = ValueGenerator(::timeInTargetLanguage) { param -> "this.${param.name}.get()" }

        private fun timeInTargetLanguage(value: TimeValue): String {
            return if (value.unit != null) {
                "TimeValue.${value.unit.canonicalName}(${value.magnitude})"
            } else {
                // The value must be zero.
                "TimeValue.zero()"
            }
        }

        /**
         * The percent progress associated with having collected all JS/TS dependencies.
         */
        private const val COLLECTED_DEPENDENCIES_PERCENT_PROGRESS
            = (IntegratedBuilder.GENERATED_PERCENT_PROGRESS + IntegratedBuilder.COMPILED_PERCENT_PROGRESS) / 2
    }

    init {
        // Set defaults for federate compilation.
        targetConfig.compiler = "gcc"
        targetConfig.compilerFlags.add("-O2")
    }

    // Wrappers to expose GeneratorBase methods.
    fun federationRTIPropertiesW() = federationRTIProperties

<<<<<<< HEAD
=======
    fun getTargetValueW(v: Value): String = VG.getTargetValue(v, false)
    fun getTargetTypeW(p: Parameter): String = TSTypes.getTargetType(p.inferredType)
    fun getTargetTypeW(state: StateVar): String = TSTypes.getTargetType(state)
    fun getTargetTypeW(t: Type): String = TSTypes.getTargetType(t)

    fun getInitializerListW(state: StateVar): List<String> = VG.getInitializerList(state)
    fun getInitializerListW(param: Parameter): List<String> = VG.getInitializerList(param)
    fun getInitializerListW(param: Parameter, i: Instantiation): List<String> =
        VG.getInitializerList(param, i)

>>>>>>> 5e3d1840
    /** Generate TypeScript code from the Lingua Franca model contained by the
     *  specified resource. This is the main entry point for code
     *  generation.
     *  @param resource The resource containing the source code.
     *  @param fsa The file system access (used to write the result).
     *  @param context The context of this build.
     */
    override fun doGenerate(resource: Resource, fsa: IFileSystemAccess2,
                            context: LFGeneratorContext) {
        super.doGenerate(resource, fsa, context)

        if (!canGenerate(errorsOccurred(), mainDef, errorReporter, context)) return
        if (!isOsCompatible()) return
        
        // FIXME: The following operation must be done after levels are assigned.
        //  Removing these ports before that will cause incorrect levels to be assigned.
        //  See https://github.com/lf-lang/lingua-franca/discussions/608
        //  For now, avoid compile errors by removing disconnected network ports before
        //  assigning levels.
        removeRemoteFederateConnectionPorts(null);
        
        clean(context)
        copyRuntime()
        copyConfigFiles()

        val codeMaps = HashMap<Path, CodeMap>()
        for (federate in federates) generateCode(fsa, federate, codeMaps)
        // For small programs, everything up until this point is virtually instantaneous. This is the point where cancellation,
        // progress reporting, and IDE responsiveness become real considerations.
        if (targetConfig.noCompile) {
            context.finish(GeneratorResult.GENERATED_NO_EXECUTABLE.apply(null))
        } else {
            context.reportProgress(
                "Code generation complete. Collecting dependencies...", IntegratedBuilder.GENERATED_PERCENT_PROGRESS
            )
            if (shouldCollectDependencies(context)) collectDependencies(resource, context)
            if (errorsOccurred()) {
                context.unsuccessfulFinish();
                return;
            }
            if (targetConfig.protoFiles.size != 0) {
                protoc()
            } else {
                println("No .proto files have been imported. Skipping protocol buffer compilation.")
            }
            val parsingContext = SubContext(context, COLLECTED_DEPENDENCIES_PERCENT_PROGRESS, 100)
            if (
                !context.cancelIndicator.isCanceled
                && passesChecks(TSValidator(tsFileConfig, errorReporter, codeMaps), parsingContext)
            ) {
                if (context.mode == Mode.LSP_MEDIUM) {
                    context.finish(GeneratorResult.GENERATED_NO_EXECUTABLE.apply(codeMaps))
                } else {
                    compile(resource, parsingContext)
                    concludeCompilation(context, codeMaps)
                }
            } else {
                context.unsuccessfulFinish()
            }
        }
    }

    /**
     * Clean up the src-gen directory as needed to prepare for code generation.
     */
    private fun clean(context: LFGeneratorContext) {
        // Dirty shortcut for integrated mode: Delete nothing, saving the node_modules directory to avoid re-running pnpm.
        if (context.mode != Mode.LSP_MEDIUM) fileConfig.deleteDirectory(fileConfig.srcGenPath)
    }

    /**
     * Copy the TypeScript runtime so that it is accessible to the generated code.
     */
    private fun copyRuntime() {
        for (runtimeFile in RUNTIME_FILES) {
            fileConfig.copyFileFromClassPath(
                "$LIB_PATH/reactor-ts/src/core/$runtimeFile",
                tsFileConfig.tsCoreGenPath().resolve(runtimeFile).toString()
            )
        }
    }

    /**
     * For each configuration file that is not present in the same directory
     * as the source file, copy a default version from $LIB_PATH/.
     */
    private fun copyConfigFiles() {
        for (configFile in CONFIG_FILES) {
            val configFileDest = fileConfig.srcGenPath.resolve(configFile)
            val configFileInSrc = fileConfig.srcPath.resolve(configFile)
            if (configFileInSrc.toFile().exists()) {
                println("Copying '" + configFile + "' from " + fileConfig.srcPath)
                Files.copy(configFileInSrc, configFileDest, StandardCopyOption.REPLACE_EXISTING)
            } else {
                println(
                    "No '" + configFile + "' exists in " + fileConfig.srcPath +
                            ". Using default configuration."
                )
                fileConfig.copyFileFromClassPath("$LIB_PATH/$configFile", configFileDest.toString())
            }
        }
    }

    /**
     * Generate the code corresponding to [federate], recording any resulting mappings in [codeMaps].
     */
    private fun generateCode(fsa: IFileSystemAccess2, federate: FederateInstance, codeMaps: MutableMap<Path, CodeMap>) {
        var tsFileName = fileConfig.name
        // TODO(hokeun): Consider using FedFileConfig when enabling federated execution for TypeScript.
        // For details, see https://github.com/icyphy/lingua-franca/pull/431#discussion_r676302102
        if (isFederated) {
            tsFileName += '_' + federate.name
        }

        val tsFilePath = tsFileConfig.tsSrcGenPath().resolve("$tsFileName.ts")

        val tsCode = StringBuilder()

        val preambleGenerator = TSImportPreambleGenerator(fileConfig.srcFile,
            targetConfig.protoFiles)
        tsCode.append(preambleGenerator.generatePreamble())

        val parameterGenerator = TSParameterPreambleGenerator(fileConfig, targetConfig, reactors)
        val (mainParameters, parameterCode) = parameterGenerator.generateParameters()
        tsCode.append(parameterCode)

        val reactorGenerator = TSReactorGenerator(this, errorReporter)
        for (reactor in reactors) {
            tsCode.append(reactorGenerator.generateReactor(reactor, federate))
        }
        tsCode.append(reactorGenerator.generateReactorInstanceAndStart(this.mainDef, mainParameters))
        val codeMap = CodeMap.fromGeneratedCode(tsCode.toString())
        codeMaps[tsFilePath] = codeMap
        fsa.generateFile(fileConfig.srcGenBasePath.relativize(tsFilePath).toString(), codeMap.generatedCode)

        if (targetConfig.dockerOptions != null && isFederated) {
            println("WARNING: Federated Docker file generation is not supported on the Typescript target. No docker file is generated.")
        } else if (targetConfig.dockerOptions != null) {
            val dockerFilePath = fileConfig.srcGenPath.resolve("$tsFileName.Dockerfile")
            val dockerComposeFile = fileConfig.srcGenPath.resolve("docker-compose.yml")
            val dockerGenerator = TSDockerGenerator(tsFileName)
            println("docker file written to $dockerFilePath")
            fsa.generateFile(fileConfig.srcGenBasePath.relativize(dockerFilePath).toString(), dockerGenerator.generateDockerFileContent())
            fsa.generateFile(fileConfig.srcGenBasePath.relativize(dockerComposeFile).toString(), dockerGenerator.generateDockerComposeFileContent())
        }
    }

    private fun compile(resource: Resource, parsingContext: LFGeneratorContext) {

        JavaGeneratorUtils.refreshProject(resource, parsingContext.mode)

        if (parsingContext.cancelIndicator.isCanceled) return
        parsingContext.reportProgress("Transpiling to JavaScript...", 70)
        transpile(parsingContext.cancelIndicator)

        if (parsingContext.cancelIndicator.isCanceled) return
        if (isFederated) {
            parsingContext.reportProgress("Generating federation infrastructure...", 90)
            generateFederationInfrastructure()
        }
    }

    /**
     * Return whether it is advisable to install dependencies.
     */
    private fun shouldCollectDependencies(context: LFGeneratorContext): Boolean
        = context.mode != Mode.LSP_MEDIUM || !fileConfig.srcGenPkgPath.resolve("node_modules").toFile().exists()

    /**
     * Collect the dependencies in package.json and their
     * transitive dependencies.
     * @param resource The Lingua Franca source file at
     * which to report any errors
     * @param context The context of this build.
     */
    private fun collectDependencies(resource: Resource, context: LFGeneratorContext) {

        Files.createDirectories(fileConfig.srcGenPkgPath) // may throw

        val pnpmInstall = commandFactory.createCommand(
            "pnpm",
            listOf("install"),
            fileConfig.srcGenPkgPath,
            false // only produce a warning if command is not found
        )

        // Attempt to use pnpm, but fall back on npm if it is not available.
        if (pnpmInstall != null) {
            val ret = pnpmInstall.run(context.cancelIndicator)
            if (ret != 0) {
                val errors: String = pnpmInstall.errors.toString()
                errorReporter.reportError(JavaGeneratorUtils.findTarget(resource),
                    "ERROR: pnpm install command failed" + if (errors.isBlank()) "." else ":\n$errors")
            }
        } else {
            errorReporter.reportWarning(
                "Falling back on npm. To prevent an accumulation of replicated dependencies, " +
                        "it is highly recommended to install pnpm globally (npm install -g pnpm).")
            val npmInstall = commandFactory.createCommand("npm", listOf("install"), fileConfig.srcGenPkgPath)

            if (npmInstall == null) {
                errorReporter.reportError(NO_NPM_MESSAGE)
                return
            }

            if (npmInstall.run(context.cancelIndicator) != 0) {
                errorReporter.reportError(
                    JavaGeneratorUtils.findTarget(resource),
                    "ERROR: npm install command failed: " + npmInstall.errors.toString())
                errorReporter.reportError(
                    JavaGeneratorUtils.findTarget(resource), "ERROR: npm install command failed." +
                        "\nFor installation instructions, see: https://www.npmjs.com/get-npm")
                return
            }
        }
    }

    /**
     * Invoke the protocol buffers compiler on all .proto
     * files in the project directory.
     */
    private fun protoc() {
        // For more info, see: https://www.npmjs.com/package/ts-protoc-gen

        // FIXME: Check whether protoc is installed and provides hints how to install if it cannot be found.
        val protocArgs = LinkedList<String>()
        val tsOutPath = tsFileConfig.srcPath.relativize(tsFileConfig.tsSrcGenPath())

        protocArgs.addAll(
            listOf(
                "--plugin=protoc-gen-ts=" + tsFileConfig.srcGenPkgPath.resolve("node_modules").resolve(".bin").resolve("protoc-gen-ts"),
                "--js_out=import_style=commonjs,binary:$tsOutPath",
                "--ts_out=$tsOutPath"
            )
        )
        protocArgs.addAll(targetConfig.protoFiles)
        val protoc = commandFactory.createCommand("protoc", protocArgs, tsFileConfig.srcPath)

        if (protoc == null) {
            errorReporter.reportError("Processing .proto files requires libprotoc >= 3.6.1")
            return
        }

        val returnCode = protoc.run()
        if (returnCode == 0) {
            // FIXME: this code makes no sense. It is removing 6 chars from a file with a 3-char extension
//                val nameSansProto = fileConfig.name.substring(0, fileConfig.name.length - 6)
//
//                targetConfig.compileAdditionalSources.add(
//                this.fileConfig.getSrcGenPath.resolve(nameSansProto + ".pb-c.c").toString)
//
//                targetConfig.compileLibraries.add('-l')
//                targetConfig.compileLibraries.add('protobuf-c')
        } else {
            errorReporter.reportError("protoc returns error code $returnCode")
        }
        // FIXME: report errors from this command.
    }

    /**
     * Run checks on the generated TypeScript.
     * @return whether the checks pass.
     */
    private fun passesChecks(validator: TSValidator, parsingContext: LFGeneratorContext): Boolean {
        parsingContext.reportProgress("Linting generated code...", 0)
        validator.doLint(parsingContext)
        if (errorsOccurred()) return false
        parsingContext.reportProgress("Validating generated code...", 25)
        validator.doValidate(parsingContext)
        return !errorsOccurred()
    }

    /**
     * Transpile TypeScript to JavaScript.
     */
    private fun transpile(cancelIndicator: CancelIndicator) {
        println("Compiling")
        val babel = commandFactory.createCommand("npm", listOf("run", "build"), fileConfig.srcGenPkgPath)

        if (babel == null) {
            errorReporter.reportError(NO_NPM_MESSAGE)
            return
        }

        if (babel.run(cancelIndicator) == 0) {
            println("SUCCESS (compiling generated TypeScript code)")
        } else {
            errorReporter.reportError("Compiler failed.")
        }
    }

    /**
     * Set up the runtime infrastructure and federation
     * launcher script.
     */
    private fun generateFederationInfrastructure() {
        // Create bin directory for the script.
        if (!Files.exists(fileConfig.binPath)) {
            Files.createDirectories(fileConfig.binPath)
        }
        // Generate script for launching federation
        val launcher = FedTSLauncher(targetConfig, fileConfig, errorReporter)
        val coreFiles = ArrayList<String>()
        launcher.createLauncher(coreFiles, federates, federationRTIPropertiesW())
        // TODO(hokeun): Modify this to make this work with standalone RTI.
        // If this is a federated execution, generate C code for the RTI.
//            // Copy the required library files into the target file system.
//            // This will overwrite previous versions.
//            var files = ArrayList("rti.c", "rti.h", "federate.c", "reactor_threaded.c", "reactor.c", "reactor_common.c", "reactor.h", "pqueue.c", "pqueue.h", "util.h", "util.c")
//
//            for (file : files) {
//                copyFileFromClassPath(
//                    File.separator + "lib" + File.separator + "core" + File.separator + file,
//                    fileConfig.getSrcGenPath.toString + File.separator + file
//                )
//            }
    }

    /**
     * Inform the context of the results of a compilation.
     * @param context The context of the compilation.
     */
    private fun concludeCompilation(context: LFGeneratorContext, codeMaps: Map<Path, CodeMap>) {
        if (errorReporter.errorsOccurred) {
            context.unsuccessfulFinish()
        } else {
            if (isFederated) {
                context.finish(GeneratorResult.Status.COMPILED, fileConfig.name, fileConfig, codeMaps)
            } else {
                context.finish(
                    GeneratorResult.Status.COMPILED, fileConfig.name + ".js",
                    fileConfig.srcGenPkgPath.resolve("dist"), fileConfig, codeMaps, "node"
                )
            }
        }
    }

    private fun isOsCompatible(): Boolean {
        if (isFederated && JavaGeneratorUtils.isHostWindows()) {
            errorReporter.reportError(
                "Federated LF programs with a TypeScript target are currently not supported on Windows. Exiting code generation."
            )
            return false
        }
        return true
    }

<<<<<<< HEAD
=======
    override fun getTargetTypes(): TargetTypes = TSTypes

    /**
     * Return a TS type for the specified action.
     * If the type has not been specified, return
     * "Present" which is the base type for Actions.
     * @param action The action
     * @return The TS type.
     */
    private fun getActionType(action: Action): String {
        return if (action.type != null) {
            TSTypes.getTargetType(action.type)
        } else {
            "Present"
        }
    }
>>>>>>> 5e3d1840

    /**
     * Generate code for the body of a reaction that handles the
     * action that is triggered by receiving a message from a remote
     * federate.
     * @param action The action.
     * @param sendingPort The output port providing the data to send.
     * @param receivingPort The ID of the destination port.
     * @param receivingPortID The ID of the destination port.
     * @param sendingFed The sending federate.
     * @param receivingFed The destination federate.
     * @param receivingBankIndex The receiving federate's bank index, if it is in a bank.
     * @param receivingChannelIndex The receiving federate's channel index, if it is a multiport.
     * @param type The type.
     * @param isPhysical Indicates whether or not the connection is physical
     * @param serializer The serializer used on the connection.
     */
    override fun generateNetworkReceiverBody(
        action: Action,
        sendingPort: VarRef,
        receivingPort: VarRef,
        receivingPortID: Int,
        sendingFed: FederateInstance,
        receivingFed: FederateInstance,
        receivingBankIndex: Int,
        receivingChannelIndex: Int,
        type: InferredType,
        isPhysical: Boolean,
        serializer: SupportedSerializers
    ): String {
        return with(PrependOperator) {"""
        |// FIXME: For now assume the data is a Buffer, but this is not checked.
        |// Replace with ProtoBufs or MessagePack.
        |// generateNetworkReceiverBody
        |if (${action.name} !== undefined) {
        |    ${receivingPort.container.name}.${receivingPort.variable.name} = ${action.name}.toString(); // defaults to utf8 encoding
        |}
        """.trimMargin()}
    }

    /**
     * Generate code for the body of a reaction that handles an output
     * that is to be sent over the network. This base class throws an exception.
     * @param sendingPort The output port providing the data to send.
     * @param receivingPort The ID of the destination port.
     * @param receivingPortID The ID of the destination port.
     * @param sendingFed The sending federate.
     * @param sendingBankIndex The bank index of the sending federate, if it is a bank.
     * @param sendingChannelIndex The channel index of the sending port, if it is a multiport.
     * @param receivingFed The destination federate.
     * @param type The type.
     * @param isPhysical Indicates whether the connection is physical or not
     * @param delay The delay value imposed on the connection using after
     * @throws UnsupportedOperationException If the target does not support this operation.
     * @param serializer The serializer used on the connection.
     */
    override fun generateNetworkSenderBody(
        sendingPort: VarRef,
        receivingPort: VarRef,
        receivingPortID: Int,
        sendingFed: FederateInstance,
        sendingBankIndex: Int,
        sendingChannelIndex: Int,
        receivingFed: FederateInstance,
        type: InferredType,
        isPhysical: Boolean,
        delay: TimeValue?,
        serializer: SupportedSerializers
    ): String {
        return with(PrependOperator) {"""
        |// FIXME: For now assume the data is a Buffer, but this is not checked.
        |// Use SupportedSerializers for determining the serialization later.
        |if (${sendingPort.container.name}.${sendingPort.variable.name} !== undefined) {
        |    let buf = Buffer.from(${sendingPort.container.name}.${sendingPort.variable.name})
        |    this.util.sendRTITimedMessage(buf, ${receivingFed.id}, ${receivingPortID});
        |}
        """.trimMargin()}
    }


    /**
     * Generate code for the body of a reaction that sends a port status message for the given
     * port if it is absent.
     *
     * @param port The port to generate the control reaction for
     * @param portID The ID assigned to the port in the AST transformation
     * @param receivingFederateID The ID of the receiving federate
     * @param sendingBankIndex The bank index of the sending federate, if it is a bank.
     * @param sendingChannelIndex The channel if a multiport
     * @param delay The delay value imposed on the connection using after
     */
    override fun generateNetworkOutputControlReactionBody(
        port: VarRef?,
        portID: Int,
        receivingFederateID: Int,
        sendingBankIndex: Int,
        sendingChannelIndex: Int,
        delay: TimeValue?
    ): String? {
        return with(PrependOperator) {"""
        |// TODO(hokeun): Figure out what to do for generateNetworkOutputControlReactionBody
        """.trimMargin()}
    }

    /**
     * Generate code for the body of a reaction that waits long enough so that the status
     * of the trigger for the given port becomes known for the current logical time.
     *
     * @param port The port to generate the control reaction for
     * @param maxSTP The maximum value of STP is assigned to reactions (if any)
     * that have port as their trigger or source
     */
    override fun generateNetworkInputControlReactionBody(receivingPortID: Int, maxSTP: TimeValue?): String? {
        return with(PrependOperator) {"""
        |// TODO(hokeun): Figure out what to do for generateNetworkInputControlReactionBody
        """.trimMargin()}
    }

    /**
     * Add necessary code to the source and necessary build supports to
     * enable the requested serializations in 'enabledSerializations'
     */
    override fun enableSupportForSerializationIfApplicable(cancelIndicator: CancelIndicator?) {
        for (serializer in enabledSerializers) {
            when (serializer) {
                SupportedSerializers.NATIVE -> {
                    // No need to do anything at this point.
                    println("Native serializer is enabled.")
                }
                else -> throw UnsupportedOperationException("Unsupported serializer: $serializer");
            }
        }
    }

    // Virtual methods.
    override fun generateDelayBody(action: Action, port: VarRef): String {
<<<<<<< HEAD
        return "actions.${action.name}.schedule(0, ${generateVarRef(port)} as ${getTargetType(action.type)});"
    }

    override fun generateForwardBody(action: Action, port: VarRef): String {
        return "${generateVarRef(port)} = ${action.name} as ${getTargetType(action.type)};"
=======
        return "actions.${action.name}.schedule(0, ${JavaAstUtils.generateVarRef(port)} as ${getActionType(action)});"
    }

    override fun generateForwardBody(action: Action, port: VarRef): String {
        return "${JavaAstUtils.generateVarRef(port)} = ${action.name} as ${getActionType(action)};"
>>>>>>> 5e3d1840
    }

    override fun generateDelayGeneric(): String {
        return "T extends Present"
    }

    override fun getTarget(): Target {
        return Target.TS
    }
}<|MERGE_RESOLUTION|>--- conflicted
+++ resolved
@@ -32,13 +32,10 @@
 import org.lflang.inferredType
 import org.lflang.InferredType
 import org.lflang.TimeValue
-<<<<<<< HEAD
+import org.lflang.JavaAstUtils
 import org.lflang.ASTUtils.isInitialized
 import org.eclipse.xtext.generator.IGeneratorContext
 import org.lflang.*
-=======
-import org.lflang.JavaAstUtils
->>>>>>> 5e3d1840
 import org.lflang.Target
 import org.lflang.TargetConfig.Mode
 import org.lflang.federated.launcher.FedTSLauncher
@@ -137,19 +134,6 @@
     // Wrappers to expose GeneratorBase methods.
     fun federationRTIPropertiesW() = federationRTIProperties
 
-<<<<<<< HEAD
-=======
-    fun getTargetValueW(v: Value): String = VG.getTargetValue(v, false)
-    fun getTargetTypeW(p: Parameter): String = TSTypes.getTargetType(p.inferredType)
-    fun getTargetTypeW(state: StateVar): String = TSTypes.getTargetType(state)
-    fun getTargetTypeW(t: Type): String = TSTypes.getTargetType(t)
-
-    fun getInitializerListW(state: StateVar): List<String> = VG.getInitializerList(state)
-    fun getInitializerListW(param: Parameter): List<String> = VG.getInitializerList(param)
-    fun getInitializerListW(param: Parameter, i: Instantiation): List<String> =
-        VG.getInitializerList(param, i)
-
->>>>>>> 5e3d1840
     /** Generate TypeScript code from the Lingua Franca model contained by the
      *  specified resource. This is the main entry point for code
      *  generation.
@@ -497,25 +481,6 @@
         return true
     }
 
-<<<<<<< HEAD
-=======
-    override fun getTargetTypes(): TargetTypes = TSTypes
-
-    /**
-     * Return a TS type for the specified action.
-     * If the type has not been specified, return
-     * "Present" which is the base type for Actions.
-     * @param action The action
-     * @return The TS type.
-     */
-    private fun getActionType(action: Action): String {
-        return if (action.type != null) {
-            TSTypes.getTargetType(action.type)
-        } else {
-            "Present"
-        }
-    }
->>>>>>> 5e3d1840
 
     /**
      * Generate code for the body of a reaction that handles the
@@ -652,19 +617,11 @@
 
     // Virtual methods.
     override fun generateDelayBody(action: Action, port: VarRef): String {
-<<<<<<< HEAD
-        return "actions.${action.name}.schedule(0, ${generateVarRef(port)} as ${getTargetType(action.type)});"
+        return "actions.${action.name}.schedule(0, ${JavaAstUtils.generateVarRef(port)} as ${getTargetType(action.type)});"
     }
 
     override fun generateForwardBody(action: Action, port: VarRef): String {
-        return "${generateVarRef(port)} = ${action.name} as ${getTargetType(action.type)};"
-=======
-        return "actions.${action.name}.schedule(0, ${JavaAstUtils.generateVarRef(port)} as ${getActionType(action)});"
-    }
-
-    override fun generateForwardBody(action: Action, port: VarRef): String {
-        return "${JavaAstUtils.generateVarRef(port)} = ${action.name} as ${getActionType(action)};"
->>>>>>> 5e3d1840
+        return "${JavaAstUtils.generateVarRef(port)} = ${action.name} as ${getTargetType(action.type)};"
     }
 
     override fun generateDelayGeneric(): String {
