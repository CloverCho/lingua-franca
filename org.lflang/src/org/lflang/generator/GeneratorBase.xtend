--- conflicted
+++ resolved
@@ -1730,27 +1730,6 @@
     def boolean generateAfterDelaysWithVariableWidth() { return true }
 
     /**
-<<<<<<< HEAD
-     * Return true if the target supports generics (i.e., parametric
-     * polymorphism), false otherwise.
-     */
-    abstract def boolean supportsGenerics()
-
-    abstract def String getTargetTimeType()
-
-    abstract def String getTargetTagType()
-
-    abstract def String getTargetTagIntervalType()
-
-    abstract def String getTargetUndefinedType()
-
-    abstract def String getTargetFixedSizeListType(String baseType, Integer size)
-
-    abstract def String getTargetVariableSizeListType(String baseType);
-
-    /**
-=======
->>>>>>> 834cb024
      * Get the buffer type used for network messages
      */
     def String getNetworkBufferType() ''''''
