/* Generator base class for shared code between code generators. */

/*************
 * Copyright (c) 2019-2020, The University of California at Berkeley.

 * Redistribution and use in source and binary forms, with or without modification,
 * are permitted provided that the following conditions are met:

 * 1. Redistributions of source code must retain the above copyright notice,
 *    this list of conditions and the following disclaimer.

 * 2. Redistributions in binary form must reproduce the above copyright notice,
 *    this list of conditions and the following disclaimer in the documentation
 *    and/or other materials provided with the distribution.

 * THIS SOFTWARE IS PROVIDED BY THE COPYRIGHT HOLDERS AND CONTRIBUTORS "AS IS" AND 
 * ANY EXPRESS OR IMPLIED WARRANTIES, INCLUDING, BUT NOT LIMITED TO, THE IMPLIED 
 * WARRANTIES OF MERCHANTABILITY AND FITNESS FOR A PARTICULAR PURPOSE ARE 
 * DISCLAIMED. IN NO EVENT SHALL THE COPYRIGHT HOLDER OR CONTRIBUTORS BE LIABLE FOR
 * ANY DIRECT, INDIRECT, INCIDENTAL, SPECIAL, EXEMPLARY, OR CONSEQUENTIAL DAMAGES 
 * (INCLUDING, BUT NOT LIMITED TO, PROCUREMENT OF SUBSTITUTE GOODS OR SERVICES; 
 * LOSS OF USE, DATA, OR PROFITS; OR BUSINESS INTERRUPTION) HOWEVER CAUSED AND ON 
 * ANY THEORY OF LIABILITY, WHETHER IN CONTRACT, STRICT LIABILITY, OR TORT 
 * (INCLUDING NEGLIGENCE OR OTHERWISE) ARISING IN ANY WAY OUT OF THE USE OF THIS 
 * SOFTWARE, EVEN IF ADVISED OF THE POSSIBILITY OF SUCH DAMAGE.
 ***************/
package org.lflang.generator

import java.io.File
import java.io.FileOutputStream
import java.nio.file.Files
import java.nio.file.Paths
import java.util.HashSet
import java.util.LinkedHashMap
import java.util.LinkedHashSet
import java.util.LinkedList
import java.util.List
import java.util.Map
import java.util.Set
import java.util.regex.Pattern
import org.eclipse.core.resources.IMarker
import org.eclipse.core.resources.IResource
import org.eclipse.core.resources.ResourcesPlugin
import org.eclipse.emf.ecore.EObject
import org.eclipse.emf.ecore.resource.Resource
import org.eclipse.xtext.generator.IFileSystemAccess2
import org.eclipse.xtext.generator.IGeneratorContext
import org.eclipse.xtext.nodemodel.util.NodeModelUtils
import org.eclipse.xtext.resource.XtextResource
import org.eclipse.xtext.validation.CheckMode
import org.lflang.ASTUtils
import org.lflang.ErrorReporter
import org.lflang.FileConfig
import org.lflang.InferredType
import org.lflang.MainConflictChecker
import org.lflang.Mode
import org.lflang.Target
import org.lflang.TargetConfig
import org.lflang.TargetProperty
import org.lflang.TargetProperty.CoordinationType
import org.lflang.TimeValue
import org.lflang.federated.FedASTUtils
import org.lflang.federated.FederateInstance
import org.lflang.federated.SupportedSerializers
import org.lflang.graph.InstantiationGraph
import org.lflang.lf.Action
import org.lflang.lf.ActionOrigin
import org.lflang.lf.Code
import org.lflang.lf.Delay
import org.lflang.lf.Instantiation
import org.lflang.lf.LfFactory
import org.lflang.lf.Model
import org.lflang.lf.Parameter
import org.lflang.lf.Port
import org.lflang.lf.Reaction
import org.lflang.lf.Reactor
import org.lflang.lf.StateVar
import org.lflang.lf.TargetDecl
import org.lflang.lf.Time
import org.lflang.lf.TimeUnit
import org.lflang.lf.Type
import org.lflang.lf.Value
import org.lflang.lf.VarRef
import org.lflang.lf.Variable
import org.lflang.validation.AbstractLFValidator

import static extension org.lflang.ASTUtils.*

/**
 * Generator base class for shared code between code generators.
 * This extends AbstractLinguaFrancaValidator so that errors can be highlighted
 * in the XText-based IDE.
 * 
 * @author{Edward A. Lee <eal@berkeley.edu>}
 * @author{Marten Lohstroh <marten@berkeley.edu>}
 * @author{Christian Menard <christian.menard@tu-dresden.de}
 * @author{Matt Weber <matt.weber@berkeley.edu>}
 */
abstract class GeneratorBase extends AbstractLFValidator implements TargetTypes {

    ////////////////////////////////////////////
    //// Public fields.
    
    /**
     * Constant that specifies how to name generated delay reactors.
     */
    public static val GEN_DELAY_CLASS_NAME = "__GenDelay"

    /** 
     * The main (top-level) reactor instance.
     */
    public ReactorInstance main
    
    /** A error reporter for reporting any errors or warnings during the code generation */
    public ErrorReporter errorReporter
    
    ////////////////////////////////////////////
    //// Protected fields.
        
    /**
     * All code goes into this string buffer.
     */
    protected var code = new StringBuilder

    /**
     * The current target configuration.
     */
    protected var TargetConfig targetConfig = new TargetConfig()
    def TargetConfig getTargetConfig() { return this.targetConfig;}
    
    /**
     * The current file configuration.
     */
    protected var FileConfig fileConfig
    
    /**
     * A factory for compiler commands.
     */
    protected var GeneratorCommandFactory commandFactory   

    /**
     * Collection of generated delay classes.
     */
    val delayClasses = new LinkedHashSet<Reactor>()

    /**
     * Definition of the main (top-level) reactor.
     * This is an automatically generated AST node for the top-level
     * reactor.
     */
    protected Instantiation mainDef
    def getMainDef() { return mainDef; }

    /**
     * A list of Reactor definitions in the main resource, including non-main 
     * reactors defined in imported resources. These are ordered in the list in
     * such a way that each reactor is preceded by any reactor that it instantiates
     * using a command like `foo = new Foo();`
     */
    protected var List<Reactor> reactors = newLinkedList
    
    /**
     * The set of resources referenced reactor classes reside in.
     */
    protected var Set<LFResource> resources = newLinkedHashSet
    
    /**
     * Graph that tracks dependencies between instantiations. 
     * This is a graph where each node is a Reactor (not a ReactorInstance)
     * and an arc from Reactor A to Reactor B means that B contains an instance of A, constructed with a statement
     * like `a = new A();`  After creating the graph, 
     * sort the reactors in topological order and assign them to the reactors class variable. 
     * Hence, after this method returns, `this.reactors` will be a list of Reactors such that any
     * reactor is preceded in the list by reactors that it instantiates.
     */
    protected var InstantiationGraph instantiationGraph

    /**
     * The set of unordered reactions. An unordered reaction is one that does
     * not have any dependency on other reactions in the containing reactor, 
     * and where no other reaction in the containing reactor depends on it.
     * There is currently no way in the syntax of LF to make a reaction
     * unordered, deliberately, because it can introduce unexpected
     * nondeterminacy. However, certain automatically generated reactions are
     * known to be safe to be unordered because they do not interact with the
     * state of the containing reactor. To make a reaction unordered, when
     * the Reaction instance is created, add that instance to this set.
     */
    protected var Set<Reaction> unorderedReactions = null

    /**
     * Map from reactions to bank indices
     */
    protected var Map<Reaction,Integer> reactionBankIndices = null
    
    /**
     * Keep a unique list of enabled serializers
     */
    public var HashSet<SupportedSerializers> enabledSerializers = new HashSet<SupportedSerializers>();

    /**
     * Indicates whether or not the current Lingua Franca program
     * contains a federation.
     */
    public var boolean isFederated = false

    // //////////////////////////////////////////
    // // Target properties, if they are included.
    /**
     * A list of federate instances or a list with a single empty string
     * if there are no federates specified. FIXME: Why put a single empty string there? It should be just empty...
     */
    public var List<FederateInstance> federates = new LinkedList<FederateInstance>

    /**
     * A map from federate IDs to federate instances.
     */
    protected var Map<Integer, FederateInstance> federateByID = new LinkedHashMap<Integer, FederateInstance>()

    /**
     * A map from instantiations to the federate instances for that instantiation.
     * If the instantiation has a width, there may be more than one federate instance.
     */
    protected var Map<Instantiation, List<FederateInstance>> federatesByInstantiation

    /**
     * The federation RTI properties, which defaults to 'localhost: 15045'.
     */
    protected val federationRTIProperties = newLinkedHashMap(
        'host' -> 'localhost',
        'port' -> 0 // Indicator to use the default port, typically 15045.
    )

    /**
     * Contents of $LF_CLASSPATH, if it was set.
     */
    protected String classpathLF

    /**
     * The name of the top-level reactor.
     */
    protected var String topLevelName; // FIXME: remove and use fileConfig.name instead

    // //////////////////////////////////////////
    // // Private fields.
    /**
     * Map from builder to its current indentation.
     */
    var indentation = new LinkedHashMap<StringBuilder, String>()
    
    /**
     * Create a new GeneratorBase object.
     */
    new(FileConfig fileConfig, ErrorReporter errorReporter) {
        this.fileConfig = fileConfig
        this.topLevelName = fileConfig.name
        this.errorReporter = errorReporter
        this.commandFactory = new GeneratorCommandFactory(errorReporter, fileConfig)
    }

    // //////////////////////////////////////////
    // // Code generation functions to override for a concrete code generator.

    /**
     * Store the given reactor in the collection of generated delay classes
     * and insert it in the AST under the top-level reactors node.
     */
    def void addDelayClass(Reactor generatedDelay) {
        // Record this class, so it can be reused.
        this.delayClasses.add(generatedDelay)
        // And hook it into the AST.
        (fileConfig.resource.allContents.findFirst[it|it instanceof Model] as Model).reactors.add(generatedDelay)
    }

    /**
     * Return the generated delay reactor that corresponds to the given class
     * name if it had been created already, `null` otherwise.
     */
    def Reactor findDelayClass(String className) {
        return this.delayClasses.findFirst[it|it.name.equals(className)]
    }

    /**
     * 
     */
    protected def void setTargetConfig(IGeneratorContext context) {
        // If there are any physical actions, ensure the threaded engine is used.
        for (action : fileConfig.resource.allContents.toIterable.filter(Action)) {
            if (action.origin == ActionOrigin.PHYSICAL) {
                targetConfig.threads = 1
            }
        }

        val target = fileConfig.resource.findTarget
        if (target.config !== null) {
            // Update the configuration according to the set target properties.
            TargetProperty.set(this.targetConfig, target.config.pairs ?: emptyList)
        }

        // Override target properties if specified as command line arguments.
        if (context instanceof StandaloneContext) {
            if (context.args.containsKey("no-compile")) {
                targetConfig.noCompile = true
            }
            if (context.args.containsKey("threads")) {
                targetConfig.threads = Integer.parseInt(context.args.getProperty("threads"))
            }
            if (context.args.containsKey("target-compiler")) {
                targetConfig.compiler = context.args.getProperty("target-compiler")
            }
            if (context.args.containsKey("target-flags")) {
                targetConfig.compilerFlags.clear()
                if (!context.args.getProperty("target-flags").isEmpty) {
                    targetConfig.compilerFlags.addAll(context.args.getProperty("target-flags").split(' '))
                }
            }
            if (context.args.containsKey("runtime-version")) {
                targetConfig.runtimeVersion = context.args.getProperty("runtime-version")
            }
            if (context.args.containsKey("external-runtime-path")) {
                targetConfig.externalRuntimePath = context.args.getProperty("external-runtime-path")
            }
        }
    }

    /**
     * If there is a main or federated reactor, then create a synthetic Instantiation
     * for that top-level reactor and set the field mainDef to refer to it.
     */
    def createMainInstance() {
        // Find the main reactor and create an AST node for its instantiation.
        for (reactor : fileConfig.resource.allContents.toIterable.filter(Reactor)) {
            if (reactor.isMain || reactor.isFederated) {
                // Creating an definition for the main reactor because there isn't one.
                this.mainDef = LfFactory.eINSTANCE.createInstantiation()
                this.mainDef.setName(reactor.name)
                this.mainDef.setReactorClass(reactor)
            }
        }
    }

    /**
     * Generate code from the Lingua Franca model contained by the specified resource.
     * 
     * This is the main entry point for code generation. This base class finds all
     * reactor class definitions, including any reactors defined in imported .lf files
     * (except any main reactors in those imported files), and adds them to the 
     * {@link #GeneratorBase.reactors reactors} list. If errors occur during
     * generation, then a subsequent call to errorsOccurred() will return true.
     * @param resource The resource containing the source code.
     * @param fsa The file system access (used to write the result).
     * @param context Context relating to invocation of the code generator.
     * In stand alone mode, this object is also used to relay CLI arguments.
     */
    def void doGenerate(Resource resource, IFileSystemAccess2 fsa, IGeneratorContext context) {
        
        setTargetConfig(context)

        fileConfig.cleanIfNeeded()

        printInfo()

        // Reset the error reporter. If the reporter sets markers in the IDE, this will
        // clear any markers that may have been created by a previous build.
        // Markers mark problems in the Eclipse IDE when running in integrated mode.
        errorReporter.reset()
        
        ASTUtils.setMainName(fileConfig.resource, fileConfig.name)
        
        createMainInstance()

        // Check if there are any conflicting main reactors elsewhere in the package.
        if (mainDef !== null) {
            for (String conflict : new MainConflictChecker(fileConfig).conflicts) {
                errorReporter.reportError(this.mainDef.reactorClass, "Conflicting main reactor in " + conflict);
            }
        }
        
        // If federates are specified in the target, create a mapping
        // from Instantiations in the main reactor to federate names.
        // Also create a list of federate names or a list with a single
        // empty name if there are no federates specified.
        // This must be done before desugaring delays below.
        analyzeFederates()
        
        // Process target files. Copy each of them into the src-gen dir.
        // FIXME: Should we do this here? I think the Cpp target doesn't support
        // the files property and this doesn't make sense for federates the way it is
        // done here.
        copyUserFiles(this.targetConfig, this.fileConfig);

        // Collect reactors and create an instantiation graph. These are needed to figure out which resources we need
        // to validate, which happens in setResources().
        setReactorsAndInstantiationGraph()

        // Collect the reactors defined in this resource (i.e., file in Eclipse speak) and (non-main)
        // reactors defined in imported resources.
        setResources(context)
        
        // Reroute connections that have delays associated with them via generated delay reactors.
        transformDelays()

        // Invoke this function a second time because transformations may have introduced new reactors!
        setReactorsAndInstantiationGraph()

        // First, produce any preamble code that the code generator needs
        // to produce before anything else goes into the code generated files.
        generatePreamble() // FIXME: Move this elsewhere. See awkwardness with CppGenerator because it will not even
        // use the result.
        
        if (!enabledSerializers.isNullOrEmpty) {
            // If serialization support is
            // requested by the programmer 
            // enable support for them.
            enableSupportForSerialization();            
        }
    }

    /**
     * Create a new instantiation graph. This is a graph where each node is a Reactor (not a ReactorInstance)
     * and an arc from Reactor A to Reactor B means that B contains an instance of A, constructed with a statement
     * like `a = new A();`  After creating the graph, 
     * sort the reactors in topological order and assign them to the reactors class variable. 
     * Hence, after this method returns, `this.reactors` will be a list of Reactors such that any
     * reactor is preceded in the list by reactors that it instantiates.
     */
    protected def setReactorsAndInstantiationGraph() {
        // Build the instantiation graph . 
        this.instantiationGraph = new InstantiationGraph(fileConfig.resource, false)

        // Topologically sort the reactors such that all of a reactor's instantiation dependencies occur earlier in 
        // the sorted list of reactors. This helps the code generator output code in the correct order.
        // For example if `reactor Foo {bar = new Bar()}` then the definition of `Bar` has to be generated before
        // the definition of `Foo`.
        this.reactors = this.instantiationGraph.nodesInTopologicalOrder

        // If there is no main reactor, then make sure the reactors list includes
        // even reactors that are not instantiated anywhere.
        if (mainDef === null) {
            for (r : fileConfig.resource.allContents.toIterable.filter(Reactor)) {
                if (!this.reactors.contains(r)) {
                    this.reactors.add(r);
                }
            }
        }
    }

    /**
     * For each involved resource, replace connections with delays with generated delay reactors.
     */
    protected def transformDelays() {
         for (r : this.resources) {
             r.eResource.insertGeneratedDelays(this)
        }
    }

    /**
     * Update the class variable that lists all the involved resources. Also report validation problems of imported 
     * resources at the import statements through those failing resources are reached.
     * 
     * @param context The context providing the cancel indicator used by the validator.
     */
    protected def setResources(IGeneratorContext context) {
        val fsa = this.fileConfig.fsa;
        val validator = (this.fileConfig.resource as XtextResource).resourceServiceProvider.resourceValidator
        if (mainDef !== null) {
            reactors.add(mainDef.reactorClass as Reactor);
            this.resources.add(
                new LFResource(
                    mainDef.reactorClass.eResource,
                    this.fileConfig,
                    this.targetConfig));
        }
        // Iterate over reactors and mark their resources as tainted if they import resources that are either marked
        // as tainted or fail to validate.
        val tainted = newHashSet
        for (r : this.reactors) {
            val res = r.eResource
            if (!this.resources.contains(res)) {
                if (res !== this.fileConfig.resource) {
                    if (tainted.contains(res) ||
                        (validator.validate(res, CheckMode.ALL, context.cancelIndicator)).size > 0) {
                        for (inst : this.instantiationGraph.getDownstreamAdjacentNodes(r)) {
                            for (imp : (inst.eContainer as Model).imports) {
                                for (decl : imp.reactorClasses) {
                                    if (decl.reactorClass.eResource === res) {
                                        errorReporter.reportError(imp, '''Unresolved compilation issues in '«imp.importURI»'.''')
                                        tainted.add(decl.eResource)
                                    }
                                }
                            }
                        }
                    }
                    // Read the target property of the imported file
                    val target = res.findTarget
                    var targetConfig = new TargetConfig();
                    if (target.config !== null) {
                        TargetProperty.set(targetConfig, target.config.pairs ?: emptyList);
                    }
                    val fileConfig = new FileConfig(res, fsa, context);
                    // Add it to the list of LFResources
                    this.resources.add(
                        new LFResource(
                            res,
                            fileConfig,
                            targetConfig)
                    );
                    // FIXME: Should the GeneratorBase pull in `files` from imported
                    // resources? If so, uncomment the following line.
                    // copyUserFiles(targetConfig, fileConfig);
                }
            }
        }
    }

    /**
     * Copy all files listed in the target property `files` into the
     * src-gen folder of the main .lf file.
     * 
     * @param targetConfig The targetConfig to read the `files` from.
     * @param fileConfig The fileConfig used to make the copy and resolve paths.
     */
    protected def copyUserFiles(TargetConfig targetConfig, FileConfig fileConfig) {
        // Make sure the target directory exists.
        val targetDir = this.fileConfig.getSrcGenPath
        Files.createDirectories(targetDir)

        for (filename : targetConfig.fileNames) {
            this.targetConfig.filesNamesWithoutPath.add(
                fileConfig.copyFileOrResource(
                    filename,
                    fileConfig.srcFile.parent,
                    targetDir)
            );
        }
    }

    /**
     * Return true if errors occurred in the last call to doGenerate().
     * This will return true if any of the reportError methods was called.
     * @return True if errors occurred.
     */
    def errorsOccurred() {
        return errorReporter.getErrorsOccurred();
    }

    /**
     * Generate code for the body of a reaction that takes an input and
     * schedules an action with the value of that input.
     * @param the action to schedule
     * @param the port to read from
     */
    abstract def String generateDelayBody(Action action, VarRef port);

    /**
     * Generate code for the body of a reaction that is triggered by the
     * given action and writes its value to the given port.
     * @param the action that triggers the reaction
     * @param the port to write to
     */
    abstract def String generateForwardBody(Action action, VarRef port);

    /**
     * Generate code for the generic type to be used in the class definition
     * of a generated delay reactor.
     */
    abstract def String generateDelayGeneric();

    /**
     * Generate code for referencing a port, action, or timer.
     * @param reference The reference to the variable.
     */
    def String generateVarRef(VarRef reference) {
        var prefix = "";
        if (reference.container !== null) {
            prefix = reference.container.name + "."
        }
        return prefix + reference.variable.name
    }

    /**
     * Generate code for referencing a port possibly indexed by
     * a bank index and/or a multiport index. This assumes the target language uses
     * the usual array indexing [n] for both cases. If not, this needs to be overridden
     * by the target code generator.  If the provided reference is not a port, then
     * this return the string "ERROR: not a port.".
     * @param reference The reference to the port.
     * @param bankIndex A bank index or null or negative if not in a bank.
     * @param multiportIndex A multiport index or null or negative if not in a multiport.
     */
    def String generatePortRef(VarRef reference, Integer bankIndex, Integer multiportIndex) {
        if (!(reference.variable instanceof Port)) {
            return "ERROR: not a port.";
        }
        var prefix = "";
        if (reference.container !== null) {
            var bank = "";
            if (reference.container.widthSpec !== null && bankIndex !== null && bankIndex >= 0) {
                bank = "[" + bankIndex + "]";
            }
            prefix = reference.container.name + bank + "."
        }
        var multiport = "";
        if ((reference.variable as Port).widthSpec !== null && multiportIndex !== null && multiportIndex >= 0) {
            multiport = "[" + multiportIndex + "]";
        }
        return prefix + reference.variable.name + multiport;
    }

    /**
     * Return true if the reaction is unordered. An unordered reaction is one
     * that does not have any dependency on other reactions in the containing
     * reactor, and where no other reaction in the containing reactor depends
     * on it. There is currently no way in the syntax of LF to make a reaction
     * unordered, deliberately, because it can introduce unexpected 
     * nondeterminacy. However, certain automatically generated reactions are
     * known to be safe to be unordered because they do not interact with the
     * state of the containing reactor. To make a reaction unordered, when
     * the Reaction instance is created, add that instance to this set.
     * @return True if the reaction has been marked unordered.
     */
    def isUnordered(Reaction reaction) {
        if (unorderedReactions !== null) {
            unorderedReactions.contains(reaction)
        } else {
            false
        }
    }

    /**
     * Mark the reaction unordered. An unordered reaction is one that does not
     * have any dependency on other reactions in the containing reactor, and
     * where no other reaction in the containing reactor depends on it. There
     * is currently no way in the syntax of LF to make a reaction unordered,
     * deliberately, because it can introduce unexpected nondeterminacy. 
     * However, certain automatically generated reactions are known to be safe
     * to be unordered because they do not interact with the state of the 
     * containing reactor. To make a reaction unordered, when the Reaction
     * instance is created, add that instance to this set.
     * @param reaction The reaction to make unordered.
     */
    def makeUnordered(Reaction reaction) {
        if (unorderedReactions === null) {
            unorderedReactions = new LinkedHashSet<Reaction>()
        }
        unorderedReactions.add(reaction)
    }

    /**
     * Mark the specified reaction to belong to only the specified
     * bank index. This is needed because reactions cannot declare
     * a specific bank index as an effect or trigger. Reactions that
     * send messages between federates, including absent messages,
     * need to be specific to a bank member.
     * @param The reaction.
     * @param bankIndex The bank index, or -1 if there is no bank.
     */
    def setReactionBankIndex(Reaction reaction, int bankIndex) {
        if (bankIndex >= 0) {
            if (reactionBankIndices === null) {
                reactionBankIndices = new LinkedHashMap<Reaction,Integer>()
            }  
            reactionBankIndices.put(reaction, bankIndex)
        }
    }

    /**
     * Return the reaction bank index.
     * @see setReactionBankIndex(Reaction reaction, int bankIndex)
     * @param The reaction.
     * @return The reaction bank index, if one has been set, and -1 otherwise.
     */
    def int getReactionBankIndex(Reaction reaction) {
        if (reactionBankIndices === null) return -1
        if (reactionBankIndices.get(reaction) === null) return -1
        return reactionBankIndices.get(reaction)
    }
    
    /**
     * Given a representation of time that may possibly include units, return
     * a string that the target language can recognize as a value. In this base
     * class, if units are given, e.g. "msec", then we convert the units to upper
     * case and return an expression of the form "MSEC(value)". Particular target
     * generators will need to either define functions or macros for each possible
     * time unit or override this method to return something acceptable to the
     * target language.
     * @param time A TimeValue that represents a time.
     * @return A string, such as "MSEC(100)" for 100 milliseconds.
     */
    def String timeInTargetLanguage(TimeValue time) {
        if (time !== null) {
            if (time.unit != TimeUnit.NONE) {
                return time.unit.name() + '(' + time.time + ')'
            } else {
                return time.time.toString()
            }
        }
        return "0" // FIXME: do this or throw exception?
    }

    /**
     * Run the custom build command specified with the "build" parameter.
     * This command is executed in the same directory as the source file.
     * 
     * The following environment variables will be available to the command:
     * 
     * * LF_CURRENT_WORKING_DIRECTORY: The directory in which the command is invoked.
     * * LF_SOURCE_DIRECTORY: The directory containing the .lf file being compiled.
     * * LF_SOURCE_GEN_DIRECTORY: The directory in which generated files are placed.
     * * LF_BIN_DIRECTORY: The directory into which to put binaries.
     * 
     */
    protected def runBuildCommand() {
        var commands = newLinkedList
        for (cmd : targetConfig.buildCommands) {
            val tokens = newArrayList(cmd.split("\\s+"))
            if (tokens.size > 0) {
                val buildCommand = commandFactory.createCommand(
                    tokens.head,
                    tokens.tail.toList,
                    this.fileConfig.srcPath
                )
                // If the build command could not be found, abort.
                // An error has already been reported in createCommand.
                if (buildCommand === null) {
                    return
                }
                commands.add(buildCommand)
            }
        }

        for (cmd : commands) {
            // execute the command
            val returnCode = cmd.run()

            if (returnCode != 0 && fileConfig.compilerMode !== Mode.INTEGRATED) {
                errorReporter.reportError('''Build command "«targetConfig.buildCommands»" returns error code «returnCode»''')
                return
            }
            // For warnings (vs. errors), the return code is 0.
            // But we still want to mark the IDE.
            if (cmd.errors.toString.length > 0 && fileConfig.compilerMode === Mode.INTEGRATED) {
                reportCommandErrors(cmd.errors.toString())
                return
            }
        }
    }

    // //////////////////////////////////////////
    // // Protected methods.

    /**
     * Clear the buffer of generated code.
     */
    protected def clearCode() {
        code = new StringBuilder
    }

    /**
     * Return the target.
     */
    def findTarget(Resource resource) {
        var TargetDecl targetDecl
        for (t : resource.allContents.toIterable.filter(TargetDecl)) {
            if (targetDecl !== null) {
                throw new RuntimeException("There is more than one target!") // FIXME: check this in validator
            }
            targetDecl = t
        }
        if (targetDecl === null) {
            throw new RuntimeException("No target found!")
        }
        targetDecl
    }

    /**
     * Generate code for the body of a reaction that handles the
     * action that is triggered by receiving a message from a remote
     * federate.
     * @param action The action.
     * @param sendingPort The output port providing the data to send.
     * @param receivingPort The ID of the destination port.
     * @param receivingPortID The ID of the destination port.
     * @param sendingFed The sending federate.
     * @param receivingFed The destination federate.
     * @param receivingBankIndex The receiving federate's bank index, if it is in a bank.
     * @param receivingChannelIndex The receiving federate's channel index, if it is a multiport.
     * @param type The type.
     * @param isPhysical Indicates whether or not the connection is physical
     * @param serializer The serializer used on the connection.
     */
    def String generateNetworkReceiverBody(
        Action action,
        VarRef sendingPort,
        VarRef receivingPort,
        int receivingPortID, 
        FederateInstance sendingFed,
        FederateInstance receivingFed,
        int receivingBankIndex,
        int receivingChannelIndex,
        InferredType type,
        boolean isPhysical,
        SupportedSerializers serializer
    ) {
        throw new UnsupportedOperationException("This target does not support network connections between federates.")
    }

    /**
     * Generate code for the body of a reaction that handles an output
     * that is to be sent over the network. This base class throws an exception.
     * @param sendingPort The output port providing the data to send.
     * @param receivingPort The ID of the destination port.
     * @param receivingPortID The ID of the destination port.
     * @param sendingFed The sending federate.
     * @param sendingBankIndex The bank index of the sending federate, if it is a bank.
     * @param sendingChannelIndex The channel index of the sending port, if it is a multiport.
     * @param receivingFed The destination federate.
     * @param type The type.
     * @param isPhysical Indicates whether the connection is physical or not
     * @param delay The delay value imposed on the connection using after
     * @throws UnsupportedOperationException If the target does not support this operation.
     * @param serializer The serializer used on the connection.
     */
    def String generateNetworkSenderBody(
        VarRef sendingPort,
        VarRef receivingPort,
        int receivingPortID,
        FederateInstance sendingFed,
        int sendingBankIndex,
        int sendingChannelIndex,
        FederateInstance receivingFed,
        InferredType type,
        boolean isPhysical,
        Delay delay,
        SupportedSerializers serializer
    ) {
        throw new UnsupportedOperationException("This target does not support network connections between federates.")
    }
    
    /**
     * Generate code for the body of a reaction that waits long enough so that the status
     * of the trigger for the given port becomes known for the current logical time.
     * 
     * @param port The port to generate the control reaction for
     * @param maxSTP The maximum value of STP is assigned to reactions (if any)
     *  that have port as their trigger or source
     */
    def String generateNetworkInputControlReactionBody(
        int receivingPortID,
        TimeValue maxSTP
    ) {
        throw new UnsupportedOperationException("This target does not support network connections between federates.")        
    }    
    
    /**
     * Generate code for the body of a reaction that sends a port status message for the given
     * port if it is absent.
     * 
     * @param port The port to generate the control reaction for
     * @param portID The ID assigned to the port in the AST transformation
     * @param receivingFederateID The ID of the receiving federate
     * @param sendingBankIndex The bank index of the sending federate, if it is a bank.
     * @param sendingChannelIndex The channel if a multiport
     * @param delay The delay value imposed on the connection using after
     */
    def String generateNetworkOutputControlReactionBody(
        VarRef port,
        int portID,
        int receivingFederateID,
        int sendingBankIndex,
        int sendingChannelIndex,
        Delay delay
    ) {
        throw new UnsupportedOperationException("This target does not support network connections between federates.")        
    }
    
    /**
     * Add necessary code to the source and necessary build support to
     * enable the requested serializations in 'enabledSerializations'
     */   
    def void enableSupportForSerialization() {
        throw new UnsupportedOperationException(
            "Serialization is target-specific "+
            " and is not implemented for the "+target.toString+" target."
        );
    }
    
    /**
     * Returns true if the program is federated and uses the decentralized
     * coordination mechanism.
     */
    def isFederatedAndDecentralized() {
        if (isFederated &&
            targetConfig.coordination === CoordinationType.DECENTRALIZED) {
            return true
        }
        return false
    }
    
    /**
     * Returns true if the program is federated and uses the centralized
     * coordination mechanism.
     */
    def isFederatedAndCentralized() {
        if (isFederated &&
            targetConfig.coordination === CoordinationType.CENTRALIZED) {
            return true
        }
        return false
    }

    /**
     * Parsed error message from a compiler is returned here.
     */
    static class ErrorFileAndLine {
        public var filepath = null as String
        public var line = "1"
        public var character = "0"
        public var message = ""
        public var isError = true // false for a warning.
    }

    /**
     * Generate any preamble code that appears in the code generated
     * file before anything else.
     */
    protected def void generatePreamble() {
        prComment("Code generated by the Lingua Franca compiler from:")
        prComment("file:/" +FileConfig.toUnixString(fileConfig.srcFile))
        val models = new LinkedHashSet<Model>

        for (r : this.reactors ?: emptyList) {
            // The following assumes all reactors have a container.
            // This means that generated reactors **have** to be
            // added to a resource; not doing so will result in a NPE.
            models.add(r.toDefinition.eContainer as Model)
        }
        // Add the main reactor if it is defined
        if (this.mainDef !== null) {
            val mainModel = this.mainDef.reactorClass.toDefinition.eContainer as Model
            models.add(mainModel)
            for (p : mainModel.preambles) {
                pr(p.code.toText)
            }
        }
    }

    /**
     * Get the code produced so far.
     * @return The code produced so far as a String.
     */
    protected def getCode() {
        code.toString()
    }

    /**
     * Increase the indentation of the output code produced.
     */
    protected def indent() {
        indent(code)
    }

    /**
     * Increase the indentation of the output code produced
     * on the specified builder.
     * @param The builder to indent.
     */
    protected def indent(StringBuilder builder) {
        var prefix = indentation.get(builder)
        if (prefix === null) {
            prefix = ""
        }
        prefix += "    ";
        indentation.put(builder, prefix)
    }

    /**
     * Append the specified text plus a final newline to the current
     * code buffer.
     * @param format A format string to be used by String.format or
     * the text to append if no further arguments are given.
     * @param args Additional arguments to pass to the formatter.
     */
    protected def pr(String format, Object... args) {
        pr(code, if (args !== null && args.length > 0)
            String.format(format, args)
        else
            format)
    }

    /**
     * Append the specified text plus a final newline to the specified
     * code buffer.
     * @param builder The code buffer.
     * @param text The text to append.
     */
    protected def pr(StringBuilder builder, Object text) {
        // Handle multi-line text.
        var string = text.toString
        var indent = indentation.get(builder)
        if (indent === null) {
            indent = ""
        }
        if (string.contains("\n")) {
            // Replace all tabs with four spaces.
            string = string.replaceAll("\t", "    ")
            // Use two passes, first to find the minimum leading white space
            // in each line of the source text.
            var split = string.split("\n")
            var offset = Integer.MAX_VALUE
            var firstLine = true
            for (line : split) {
                // Skip the first line, which has white space stripped.
                if (firstLine) {
                    firstLine = false
                } else {
                    var numLeadingSpaces = line.indexOf(line.trim());
                    if (numLeadingSpaces < offset) {
                        offset = numLeadingSpaces
                    }
                }
            }
            // Now make a pass for each line, replacing the offset leading
            // spaces with the current indentation.
            firstLine = true
            for (line : split) {
                builder.append(indent)
                // Do not trim the first line
                if (firstLine) {
                    builder.append(line)
                    firstLine = false
                } else {
                    builder.append(line.substring(offset))
                }
                builder.append("\n")
            }
        } else {
            builder.append(indent)
            builder.append(text)
            builder.append("\n")
        }
    }

    /**
     * Prints an indented block of text with the given begin and end markers,
     * but only if the actions print any text at all.
     * This is helpful to avoid the production of empty blocks.
     * @param begin The prologue of the block.
     * @param end The epilogue of the block.
     * @param actions Actions that print the interior of the block. 
     */
    protected def prBlock(String begin, String end, Runnable... actions) {
        val i = code.length
        indent()
        for (action : actions) {
            action.run()
        }
        unindent()
        if (i < code.length) {
            val inserted = code.substring(i, code.length)
            code.delete(i, code.length)
            pr(begin)
            code.append(inserted)
            pr(end)
        }
    }

    /**
     * Leave a marker in the generated code that indicates the original line
     * number in the LF source.
     * @param eObject The node.
     */
    protected def prSourceLineNumber(EObject eObject) {
        if (eObject instanceof Code) {
            pr(code, '''// «NodeModelUtils.getNode(eObject).startLine +1»''')
        } else {
            pr(code, '''// «NodeModelUtils.getNode(eObject).startLine»''')
        }
    }

    /**
     * Print a comment to the generated file.
     * Particular targets will need to override this if comments
     * start with something other than '//'.
     * @param comment The comment.
     */
    protected def prComment(String comment) {
        pr(code, '// ' + comment);
    }

    /**
     * Given a line of text from the output of a compiler, return
     * an instance of ErrorFileAndLine if the line is recognized as
     * the first line of an error message. Otherwise, return null.
     * This base class simply returns null.
     * @param line A line of output from a compiler or other external
     * tool that might generate errors.
     * @return If the line is recognized as the start of an error message,
     * then return a class containing the path to the file on which the
     * error occurred (or null if there is none), the line number (or the
     * string "1" if there is none), the character position (or the string
     * "0" if there is none), and the message (or an empty string if there
     * is none).
     */
    protected def parseCommandOutput(String line) {
        return null as ErrorFileAndLine
    }

    /**
     * Parse the specified string for command errors that can be reported
     * using marks in the Eclipse IDE. In this class, we attempt to parse
     * the messages to look for file and line information, thereby generating
     * marks on the appropriate lines.  This should only be called if
     * mode == INTEGRATED.
     * 
     * @param stderr The output on standard error of executing a command.
     */
    def reportCommandErrors(String stderr) {
        // First, split the message into lines.
        val lines = stderr.split("\\r?\\n")
        var message = new StringBuilder()
        var lineNumber = null as Integer
        var path = fileConfig.srcFile
        // In case errors occur within an imported file, record the original path.
        val originalPath = path;
        
        var severity = IMarker.SEVERITY_WARNING
        for (line : lines) {
            val parsed = parseCommandOutput(line)
            if (parsed !== null) {
                // Found a new line number designator.
                // If there is a previously accumulated message, report it.
                if (message.length > 0) {
                    if (severity == IMarker.SEVERITY_ERROR)
                        errorReporter.reportError(path, lineNumber, message.toString())
                    else
                        errorReporter.reportWarning(path, lineNumber, message.toString())
                      
                    if (originalPath != path) {
                        // Report an error also in the top-level resource.
                        // FIXME: It should be possible to descend through the import
                        // statements to find which one matches and mark all the
                        // import statements down the chain. But what a pain!
                        errorReporter.reportError(originalPath, 0, "Error in imported file: " + path)
                    }
                }
                if (parsed.isError) {
                    severity = IMarker.SEVERITY_ERROR
                } else {
                    severity = IMarker.SEVERITY_WARNING
                }

                // Start accumulating a new message.
                message = new StringBuilder()
                // Append the message on the line number designator line.
                message.append(parsed.message)

                // Set the new line number.
                try {
                    lineNumber = Integer.decode(parsed.line)
                } catch (Exception ex) {
                    // Set the line number unknown.
                    lineNumber = null
                }
                // FIXME: Ignoring the position within the line.
                // Determine the path within which the error occurred.
                path = Paths.get(parsed.filepath)
            } else {
                // No line designator.
                if (message.length > 0) {
                    message.append("\n")
                } else {
                    if (line.toLowerCase.contains('warning:')) {
                        severity = IMarker.SEVERITY_WARNING
                    }
                }
                message.append(line);
            }
        }
        if (message.length > 0) {
            if (severity == IMarker.SEVERITY_ERROR) {
                errorReporter.reportError(path, lineNumber, message.toString())
            } else {
                errorReporter.reportWarning(path, lineNumber, message.toString())
            }

            if (originalPath != path) {
                // Report an error also in the top-level resource.
                // FIXME: It should be possible to descend through the import
                // statements to find which one matches and mark all the
                // import statements down the chain. But what a pain!
                if (severity == IMarker.SEVERITY_ERROR) {
                    errorReporter.reportError(originalPath, 0, "Error in imported file: " + path)
                } else {
                    errorReporter.reportWarning(originalPath, 0, "Warning in imported file: " + path)
                }
            }
        }
    }

    /** If the mode is INTEGRATED (the code generator is running in an
     *  an Eclipse IDE), then refresh the project. This will ensure that
     *  any generated files become visible in the project.
     */
    protected def refreshProject() {
        if (fileConfig.compilerMode == Mode.INTEGRATED) {
            // Find name of current project
            val id = "((:?[a-z]|[A-Z]|_\\w)*)";
            var pattern = if (File.separator.equals("/")) { // Linux/Mac file separator
                    Pattern.compile("platform:" + File.separator + "resource" + File.separator + id + File.separator);
                } else { // Windows file separator
                    Pattern.compile(
                        "platform:" + File.separator + File.separator + "resource" + File.separator + File.separator +
                            id + File.separator + File.separator);
                }
            val matcher = pattern.matcher(code);
            var projName = ""
            if (matcher.find()) {
                projName = matcher.group(1)
            }
            try {
                val members = ResourcesPlugin.getWorkspace().root.members
                for (member : members) {
                    // Refresh current project, or simply entire workspace if project name was not found
                    if (projName == "" || projName.equals(member.fullPath.toString.substring(1))) {
                        member.refreshLocal(IResource.DEPTH_INFINITE, null)
                        println("Refreshed " + member.fullPath.toString)
                    }
                }
            } catch (IllegalStateException e) {
                println("Unable to refresh workspace: " + e)
            }
        }
    }  

    /** Reduce the indentation by one level for generated code
     *  in the default code buffer.
     */
    protected def unindent() {
        unindent(code)
    }

    /** Reduce the indentation by one level for generated code
     *  in the specified code buffer.
     */
    protected def unindent(StringBuilder builder) {
        var indent = indentation.get(builder)
        if (indent !== null) {
            val end = indent.length - 4;
            if (end < 0) {
                indent = ""
            } else {
                indent = indent.substring(0, end)
            }
            indentation.put(builder, indent)
        }
    }

    /**
     * Create a list of default parameter initializers in target code.
     * 
     * @param param The parameter to create initializers for
     * @return A list of initializers in target code
     */
    protected def getInitializerList(Parameter param) {
        var list = new LinkedList<String>();

        for (i : param?.init) {
            if (param.isOfTimeType) {
                list.add(i.targetTime)
            } else {
                list.add(i.targetValue)
            }
        }
        return list
    }

    /**
     * Create a list of state initializers in target code.
     * 
     * @param state The state variable to create initializers for
     * @return A list of initializers in target code
     */
    protected def List<String> getInitializerList(StateVar state) {
        if (!state.isInitialized) {
            return null
        }

        var list = new LinkedList<String>();

        for (i : state?.init) {
            if (i.parameter !== null) {
                list.add(i.parameter.targetReference)
            } else if (state.isOfTimeType) {
                list.add(i.targetTime)
            } else {
                list.add(i.targetValue)
            }
        }
        return list
    }

    /**
     * Create a list of parameter initializers in target code in the context
     * of an reactor instantiation.
     * 
     * This respects the parameter assignments given in the reactor
     * instantiation and falls back to the reactors default initializers
     * if no value is assigned to it. 
     * 
     * @param param The parameter to create initializers for
     * @return A list of initializers in target code
     */
    protected def getInitializerList(Parameter param, Instantiation i) {
        if (i === null || param === null) {
            return null
        }

        val assignments = i.parameters.filter[p|p.lhs === param]

        if (assignments.size == 0) {
            // the parameter was not overwritten in the instantiation
            return param.initializerList
        } else {
            // the parameter was overwritten in the instantiation
            var list = new LinkedList<String>();
            for (init : assignments.get(0)?.rhs) {
                if (param.isOfTimeType) {
                    list.add(init.targetTime)
                } else {
                    list.add(init.targetValue)
                }
            }
            return list
        }
    }

    /**
     * Generate target code for a parameter reference.
     * 
     * @param param The parameter to generate code for
     * @return Parameter reference in target code
     */
    protected def String getTargetReference(Parameter param) {
        return param.name
    }

    // // Utility functions supporting multiports.
    /**
     * If the argument is a multiport, return a list of strings
     * describing the width of the port, and otherwise, return null.
     * If the list is empty, then the width is variable (specified
     * as '[]'). Otherwise, it is a list of integers and/or parameter
     * references obtained by getTargetReference().
     * @param variable The port.
     * @return The width specification for a multiport or null if it is
     *  not a multiport.
     */
    protected def List<String> multiportWidthSpec(Variable variable) {
        var result = null as LinkedList<String>
        if (variable instanceof Port) {
            if (variable.widthSpec !== null) {
                result = new LinkedList<String>()
                if (!variable.widthSpec.ofVariableLength) {
                    for (term : variable.widthSpec.terms) {
                        if (term.parameter !== null) {
                            result.add(getTargetReference(term.parameter))
                        } else {
                            result.add('' + term.width)
                        }
                    }
                }
            }
        }
        return result
    }

    /**
     * If the argument is a multiport, then return a string that
     * gives the width as an expression, and otherwise, return null.
     * The string will be empty if the width is variable (specified
     * as '[]'). Otherwise, if is a single term or a sum of terms
     * (separated by '+'), where each term is either an integer
     * or a parameter reference in the target language.
     */
    protected def String multiportWidthExpression(Variable variable) {
        val spec = multiportWidthSpec(variable)
        if (spec !== null) {
            return spec.join(' + ')
        }
        return null
    }

    /**
     * Return true if the specified port is a multiport.
     * @param port The port.
     * @return True if the port is a multiport.
     */
    def boolean isMultiport(Port port) {
        port.widthSpec !== null
    }

    // //////////////////////////////////////////////////
    // // Private functions
    /**
     * Get textual representation of a time in the target language.
     * This is a separate function from 
     * getTargetTime to avoid producing invalid RTI
     * code for targets that override timeInTargetLanguage
     * to return a C-incompatible time type.
     * 
     * @param v A time AST node
     * @return An RTI-compatible (ie. C target) time string
     */
    protected def getRTITime(Delay d) {
        var TimeValue time
        if (d.parameter !== null) {
            return d.toText
        }

        time = new TimeValue(d.interval, d.unit)

        if (time.unit != TimeUnit.NONE) {
            return time.unit.name() + '(' + time.time + ')'
        } else {
            return time.time.toString()
        }
    }

    /** Analyze the resource (the .lf file) that is being parsed
     *  to determine whether code is being mapped to single or to
     *  multiple target machines. If it is being mapped to multiple
     *  machines, then set the 'federates' list, the 'federateIDs'
     *  map, and the 'federationRTIHost' and 'federationRTIPort'
     *  variables.
     * 
     *  In addition, analyze the connections between federates.
     *  Ensure that every cycle has a non-zero delay (microstep
     *  delays will not be sufficient). Construct the dependency
     *  graph between federates. And replace connections between
     *  federates with a pair of reactions, one triggered by
     *  the sender's output port, and the other triggered by
     *  an action.
     * 
     *  This class is target independent, so the target code
     *  generator still has quite a bit of work to do.
     *  It needs to provide the body of the sending and
     *  receiving reactions. It also needs to provide the
     *  runtime infrastructure that uses the dependency
     *  information between federates. See the C target
     *  for a reference implementation.
     */
    private def analyzeFederates() {
        // Next, if there actually are federates, analyze the topology
        // interconnecting them and replace the connections between them
        // with an action and two reactions.
        val mainReactor = this.mainDef?.reactorClass.toDefinition

        if (this.mainDef === null || !mainReactor.isFederated) {
            // The program is not federated.
            // Ensure federates is never empty.
            var federateInstance = new FederateInstance(null, 0, 0, this, errorReporter)
            federates.add(federateInstance)
            federateByID.put(0, federateInstance)
        } else {
            // The Lingua Franca program is federated
            isFederated = true
            if (mainReactor.host !== null) {
                // Get the host information, if specified.
                // If not specified, this defaults to 'localhost'
                if (mainReactor.host.addr !== null) {
                    federationRTIProperties.put('host', mainReactor.host.addr)
                }
                // Get the port information, if specified.
                // If not specified, this defaults to 14045
                if (mainReactor.host.port !== 0) {
                    federationRTIProperties.put('port', mainReactor.host.port)
                }
                // Get the user information, if specified.
                if (mainReactor.host.user !== null) {
                    federationRTIProperties.put('user', mainReactor.host.user)
                }
            }

            // Since federates are always within the main (federated) reactor,
            // create a list containing just that one containing instantiation.
            // This will be used to look up parameter values.
            val context = new LinkedList<Instantiation>();
            context.add(mainDef);

            // Create a FederateInstance for each top-level reactor.
            for (instantiation : mainReactor.allInstantiations) {
                var bankWidth = ASTUtils.width(instantiation.widthSpec, context);
                if (bankWidth < 0) {
                    errorReporter.reportError(instantiation, "Cannot determine bank width!");
                    // Continue with a bank width of 1.
                    bankWidth = 1;
                }
                // Create one federate instance for each reactor instance in the bank of reactors.
                val federateInstances = new LinkedList<FederateInstance>();
                for (var i = 0; i < bankWidth; i++) {
                    // Assign an integer ID to the federate.
                    var federateID = federates.size
                    var federateInstance = new FederateInstance(instantiation, federateID, i, this, errorReporter)
                    federateInstance.bankIndex = i;
                    federates.add(federateInstance)
                    federateInstances.add(federateInstance)
                    federateByID.put(federateID, federateInstance)

                    if (instantiation.host !== null) {
                        federateInstance.host = instantiation.host.addr
                        // The following could be 0.
                        federateInstance.port = instantiation.host.port
                        // The following could be null.
                        federateInstance.user = instantiation.host.user
                        /* FIXME: The at keyword should support a directory component.
                         * federateInstance.dir = instantiation.host.dir
                         */
                        if (federateInstance.host !== null && 
                            federateInstance.host != 'localhost' && 
                            federateInstance.host != '0.0.0.0'
                        ) {
                            federateInstance.isRemote = true;
                        }
                    }
                }
                if (federatesByInstantiation === null) {
                    federatesByInstantiation = new LinkedHashMap<Instantiation, List<FederateInstance>>();
                }
                federatesByInstantiation.put(instantiation, federateInstances);
            }

            // In a federated execution, we need keepalive to be true,
            // otherwise a federate could exit simply because it hasn't received
            // any messages.
            targetConfig.keepalive = true

            // Analyze the connection topology of federates.
            // First, find all the connections between federates.
            // For each connection between federates, replace it in the
            // AST with an action (which inherits the delay) and two reactions.
            // The action will be physical for physical connections and logical
            // for logical connections.
            replaceFederateConnectionsWithActions()
        }
    }
    
    /**
     * Replace connections between federates in the AST with actions that
     * handle sending and receiving data.
     */
    private def replaceFederateConnectionsWithActions() {
        val mainReactor = this.mainDef?.reactorClass.toDefinition

        // Since federates are always within the main (federated) reactor,
        // create a list containing just that one containing instantiation.
        // This will be used to look up parameter values.
        val context = new LinkedList<Instantiation>();
        context.add(mainDef);
        
        // Each connection in the AST may represent more than one connection between
        // federate instances because of banks and multiports. We need to generate communication
        // for each of these. To do this, we create a ReactorInstance so that we don't have
        // to duplicate the rather complicated logic in that class. We specify a depth of 1,
        // so it only creates the reactors immediately within the top level, not reactors
        // that those contain.
        val mainInstance = new ReactorInstance(mainReactor, errorReporter, 1)

        for (federate : mainInstance.children) {
            // Skip banks and just process the individual instances.
            if (federate.bankIndex > -2) {
                val bankIndex = (federate.bankIndex >= 0)? federate.bankIndex : 0
                val leftFederate = federatesByInstantiation.get(federate.definition).get(bankIndex);
                for (source : federate.outputs) {
                    // Skip multiports and process only individual instances.
                    if (source instanceof MultiportInstance) {
                        for (containedSource : source.instances) {
                            replaceConnectionFromSource(containedSource, leftFederate, federate, mainInstance)
                        }
                    } else {
                        replaceConnectionFromSource(source, leftFederate, federate, mainInstance)
                    }
                }
            }
        }
        // Remove all connections for the main reactor.
        mainReactor.connections.clear()
    }
    
    /**
     * Replace the specific connection from the specified port instance, which is assumed to be
     * a simple port, not a multiport.
     * @param source The port instance.
     * @param leftFederate The federate for which this source is an output.
     * @param federate The reactor instance for that federate.
     * @param mainInstance The main reactor instance.
     */
    def void replaceConnectionFromSource(
        PortInstance source, FederateInstance leftFederate, ReactorInstance federate, ReactorInstance mainInstance
    ) {
        for (destination : source.dependentPorts) {
            // assume the destination is a single port instance, not a multiport.
            // There shouldn't be any outputs in the destination list
            // because these would be outputs of the top level.
            // But if there are, ignore them.
            if (destination.isInput) {
                val parentBankIndex = (destination.parent.bankIndex >= 0) ? destination.parent.bankIndex : 0
                val rightFederate = federatesByInstantiation.get(destination.parent.definition).get(parentBankIndex);

                // Set up dependency information.
                var connection = mainInstance.getConnection(source, destination)
                if (connection === null) {
                    // This should not happen.
                    errorReporter.reportError(source.definition, "Unexpected error. Cannot find connection for port")
                } else {
                    if (leftFederate !== rightFederate
                            && !connection.physical 
                            && targetConfig.coordination !== CoordinationType.DECENTRALIZED) {
                        var dependsOnDelays = rightFederate.dependsOn.get(leftFederate)
                        if (dependsOnDelays === null) {
                            dependsOnDelays = new LinkedHashSet<Delay>()
                            rightFederate.dependsOn.put(leftFederate, dependsOnDelays)
                        }
                        if (connection.delay !== null) {
                            dependsOnDelays.add(connection.delay)
                        } else {
                            // To indicate that at least one connection has no delay, add a null entry.
                            dependsOnDelays.add(null)
                        }
                        var sendsToDelays = leftFederate.sendsTo.get(rightFederate)
                        if (sendsToDelays === null) {
                            sendsToDelays = new LinkedHashSet<Delay>()
                            leftFederate.sendsTo.put(rightFederate, sendsToDelays)
                        }
                        if (connection.delay !== null) {
                            sendsToDelays.add(connection.delay)
                        } else {
                            // To indicate that at least one connection has no delay, add a null entry.
                            sendsToDelays.add(null)
                        }
                    }

                    FedASTUtils.makeCommunication(
                        source,
                        destination,
                        connection,
                        leftFederate,
                        federate.bankIndex,
                        source.index,
                        rightFederate,
                        destination.parent.bankIndex,
                        destination.index,
                        this,
                        targetConfig.coordination
                    )
                }
            }
        }
    }

    /**
     * Print to stdout information about what source file is being generated,
     * what mode the generator is in, and where the generated sources are to be put.
     */
    def printInfo() {
        println("Generating code for: " + fileConfig.resource.getURI.toString)
        println('******** mode: ' + fileConfig.compilerMode)
        println('******** source file: ' + fileConfig.srcFile) // FIXME: redundant
        println('******** generated sources: ' + fileConfig.getSrcGenPath)
    }

    /**
     * Indicates whether delay banks generated from after delays should have a variable length width.
     * 
     * If this is true, any delay reactors that are inserted for after delays on multiport connections 
     * will have a unspecified variable length width. The code generator is then responsible for inferring the
     * correct width of the delay bank, which is only possible if the precise connection width is known at compile time.
     * 
     * If this is false, the width specification of the generated bank will list all the ports listed on the right
     * side of the connection. This gives the code generator the information needed to infer the correct width at 
     * runtime.
     */
    def boolean generateAfterDelaysWithVariableWidth() { return true }

<<<<<<< HEAD
    // TODO this function is unused, remove it
    def String getTargetTagIntervalType() {
        throw new UnsupportedOperationException()
    }
=======
    /**
     * Return true if the target supports generics (i.e., parametric
     * polymorphism), false otherwise.
     */
    abstract def boolean supportsGenerics()

    abstract def String getTargetTimeType()

    abstract def String getTargetTagType()

    abstract def String getTargetTagIntervalType()

    abstract def String getTargetUndefinedType()

    abstract def String getTargetFixedSizeListType(String baseType, Integer size)

    abstract def String getTargetVariableSizeListType(String baseType);
    
    /**
     * Get the buffer type used for network messages
     */
    def String getNetworkBufferType() ''''''
>>>>>>> 7d63f548

    /**
     * Return the Targets enum for the current target
     */
    abstract def Target getTarget()

    protected def getTargetType(Parameter p) {
        return p.inferredType.targetType
    }

    protected def getTargetType(StateVar s) {
        return s.inferredType.targetType
    }

    protected def getTargetType(Action a) {
        return a.inferredType.targetType
    }

    protected def getTargetType(Port p) {
        return p.inferredType.targetType
    }

    protected def getTargetType(Type t) {
        InferredType.fromAST(t).targetType
    }

    /**
     * Get textual representation of a time in the target language.
     * 
     * @param t A time AST node
     * @return A time string in the target language
     */
    protected def getTargetTime(Time t) {
        val value = new TimeValue(t.interval, t.unit)
        return value.timeInTargetLanguage
    }

    /**
     * Get textual representation of a value in the target language.
     * 
     * If the value evaluates to 0, it is interpreted as a normal value.
     * 
     * @param v A time AST node
     * @return A time string in the target language
     */
    protected def getTargetValue(Value v) {
        if (v.time !== null) {
            return v.time.targetTime
        }
        return v.toText
    }

    /**
     * Get textual representation of a value in the target language.
     * 
     * If the value evaluates to 0, it is interpreted as a time.
     * 
     * @param v A time AST node
     * @return A time string in the target language
     */
    protected def getTargetTime(Value v) {
        if (v.time !== null) {
            return v.time.targetTime
        } else if (v.isZero) {
            val value = new TimeValue(0, TimeUnit.NONE)
            return value.timeInTargetLanguage
        }
        return v.toText
    }

    protected def getTargetTime(Delay d) {
        if (d.parameter !== null) {
            return d.toText
        } else {
            return new TimeValue(d.interval, d.unit).timeInTargetLanguage
        }
    }

    /**
     * Write the source code to file.
     * @param code The code to be written.
     * @param path The file to write the code to.
     */
    protected def writeSourceCodeToFile(byte[] code, String path) {
        // Write the generated code to the output file.
        var fOut = new FileOutputStream(new File(path), false);
        fOut.write(code)
        fOut.close()
    }
    
}<|MERGE_RESOLUTION|>--- conflicted
+++ resolved
@@ -192,7 +192,7 @@
      * Map from reactions to bank indices
      */
     protected var Map<Reaction,Integer> reactionBankIndices = null
-    
+
     /**
      * Keep a unique list of enabled serializers
      */
@@ -407,12 +407,12 @@
         // to produce before anything else goes into the code generated files.
         generatePreamble() // FIXME: Move this elsewhere. See awkwardness with CppGenerator because it will not even
         // use the result.
-        
+
         if (!enabledSerializers.isNullOrEmpty) {
             // If serialization support is
-            // requested by the programmer 
+            // requested by the programmer
             // enable support for them.
-            enableSupportForSerialization();            
+            enableSupportForSerialization();
         }
     }
 
@@ -516,7 +516,7 @@
     /**
      * Copy all files listed in the target property `files` into the
      * src-gen folder of the main .lf file.
-     * 
+     *
      * @param targetConfig The targetConfig to read the `files` from.
      * @param fileConfig The fileConfig used to make the copy and resolve paths.
      */
@@ -849,7 +849,7 @@
         int receivingPortID,
         TimeValue maxSTP
     ) {
-        throw new UnsupportedOperationException("This target does not support network connections between federates.")        
+        throw new UnsupportedOperationException("This target does not support network connections between federates.")
     }    
     
     /**
@@ -871,13 +871,13 @@
         int sendingChannelIndex,
         Delay delay
     ) {
-        throw new UnsupportedOperationException("This target does not support network connections between federates.")        
-    }
-    
+        throw new UnsupportedOperationException("This target does not support network connections between federates.")
+    }
+
     /**
      * Add necessary code to the source and necessary build support to
      * enable the requested serializations in 'enabledSerializations'
-     */   
+     */
     def void enableSupportForSerialization() {
         throw new UnsupportedOperationException(
             "Serialization is target-specific "+
@@ -1516,8 +1516,8 @@
                         /* FIXME: The at keyword should support a directory component.
                          * federateInstance.dir = instantiation.host.dir
                          */
-                        if (federateInstance.host !== null && 
-                            federateInstance.host != 'localhost' && 
+                        if (federateInstance.host !== null &&
+                            federateInstance.host != 'localhost' &&
                             federateInstance.host != '0.0.0.0'
                         ) {
                             federateInstance.isRemote = true;
@@ -1682,35 +1682,15 @@
      */
     def boolean generateAfterDelaysWithVariableWidth() { return true }
 
-<<<<<<< HEAD
     // TODO this function is unused, remove it
     def String getTargetTagIntervalType() {
         throw new UnsupportedOperationException()
     }
-=======
-    /**
-     * Return true if the target supports generics (i.e., parametric
-     * polymorphism), false otherwise.
-     */
-    abstract def boolean supportsGenerics()
-
-    abstract def String getTargetTimeType()
-
-    abstract def String getTargetTagType()
-
-    abstract def String getTargetTagIntervalType()
-
-    abstract def String getTargetUndefinedType()
-
-    abstract def String getTargetFixedSizeListType(String baseType, Integer size)
-
-    abstract def String getTargetVariableSizeListType(String baseType);
-    
+
     /**
      * Get the buffer type used for network messages
      */
     def String getNetworkBufferType() ''''''
->>>>>>> 7d63f548
 
     /**
      * Return the Targets enum for the current target
