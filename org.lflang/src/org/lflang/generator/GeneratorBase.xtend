--- conflicted
+++ resolved
@@ -920,49 +920,41 @@
         }
     }
 
-<<<<<<< HEAD
+    /** 
+     * Set the RTI hostname, port and username if given as compiler arguments
+     */
+    private def setFederationRTIProperties(LFGeneratorContext context) {
+        val rtiAddr = context.args.getProperty("rti").toString()
+        val pattern = Pattern.compile("([a-zA-Z0-9]+@)?([a-zA-Z0-9]+\\.?[a-z]{2,}|[0-9]+\\.[0-9]+\\.[0-9]+\\.[0-9]+):?([0-9]+)?")
+        val matcher = pattern.matcher(rtiAddr)
+
+        if (!matcher.find()) {
+            return;
+        }
+
+        // the user match group contains a trailing "@" which needs to be removed.
+        val userWithAt = matcher.group(1)
+        val user = userWithAt === null ? null : userWithAt.substring(0, userWithAt.length() - 1)
+        val host = matcher.group(2)
+        val port = matcher.group(3)
+
+        if (host !== null) {
+            federationRTIProperties.put("host", host)
+        } 
+        if (port !== null) {
+            federationRTIProperties.put("port", port)
+        }
+        if (user !== null) {
+            federationRTIProperties.put("user", user)
+        }
+    }
+
     /** 
      * Analyze the AST to determine whether code is being mapped to
      * single or to multiple target machines. If it is being mapped
      * to multiple machines, then set the {@link #isFederated} field to true,
      * create a FederateInstance for each federate, and record various
-     * properties of the federation.
-=======
-    /** Sets the RTI hostname, port and username if given as compiler arguments
-     */
-    private def setFederationRTIProperties(LFGeneratorContext context) {
-        val rtiAddr = context.args.getProperty("rti").toString()
-        val pattern = Pattern.compile("([a-zA-Z0-9]+@)?([a-zA-Z0-9]+\\.?[a-z]{2,}|[0-9]+\\.[0-9]+\\.[0-9]+\\.[0-9]+):?([0-9]+)?")
-        val matcher = pattern.matcher(rtiAddr)
-
-        if (!matcher.find()) {
-            return;
-        }
-
-        // the user match group contains a trailing "@" which needs to be removed.
-        val userWithAt = matcher.group(1)
-        val user = userWithAt === null ? null : userWithAt.substring(0, userWithAt.length() - 1)
-        val host = matcher.group(2)
-        val port = matcher.group(3)
-
-        if (host !== null) {
-            federationRTIProperties.put("host", host)
-        } 
-        if (port !== null) {
-            federationRTIProperties.put("port", port)
-        }
-        if (user !== null) {
-            federationRTIProperties.put("user", user)
-        }
-    }
-
-    /** Analyze the resource (the .lf file) that is being parsed
-     *  to determine whether code is being mapped to single or to
-     *  multiple target machines. If it is being mapped to multiple
-     *  machines, then set the 'federates' list, the 'federateIDs'
-     *  map, and the 'federationRTIHost' and 'federationRTIPort'
-     *  variables.
->>>>>>> 4b3a1fe6
+     * properties of the federation
      * 
      * In addition, for each top-level connection, add top-level reactions to the AST
      * that send and receive messages over the network.
