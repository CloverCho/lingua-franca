--- conflicted
+++ resolved
@@ -62,11 +62,8 @@
 import org.lflang.lf.LfFactory
 import org.lflang.lf.Model
 import org.lflang.lf.Parameter
-<<<<<<< HEAD
 import org.lflang.lf.ParamRef
 import org.lflang.lf.Port
-=======
->>>>>>> 5e3d1840
 import org.lflang.lf.Reaction
 import org.lflang.lf.Reactor
 import org.lflang.lf.Time
@@ -332,7 +329,7 @@
         // done here.
         copyUserFiles(this.targetConfig, this.fileConfig);
 
-        // Collect reactors and create an instantiation graph. 
+        // Collect reactors and create an instantiation graph.
         // These are needed to figure out which resources we need
         // to validate, which happens in setResources().
         setReactorsAndInstantiationGraph()
@@ -347,12 +344,12 @@
         JavaGeneratorUtils.accommodatePhysicalActionsIfPresent(allResources, target, targetConfig, errorReporter);
         // FIXME: Should the GeneratorBase pull in `files` from imported
         // resources?
-                
-        // Reroute connections that have delays associated with them via 
+
+        // Reroute connections that have delays associated with them via
         // generated delay reactors.
         transformDelays()
 
-        // Invoke these functions a second time because transformations 
+        // Invoke these functions a second time because transformations
         // may have introduced new reactors!
         setReactorsAndInstantiationGraph()
 
@@ -440,7 +437,7 @@
      * Return the TargetTypes instance associated with this.
      */
     abstract def TargetTypes getTargetTypes();
-    
+
     /**
      * Generate code for the body of a reaction that takes an input and
      * schedules an action with the value of that input.
@@ -859,67 +856,6 @@
         }
     }
 
-<<<<<<< HEAD
-    /** If the mode is EPOCH (the code generator is running in an
-     *  an Eclipse IDE), then refresh the project. This will ensure that
-     *  any generated files become visible in the project.
-     */
-    protected def refreshProject() {
-        if (fileConfig.context.mode == Mode.EPOCH) {
-            // Find name of current project
-            val id = "((:?[a-z]|[A-Z]|_\\w)*)";
-            var pattern = if (File.separator.equals("/")) { // Linux/Mac file separator
-                    Pattern.compile("platform:" + File.separator + "resource" + File.separator + id + File.separator);
-                } else { // Windows file separator
-                    Pattern.compile(
-                        "platform:" + File.separator + File.separator + "resource" + File.separator + File.separator +
-                            id + File.separator + File.separator);
-                }
-            val matcher = pattern.matcher(code);
-            var projName = ""
-            if (matcher.find()) {
-                projName = matcher.group(1)
-            }
-            try {
-                val members = ResourcesPlugin.getWorkspace().root.members
-                for (member : members) {
-                    // Refresh current project, or simply entire workspace if project name was not found
-                    if (projName == "" || projName.equals(member.fullPath.toString.substring(1))) {
-                        member.refreshLocal(IResource.DEPTH_INFINITE, null)
-                        println("Refreshed " + member.fullPath.toString)
-                    }
-                }
-            } catch (IllegalStateException e) {
-                println("Unable to refresh workspace: " + e)
-            }
-        }
-    }  
-
-    /** Reduce the indentation by one level for generated code
-     *  in the default code buffer.
-     */
-    protected def unindent() {
-        unindent(code)
-    }
-
-    /** Reduce the indentation by one level for generated code
-     *  in the specified code buffer.
-     */
-    protected def unindent(StringBuilder builder) {
-        var indent = indentation.get(builder)
-        if (indent !== null) {
-            val end = indent.length - 4;
-            if (end < 0) {
-                indent = ""
-            } else {
-                indent = indent.substring(0, end)
-            }
-            indentation.put(builder, indent)
-        }
-    }
-
-=======
->>>>>>> 5e3d1840
     /**
      * Generate target code for a parameter reference.
      * 
@@ -932,24 +868,6 @@
 
     // //////////////////////////////////////////////////
     // // Private functions
-<<<<<<< HEAD
-    /**
-     * Get textual representation of a time in the target language.
-     * This is a separate function from 
-     * getTargetTime to avoid producing invalid RTI
-     * code for targets that override timeInTargetLanguage
-     * to return a C-incompatible time type.
-     * 
-     * @param v A time AST node
-     * @return An RTI-compatible (ie. C target) time string
-     */
-    protected def getRTITime(Delay d) {
-        return d.value.targetValue
-    }
-
-
-=======
->>>>>>> 5e3d1840
 
     /**
      * Remove triggers in each federates' network reactions that are defined in remote federates.
@@ -985,7 +903,7 @@
         }
     }
 
-    /** 
+    /**
      * Set the RTI hostname, port and username if given as compiler arguments
      */
     private def setFederationRTIProperties(LFGeneratorContext context) {
@@ -1014,7 +932,7 @@
         }
     }
 
-    /** 
+    /**
      * Analyze the AST to determine whether code is being mapped to
      * single or to multiple target machines. If it is being mapped
      * to multiple machines, then set the {@link #isFederated} field to true,
@@ -1170,12 +1088,12 @@
     ) {
         for (srcRange : output.dependentPorts) {
             for (RuntimeRange<PortInstance> dstRange : srcRange.destinations) {
-                
+
                 var srcID = srcRange.startMR();
                 val dstID = dstRange.startMR();
                 var dstCount = 0;
                 var srcCount = 0;
-                
+
                 while (dstCount++ < dstRange.width) {
                     val srcChannel = srcID.digits.get(0);
                     val srcBank = srcID.get(1);
@@ -1188,16 +1106,16 @@
                     val dstFederate = federatesByInstantiation.get(
                         dstRange.instance.parent.definition
                     ).get(dstBank);
-                    
+
                     val connection = srcRange.connection;
-                
+
                     if (connection === null) {
                         // This should not happen.
-                        errorReporter.reportError(output.definition, 
+                        errorReporter.reportError(output.definition,
                                 "Unexpected error. Cannot find output connection for port")
                     } else {
                         if (srcFederate !== dstFederate
-                                && !connection.physical 
+                                && !connection.physical
                                 && targetConfig.coordination !== CoordinationType.DECENTRALIZED) {
                             // Map the delays on connections between federates.
                             // First see if the cache has been created.
@@ -1227,7 +1145,7 @@
                                 sendsToDelays.add(null)
                             }
                         }
-    
+
                         FedASTUtils.makeCommunication(
                             srcRange.instance,
                             dstRange.instance,
@@ -1239,20 +1157,15 @@
                             dstBank,
                             dstChannel,
                             this,
-<<<<<<< HEAD
                             targetConfig.coordination,
                         mainInstance
                     );
-=======
-                            targetConfig.coordination
-                        );
-                    }                    
+                    }
                     dstID.increment();
                     srcID.increment();
                     srcCount++;
                     if (srcCount == srcRange.width) {
                         srcID = srcRange.startMR(); // Multicast. Start over.
->>>>>>> 5e3d1840
                     }
                 }
             }
@@ -1318,15 +1231,6 @@
      * @param v A time AST node
      * @return A time string in the target language
      */
-<<<<<<< HEAD
-//    protected def String getTargetTime(Value v) {
-//        v.timeValue.targetTimeExpr
-//    }
-//
-//    protected def String getTargetTime(Delay d) {
-//        d.value.targetTime
-//    }
-=======
     protected def getTargetTime(Value v) {
         if (v.time !== null) {
             return v.time.targetTime
@@ -1344,5 +1248,4 @@
             return d.time.targetTime
         }
     }
->>>>>>> 5e3d1840
 }