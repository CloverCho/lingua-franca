--- conflicted
+++ resolved
@@ -12,12 +12,8 @@
 import org.lflang.ErrorReporter;
 import org.lflang.FileConfig;
 import org.lflang.Target;
-<<<<<<< HEAD
+import org.lflang.generator.c.CGenerator;
 import org.lflang.lf.Model;
-=======
-import org.lflang.generator.c.CGenerator;
-import org.lflang.lf.TargetDecl;
->>>>>>> e49cb5cc
 import org.lflang.scoping.LFGlobalScopeProvider;
 
 import com.google.inject.Inject;
@@ -37,16 +33,8 @@
     protected boolean generatorErrorsOccurred = false;
 
 
-<<<<<<< HEAD
-    /** Create a FileConfig object for the given target */
-    private FileConfig createFileConfig(final Target target, Resource resource,
-            IFileSystemAccess2 fsa, IGeneratorContext context)
-            throws IOException {
+    private String getPackageName(Target target) {
         assert target != null;
-
-=======
-    private String getPackageName(Target target) {
->>>>>>> e49cb5cc
         switch (target) {
             case CPP: {
                 return "cpp";
