--- conflicted
+++ resolved
@@ -25,12 +25,9 @@
 package org.lflang;
 
 import java.util.List;
-<<<<<<< HEAD
-import java.util.stream.Collectors;
-=======
 import java.util.regex.Matcher;
 import java.util.regex.Pattern;
->>>>>>> 4933280a
+import java.util.stream.Collectors;
 
 import org.lflang.lf.Action;
 import org.lflang.lf.Initializer;
@@ -155,8 +152,6 @@
         return getInferredType(p.getType(), null);
     }
 
-<<<<<<< HEAD
-
     /**
      * If the initializer contains exactly one expression,
      * return it. Otherwise return null.
@@ -165,7 +160,6 @@
         List<Value> exprs = init.getExprs();
         return exprs.size() == 1 ? exprs.get(0) : null;
     }
-
 
     /**
      * Returns true if the initializer represents a list value.
@@ -201,9 +195,8 @@
         return new TimeValue(e.getInterval(), e.getUnit());
     }
 
-=======
-    /**
-     * If the given string can be recognized as a floating-point number that has a leading decimal point, 
+    /**
+     * If the given string can be recognized as a floating-point number that has a leading decimal point,
      * prepend the string with a zero and return it. Otherwise, return the original string.
      * @param literal A string might be recognizable as a floating point number with a leading decimal point.
      * @return an equivalent representation of <code>literal
@@ -214,5 +207,4 @@
         if (m.matches()) return literal.replace(".", "0.");
         return literal;
     }
->>>>>>> 4933280a
 }