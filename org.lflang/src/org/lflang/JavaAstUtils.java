/*
 * Copyright (c) 2021, TU Dresden.
 *
 * Redistribution and use in source and binary forms, with or without modification,
 * are permitted provided that the following conditions are met:
 *
 * 1. Redistributions of source code must retain the above copyright notice,
 *    this list of conditions and the following disclaimer.
 *
 * 2. Redistributions in binary form must reproduce the above copyright notice,
 *    this list of conditions and the following disclaimer in the documentation
 *    and/or other materials provided with the distribution.
 *
 * THIS SOFTWARE IS PROVIDED BY THE COPYRIGHT HOLDERS AND CONTRIBUTORS "AS IS" AND ANY
 * EXPRESS OR IMPLIED WARRANTIES, INCLUDING, BUT NOT LIMITED TO, THE IMPLIED WARRANTIES OF
 * MERCHANTABILITY AND FITNESS FOR A PARTICULAR PURPOSE ARE DISCLAIMED. IN NO EVENT SHALL
 * THE COPYRIGHT HOLDER OR CONTRIBUTORS BE LIABLE FOR ANY DIRECT, INDIRECT, INCIDENTAL,
 * SPECIAL, EXEMPLARY, OR CONSEQUENTIAL DAMAGES (INCLUDING, BUT NOT LIMITED TO,
 * PROCUREMENT OF SUBSTITUTE GOODS OR SERVICES; LOSS OF USE, DATA, OR PROFITS; OR BUSINESS
 * INTERRUPTION) HOWEVER CAUSED AND ON ANY THEORY OF LIABILITY, WHETHER IN CONTRACT,
 * STRICT LIABILITY, OR TORT (INCLUDING NEGLIGENCE OR OTHERWISE) ARISING IN ANY WAY OUT OF
 * THE USE OF THIS SOFTWARE, EVEN IF ADVISED OF THE POSSIBILITY OF SUCH DAMAGE.
 */

package org.lflang;

import java.util.List;
import java.util.regex.Matcher;
import java.util.regex.Pattern;
import java.util.stream.Collectors;

import org.lflang.lf.Action;
import org.lflang.lf.BraceExpr;
import org.lflang.lf.BracketExpr;
import org.lflang.lf.Initializer;
import org.lflang.lf.Literal;
import org.lflang.lf.ParamRef;
import org.lflang.lf.Parameter;
import org.lflang.lf.Port;
import org.lflang.lf.StateVar;
import org.lflang.lf.Time;
import org.lflang.lf.Type;
import org.lflang.lf.Value;
import org.lflang.lf.VarRef;

/**
 * Helper class to manipulate the LF AST. This is partly
 * converted from {@link ASTUtils}.
 */
public final class JavaAstUtils {
    /* Match an abbreviated form of a float literal. */
    private static final Pattern ABBREVIATED_FLOAT = Pattern.compile("[+\\-]?\\.\\d+[\\deE+\\-]*");

    private JavaAstUtils() {
        // utility class
    }

    /**
     * Return the type of a declaration with the given
     * (nullable) explicit type, and the given (nullable)
     * initializer. If the explicit type is null, then the
     * type is inferred from the initializer. Only two types
     * can be inferred: "time" and "timeList". Return the
     * "undefined" type if neither can be inferred.
     *
     * @param type Explicit type declared on the declaration
     * @param init An initializer, possibly null
     * @return The inferred type, or "undefined" if none could be inferred.
     */
    public static InferredType getInferredType(Type type, Initializer init) {
        if (type != null) {
            return InferredType.fromAST(type);
        } else if (init == null) {
            return InferredType.undefined();
        }

        var single = JavaAstUtils.asSingleValue(init);
        if (single != null) {
            // If there is a single element in the list, and it is a proper
            // time value with units, we infer the type "time".
            if (single instanceof ParamRef) {
                return getInferredType(((ParamRef) single).getParameter());
            } else if (ASTUtils.isValidTime(single) && !ASTUtils.isZero(single)) {
                return InferredType.time();
            }
        } else if (init.getExprs().size() > 1) {
            // If there are multiple elements in the list, and there is at
            // least one proper time value with units, and all other elements
            // are valid times (including zero without units), we infer the
            // type "time list".
            var allValidTime = true;
            var foundNonZero = false;

            for (var e : init.getExprs()) {
                if (!ASTUtils.isValidTime(e)) {
                    allValidTime = false;
                }
                if (!ASTUtils.isZero(e)) {
                    foundNonZero = true;
                }
            }

            if (allValidTime && foundNonZero) {
                // Conservatively, no bounds are inferred; the returned type
                // is a variable-size list.
                return InferredType.timeList();
            }
        }
        return InferredType.undefined();
    }

    /**
     * Given a parameter, return an inferred type. Only two types can be
     * inferred: "time" and "timeList". Return the "undefined" type if
     * neither can be inferred.
     *
     * @param p A parameter to infer the type of.
     * @return The inferred type, or "undefined" if none could be inferred.
     */
    public static InferredType getInferredType(Parameter p) {
        return getInferredType(p.getType(), p.getInit());
    }

    /**
     * Given a state variable, return an inferred type. Only two types can be
     * inferred: "time" and "timeList". Return the "undefined" type if
     * neither can be inferred.
     *
     * @param s A state variable to infer the type of.
     * @return The inferred type, or "undefined" if none could be inferred.
     */
    public static InferredType getInferredType(StateVar s) {
        return getInferredType(s.getType(), s.getInit());
    }

    /**
     * Construct an inferred type from an "action" AST node based
     * on its declared type. If no type is declared, return the "undefined"
     * type.
     *
     * @param a An action to construct an inferred type object for.
     * @return The inferred type, or "undefined" if none was declared.
     */
    public static InferredType getInferredType(Action a) {
        return getInferredType(a.getType(), null);
    }

    /**
     * Construct an inferred type from a "port" AST node based on its declared
     * type. If no type is declared, return the "undefined" type.
     *
     * @param p A port to construct an inferred type object for.
     * @return The inferred type, or "undefined" if none was declared.
     */
    public static InferredType getInferredType(Port p) {
        return getInferredType(p.getType(), null);
    }

    /**
     * Returns the time value represented by the given AST node.
     */
    public static TimeValue toTimeValue(Time e) {
        if (!isValidTime(e)) {
            // invalid unit, will have been reported by validator
            throw new IllegalArgumentException();
        }
        return new TimeValue(e.getInterval(), TimeUnit.fromName(e.getUnit()));
    }


    /**
     * If the initializer contains exactly one expression,
     * return it. Otherwise return null.
     */
    public static Value asSingleValue(Initializer init) {
        List<Value> exprs = init.getExprs();
        return exprs.size() == 1 ? exprs.get(0) : null;
    }

    /**
     * Returns true if the initializer represents a list value.
     */
    public static boolean isList(Initializer init) {
        return (init.isBraces() || init.isParens()) && init.getExprs().size() != 1;
        // || init.isAssign && init.asSingleValue instanceof BracketExpr
    }

    /**
     * Format the initializer as it would appear in LF.
     */
    public static String toText(Initializer init) {
        if (init.isBraces()) {
            return init.getExprs().stream()
                       .map(ASTUtils::toText)
                       .collect(Collectors.joining(", ", "{", "}"));
        } else if (init.isParens()) {
            return init.getExprs().stream()
                       .map(ASTUtils::toText)
                       .collect(Collectors.joining(", ", "(", ")"));
        } else if (init.isAssign()) {
            return "= " + ASTUtils.toText(asSingleValue(init));
        } else {
            return ""; // no initializer
        }
    }


    /**
     * If the given string can be recognized as a floating-point number that has a leading decimal point,
     * prepend the string with a zero and return it. Otherwise, return the original string.
     *
     * @param literal A string might be recognizable as a floating point number with a leading decimal point.
     * @return an equivalent representation of <code>literal
     * </code>
     */
    public static String addZeroToLeadingDot(String literal) {
        Matcher m = ABBREVIATED_FLOAT.matcher(literal);
        if (m.matches()) {
            return literal.replace(".", "0.");
        }
        return literal;
    }

    /**
     * Return true if the specified port is a multiport.
     * @param port The port.
     * @return True if the port is a multiport.
     */
    public static boolean isMultiport(Port port) {
        return port.getWidthSpec() != null;
    }

    ////////////////////////////////
    //// Utility functions for translating AST nodes into text
    // This is a continuation of a large section of ASTUtils.xtend
    // with the same name.

    /**
     * Generate code for referencing a port, action, or timer.
     * @param reference The reference to the variable.
     */
    public static String generateVarRef(VarRef reference) {
        var prefix = "";
        if (reference.getContainer() != null) {
            prefix = reference.getContainer().getName() + ".";
        }
        return prefix + reference.getVariable().getName();
    }

    /**
     * Assuming that the given value denotes a valid time literal,
     * return a time value.
     */
    public static TimeValue getLiteralTimeValue(Value v) {
        if (v instanceof Time) {
            return toTimeValue((Time) v);
        } else if (v instanceof Literal && ASTUtils.isZero(v)) {
            return TimeValue.ZERO;
        } else {
            return null;
        }
    }

    public static TimeValue getTimeValue(Value v) {
        if (v instanceof Time) {
            return toTimeValue((Time) v);
        } else if (v instanceof Literal && ASTUtils.isZero(v)) {
            return TimeValue.ZERO;
        } else {
            return null;
        }
    }

    /**
     * If the parameter is of time type, return its default value.
     * Otherwise, return null.
     */
    public static TimeValue getDefaultAsTimeValue(Parameter p) {
        if (isOfTimeType(p)) {
            var init = asSingleValue(p.getInit());
            if (init != null) {
                return getLiteralTimeValue(init);
            }
        }
        return null;
    }

    /**
     * Return whether the given state variable is inferred
     * to a time type.
     */
    public static boolean isOfTimeType(StateVar state) {
        InferredType t = getInferredType(state);
        return t.isTime && !t.isList;
    }

    /**
     * Return whether the given parameter is inferred
     * to a time type.
     */
    public static boolean isOfTimeType(Parameter param) {
        InferredType t = getInferredType(param);
        return t.isTime && !t.isList;
    }

    /**
     * Returns true if the argument denotes a valid time, false otherwise.
     *
     * @param t AST node to inspect (non-null).
     */
    public static boolean isValidTime(Time t) {
        return TimeUnit.isValidUnit(t.getUnit())
            && (t.getUnit() != null || t.getInterval() == 0);
    }
<<<<<<< HEAD

    /**
     * Given an initializer that is known to be of a list type
     * (because of a type annotation), return the components of
     * the list. Return null if the initializer is not a list.
     */
    public static List<Value> initializerAsList(Initializer init) {
        if (init.isAssign()) {
            var list = asSingleValue(init);
            if (list instanceof BracketExpr) {
                return ((BracketExpr) list).getItems();
            } else if (list instanceof BraceExpr) {
                return ((BraceExpr) list).getItems();
            } else {
                return null;
            }
        } else {
            return init.getExprs();
        }
    }


=======
>>>>>>> 5e3d1840
}<|MERGE_RESOLUTION|>--- conflicted
+++ resolved
@@ -312,7 +312,6 @@
         return TimeUnit.isValidUnit(t.getUnit())
             && (t.getUnit() != null || t.getInterval() == 0);
     }
-<<<<<<< HEAD
 
     /**
      * Given an initializer that is known to be of a list type
@@ -335,6 +334,4 @@
     }
 
 
-=======
->>>>>>> 5e3d1840
 }