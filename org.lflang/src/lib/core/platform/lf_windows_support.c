--- conflicted
+++ resolved
@@ -262,20 +262,9 @@
 }
 
 /**
-<<<<<<< HEAD
- * Fetch the value of _LF_CLOCK (see lf_windows_support.h) and store it in tp.
- * The timestamp value in 'tp' will always be epoch time, which is the number of
- * nanoseconds since January 1st, 1970.
- *
- * @return 0 for success, or -1 for failure. In case of failure, errno will be
- *  set to EINVAL or EFAULT.
- */
-int lf_clock_gettime(instant_t* t) {
-=======
  * Fetch the value _LF_CLOCK and store it in tp.
  */
 int lf_clock_gettime(_lf_time_spec_t* tp) {
->>>>>>> ef99eb96
     int result = -1;
     if (t == NULL) {
         // The t argument address references invalid memory
@@ -285,13 +274,6 @@
     int days_from_1601_to_1970 = 134774 /* there were no leap seconds during this time, so life is easy */;
     long long timestamp, counts, counts_per_sec;
     switch (_LF_CLOCK) {
-<<<<<<< HEAD
-        case CLOCK_REALTIME:
-            NtQuerySystemTime((PLARGE_INTEGER)&timestamp);
-            timestamp -= days_from_1601_to_1970 * 24LL * 60 * 60 * 1000 * 1000 * 10;
-            timestamp += _lf_epoch_offset;
-            *t = timestamp;
-=======
     case CLOCK_REALTIME:
         NtQuerySystemTime((PLARGE_INTEGER)&timestamp);
         timestamp -= days_from_1601_to_1970 * 24LL * 60 * 60 * 1000 * 1000 * 10;
@@ -303,7 +285,6 @@
         if ((*NtQueryPerformanceCounter)((PLARGE_INTEGER)&counts, (PLARGE_INTEGER)&counts_per_sec) == 0) {
             tp->tv_sec = counts / counts_per_sec;
             tp->tv_nsec = (long)((counts % counts_per_sec) * BILLION / counts_per_sec);
->>>>>>> ef99eb96
             result = 0;
             break;
         case CLOCK_MONOTONIC:
