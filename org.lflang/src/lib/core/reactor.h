/**
 * @file
 * @author Edward A. Lee (eal@berkeley.edu)
 * @author Marten Lohstroh (marten@berkeley.edu)
 * @author Chris Gill (cdgill@wustl.edu)
 * @author Mehrdad Niknami (mniknami@berkeley.edu)
 *
 * @section LICENSE
 * Copyright (c) 2019, The University of California at Berkeley.
 *
 * Redistribution and use in source and binary forms, with or without modification,
 * are permitted provided that the following conditions are met:
 *
 * 1. Redistributions of source code must retain the above copyright notice,
 *    this list of conditions and the following disclaimer.
 *
 * 2. Redistributions in binary form must reproduce the above copyright notice,
 *    this list of conditions and the following disclaimer in the documentation
 *    and/or other materials provided with the distribution.
 *
 * THIS SOFTWARE IS PROVIDED BY THE COPYRIGHT HOLDERS AND CONTRIBUTORS "AS IS" AND ANY
 * EXPRESS OR IMPLIED WARRANTIES, INCLUDING, BUT NOT LIMITED TO, THE IMPLIED WARRANTIES OF
 * MERCHANTABILITY AND FITNESS FOR A PARTICULAR PURPOSE ARE DISCLAIMED. IN NO EVENT SHALL
 * THE COPYRIGHT HOLDER OR CONTRIBUTORS BE LIABLE FOR ANY DIRECT, INDIRECT, INCIDENTAL,
 * SPECIAL, EXEMPLARY, OR CONSEQUENTIAL DAMAGES (INCLUDING, BUT NOT LIMITED TO,
 * PROCUREMENT OF SUBSTITUTE GOODS OR SERVICES; LOSS OF USE, DATA, OR PROFITS; OR BUSINESS
 * INTERRUPTION) HOWEVER CAUSED AND ON ANY THEORY OF LIABILITY, WHETHER IN CONTRACT,
 * STRICT LIABILITY, OR TORT (INCLUDING NEGLIGENCE OR OTHERWISE) ARISING IN ANY WAY OUT OF
 * THE USE OF THIS SOFTWARE, EVEN IF ADVISED OF THE POSSIBILITY OF SUCH DAMAGE.
 *
 * @section DESCRIPTION
 *
 * Header file for the infrastructure for the C target of Lingua Franca.
 * This file contains header information used by both the threaded and
 * non-threaded versions of the C runtime. A generated C program will have
 * either #include reactor.c or #include reactor_threaded.c. Those two files
 * #include this header file.
 *
 * This header file defines the functions and macros that programmers use
 * in the body of reactions for reading and writing inputs and outputs and
 * scheduling future events. The LF compiler does not parse that C code.
 * This fact strongly affects the design.
 *
 * The intent of the C target for Lingua Franca not to provide a safe
 * programming environment (The C++ and TypeScript targets are better
 * choices for that), but rather to find the lowest possible overhead
 * implementation of Lingua Franca. The API herein can easily be misused,
 * leading to memory leaks, nondeterminism, or program crashes.
 */

#ifndef REACTOR_H
#define REACTOR_H

#include <stdbool.h>
#include <stdio.h>
#include <stdlib.h>
#include <string.h>
#include <time.h>
#include <limits.h>
#include <errno.h>
#include "pqueue.h"
#include "util.h"
#include "tag.h"    // Time-related types and functions.

// The following file is also included, but must be included
// after its requirements are met, so the #include appears at
// then end.
// #include "trace.h"

//  ======== Macros ========  //
#define CONSTRUCTOR(classname) (new_ ## classname)
#define SELF_STRUCT_T(classname) (classname ## _self_t)

// FIXME: May want these to application dependent, hence code generated.
#define INITIAL_EVENT_QUEUE_SIZE 10
#define INITIAL_REACT_QUEUE_SIZE 10

////////////////////////////////////////////////////////////
//// Macros for producing outputs.

// NOTE: According to the "Swallowing the Semicolon" section on this page:
//    https://gcc.gnu.org/onlinedocs/gcc-3.0.1/cpp_3.html
// the following macros should use an odd do-while construct to avoid
// problems with if ... else statements that do not use braces around the
// two branches.

/**
 * Set the specified output (or input of a contained reactor)
 * to the specified value.
 *
 * This version is used for primitive types such as int,
 * double, etc. as well as the built-in types bool and string.
 * The value is copied and therefore the variable carrying the
 * value can be subsequently modified without changing the output.
 * This can also be used for structs with a type defined by a typedef
 * so that the type designating string does not end in '*'.
 * @param out The output port (by name) or input of a contained
 *  reactor in form input_name.port_name.
 * @param value The value to insert into the self struct.
 */
#define _LF_SET(out, val) \
do { \
    out->value = val; \
    out->is_present = true; \
} while(0)

/**
 * Version of set for output types given as 'type[]' where you
 * want to send a previously dynamically allocated array.
 *
 * The deallocation is delegated to downstream reactors, which
 * automatically deallocate when the reference count drops to zero.
 * It also sets the corresponding _is_present variable in the self
 * struct to true (which causes the object message to be sent).
 * @param out The output port (by name).
 * @param val The array to send (a pointer to the first element).
 * @param length The length of the array to send.
 * @see lf_token_t
 */
#ifndef __cplusplus
#define _LF_SET_ARRAY(out, val, element_size, length) \
do { \
    out->is_present = true; \
    lf_token_t* token = __initialize_token_with_value(out->token, val, length); \
    token->ref_count = out->num_destinations; \
    out->token = token; \
    out->value = token->value; \
} while(0)
#else
#define _LF_SET_ARRAY(out, val, element_size, length) \
do { \
    out->is_present = true; \
    lf_token_t* token = __initialize_token_with_value(out->token, val, length); \
    token->ref_count = out->num_destinations; \
    out->token = token; \
    out->value = static_cast<decltype(out->value)>(token->value); \
} while(0)
#endif

/**
 * Version of set() for output types given as 'type*' that
 * allocates a new object of the type of the specified output port.
 *
 * This macro dynamically allocates enough memory to contain one
 * instance of the output datatype and sets the variable named
 * by the argument to point to the newly allocated memory.
 * The user code can then populate it with whatever value it
 * wishes to send.
 *
 * This macro also sets the corresponding _is_present variable in the self
 * struct to true (which causes the object message to be sent),
 * @param out The output port (by name).
 */
#define _LF_SET_NEW(out) \
do { \
    out->is_present = true; \
    lf_token_t* token = __set_new_array_impl(out->token, 1, out->num_destinations); \
    out->value = token->value; \
    out->token = token; \
} while(0)

/**
 * Version of set() for output types given as 'type[]'.
 *
 * This allocates a new array of the specified length,
 * sets the corresponding _is_present variable in the self struct to true
 * (which causes the array message to be sent), and sets the variable
 * given by the first argument to point to the new array so that the
 * user code can populate the array. The freeing of the dynamically
 * allocated array will be handled automatically
 * when the last downstream reader of the message has finished.
 * @param out The output port (by name).
 * @param length The length of the array to be sent.
 */
#ifndef __cplusplus
#define _LF_SET_NEW_ARRAY(out, len) \
do { \
    out->is_present = true; \
    lf_token_t* token = __set_new_array_impl(out->token, len, out->num_destinations); \
    out->value = token->value; \
    out->token = token; \
    out->length = len; \
} while(0)
#else
#define _LF_SET_NEW_ARRAY(out, len) \
do { \
    out->is_present = true; \
    lf_token_t* token = __set_new_array_impl(out->token, len, out->num_destinations); \
    out->value = static_cast<decltype(out->value)>(token->value); \
    out->token = token; \
    out->length = len; \
} while(0)
#endif
/**
 * Version of set() for output types given as 'type[number]'.
 *
 * This sets the _is_present variable corresponding to the specified output
 * to true (which causes the array message to be sent). The values in the
 * output are normally written directly to the array or struct before or
 * after this is called.
 * @param out The output port (by name).
 */
#define _LF_SET_PRESENT(out) \
do { \
    out->is_present = true; \
} while(0)

/**
 * Version of set() for output types given as 'type*' or 'type[]' where you want
 * to forward an input or action without copying it.
 *
 * The deallocation of memory is delegated to downstream reactors, which
 * automatically deallocate when the reference count drops to zero.
 * @param out The output port (by name).
 * @param token A pointer to token obtained from an input or action.
 */
#ifndef __cplusplus
#define _LF_SET_TOKEN(out, newtoken) \
do { \
    out->is_present = true; \
    out->value = newtoken->value; \
    out->token = newtoken; \
    newtoken->ref_count += out->num_destinations; \
    out->is_present = true; \
    out->length = newtoken->length; \
} while(0)
#else
#define _LF_SET_TOKEN(out, newtoken) \
do { \
    out->is_present = true; \
    out->value = static_cast<decltype(out->value)>(newtoken->value); \
    out->token = newtoken; \
    newtoken->ref_count += out->num_destinations; \
    out->is_present = true; \
    out->length = newtoken->length; \
} while(0)
#endif


/**
 * Macro for extracting the deadline from the index of a reaction.
 * The reaction queue is sorted according to this index, and the
 * use of the deadline here results in an earliest deadline first
 * (EDF) scheduling poicy.
 */
#define DEADLINE(index) (index & 0x7FFFFFFFFFFF0000)

/**
 * Macro for extracting the level from the index of a reaction.
 * A reaction that has no upstream reactions has level 0.
 * Other reactions have a level that is the length of the longest
 * upstream chain to a reaction with level 0 (inclusive).
 * This is used, along with the deadline, to sort reactions
 * in the reaction queue. It ensures that reactions that are
 * upstream in the dependence graph execute before reactions
 * that are downstream.
 */
#define LEVEL(index) (index & 0xFFFF)

/** Utility for finding the maximum of two values. */
#define MAX(X, Y) (((X) > (Y)) ? (X) : (Y))

/** Utility for finding the minimum of two values. */
#define MIN(X, Y) (((X) < (Y)) ? (X) : (Y))

/**
 * Macro for determining whether two reactions are in the
 * same chain (one depends on the other). This is conservative.
 * If it returns false, then they are surely not in the same chain,
 * but if it returns true, they may be in the same chain.
 * This is in reactor_threaded.c to execute reactions in parallel
 * on multiple cores even if their levels are different.
 */
#define OVERLAPPING(chain1, chain2) ((chain1 & chain2) != 0)

//  ======== Type definitions ========  //

/**
 * ushort type. Redefine here for portability if sys/types.h is not included.
 * @see sys/types.h
 * 
 * @note using sizeof(ushort) should be okay but not sizeof ushort.
 */
#ifndef _SYS_TYPES_H
typedef unsigned short int ushort;
#endif

/**
 * Policy for handling scheduled events that violate the specified
 * minimum interarrival time.
 * The default policy is `defer`: adjust the tag to that the minimum
 * interarrival time is satisfied.
 * The `drop` policy simply drops events that are scheduled too early.
 * The `replace` policy will attempt to replace the value of the event
 * that it preceded it. Unless the preceding event has already been
 * handled, its gets assigned the value of the new event. If the
 * preceding event has already been popped off the event queue, the
 * `defer` policy is fallen back to.
 */
typedef enum {defer, drop, replace} lf_spacing_policy_t;

 /* An enum that enables the C core library to
 * ignore freeing the void* inside a token if the void*
 * value is garbage collected by an external controller
 */
typedef enum {no=0, token_and_value, token_only} ok_to_free_t;


/**
 * Status of a given port at a given logical time.
 * 
 * If the value is 'present', it is an indicator that the port is present at the given logical time.
 * If the value is 'absent', it is an indicator that the port is absent at the given logical time.
 * If the value is 'unknown', it is unknown whether the port is present or absent (e.g., in a distributed application).
<<<<<<< HEAD
 * If the value is 'partial', the port is a multiport, where some of the values are known and some are not.
 * 
 * @note For non-network ports, unknown is unused.
 */
typedef enum {absent, present, unknown, partial} port_status_t;
=======
 * 
 * @note For non-network ports, unknown is unused.
 */
typedef enum {absent, present, unknown} port_status_t;
>>>>>>> c836d5d1

/**
 * The flag OK_TO_FREE is used to indicate whether
 * the void* in toke_t should be freed or not.
 */ 
#ifdef __GARBAGE_COLLECTED
#define OK_TO_FREE token_only
#else
#define OK_TO_FREE token_and_value
#endif

/**
 * Handles for scheduled triggers. These handles are returned
 * by schedule() functions. The intent is that the handle can be
 * used to cancel a future scheduled event, but this is not
 * implemented yet.
 */
typedef int handle_t;

/**
 * String type so that we don't have to use {= char* =}.
 * Use this for strings that are not dynamically allocated.
 * For dynamically allocated strings that have to be freed after
 * being consumed downstream, use type char*.
 */
#ifndef string
typedef char* string;
#else
#warning "string typedef has been previously given."
#endif

/** Topological order index for reactions. */
typedef pqueue_pri_t index_t;

/**
 * Reaction function type. The argument passed to one of
 * these reaction functions is a pointer to the self struct
 * for the reactor.
 */
typedef void(*reaction_function_t)(void*);

/** Trigger struct representing an output, timer, action, or input. See below. */
typedef struct trigger_t trigger_t;

/**
 * Global STP offset uniformly applied to advancement of each 
 * time step in federated execution. This can be retrieved in 
 * user code by calling get_stp_offset() and adjusted by 
 * calling set_stp_offset(interval_t offset).
 */
extern interval_t _lf_global_time_STP_offset;

/**
 * Token type for dynamically allocated arrays and structs sent as messages.
 *
 * In the C LF target, a type for an output that ends in '*' is
 * treated specially. The value carried by the output is assumed
 * to be in dynamically allocated memory, and, using reference
 * counting, after the last downstream reader of the value has
 * finished, the memory will be freed.  To prevent this freeing
 * from occurring, the output type can be specified using the
 * syntax {= type* =}; this will not be treated as dynamically
 * allocated memory. Alternatively, the programmer can give a typedef
 * in the preamble that masks the trailing *.
 *
 * This struct is the wrapper around the dynamically allocated memory
 * that carries the message.  The message can be an array of values,
 * where the size of each value is element_size (in bytes). If it is
 * not an array, the length == 1.
 */
typedef struct lf_token_t {
    /** Pointer to dynamically allocated memory containing a message. */
    void* value;
    /** Size of the struct or array element. */
    size_t element_size;
    /** Length of the array or 1 for a struct. */
    int length;
    /** The number of input ports that have not already reacted to the message. */
    int ref_count;
    /**
     * Indicator of whether this token is expected to be freed.
     * Tokens that are created at the start of execution and associated with output
     * ports or actions are not expected to be freed. They can be reused instead.
     */
    ok_to_free_t ok_to_free;
    /** For recycling, a pointer to the next token in the recycling bin. */
    struct lf_token_t* next_free;
} lf_token_t;

/** A struct with a pointer to a lf_token_t and an _is_present variable
 *  for use to initialize actions in start_time_step().
 */
typedef struct token_present_t {
    lf_token_t** token;
    port_status_t* status; // FIXME: This structure is used to present the status of tokens
                           // for both ports and actions.
    bool reset_is_present; // True to set is_present to false after calling done_using().
} token_present_t;

/**
 * Reaction activation record to push onto the reaction queue.
 * Some of the information in this struct is common among all instances
 * of the reactor, and some is specific to each particular instance.
 * These are marked below COMMON or INSTANCE accordingly.
 * The COMMON information is set in the constructor.
 * The fields marked RUNTIME have values that change
 * during execution.
 * Instances of this struct are put onto the reaction queue (reaction_q).
 */
typedef struct reaction_t reaction_t;
struct reaction_t {
    reaction_function_t function; // The reaction function. COMMON.
    void* self;    // Pointer to a struct with the reactor's state. INSTANCE.
    int number;    // The number of the reaction in the reactor (0 is the first reaction).
    index_t index; // Inverse priority determined by dependency analysis. INSTANCE.
    unsigned long long chain_id; // Binary encoding of the branches that this reaction has upstream in the dependency graph. INSTANCE.
    size_t pos;       // Current position in the priority queue. RUNTIME.
    reaction_t* last_enabling_reaction; // The last enabling reaction, or NULL if there is none. Used for optimization. INSTANCE.
    int num_outputs;  // Number of outputs that may possibly be produced by this function. COMMON.
    bool** output_produced;   // Array of pointers to booleans indicating whether outputs were produced. COMMON.
    int* triggered_sizes;     // Pointer to array of ints with number of triggers per output. INSTANCE.
    trigger_t ***triggers;    // Array of pointers to arrays of pointers to triggers triggered by each output. INSTANCE.
    bool running;             // Indicator that this reaction has already started executing. RUNTIME.
    interval_t deadline;      // Deadline relative to the time stamp for invocation of the reaction. INSTANCE.
    bool is_STP_violated;     // Indicator of STP violation in one of the input triggers to this reaction. default = false.
                              // Value of True indicates to the runtime that this reaction contains trigger(s)
                              // that are triggered at a later logical time that was originally anticipated.
                              // Currently, this is only possible if logical
                              // connections are used in a decentralized federated
                              // execution. COMMON.
    reaction_function_t deadline_violation_handler; // Deadline violation handler. COMMON.
    reaction_function_t STP_handler;   // STP handler. Invoked when a trigger to this reaction
                                       // was triggered at a later logical time than originally
                                       // intended. Currently, this is only possible if logical
                                       // connections are used in a decentralized federated
                                       // execution. COMMON.
};

/** Typedef for event_t struct, used for storing activation records. */
typedef struct event_t event_t;

/** Event activation record to push onto the event queue. */
struct event_t {
    instant_t time;           // Time of release.
    trigger_t* trigger;       // Associated trigger, NULL if this is a dummy event.
    size_t pos;               // Position in the priority queue.
    lf_token_t* token;           // Pointer to the token wrapping the value.
    bool is_dummy;            // Flag to indicate whether this event is merely a placeholder or an actual event.
#ifdef FEDERATED
    tag_t intended_tag; // The tardiness of the event relative to the intended tag.
#endif
    event_t* next;            // Pointer to the next event lined up in superdense time.
};

/**
 * Trigger struct representing an output, timer, action, or input.
 * Instances of this struct are put onto the event queue (event_q).
 */
struct trigger_t {
    reaction_t** reactions;   // Array of pointers to reactions sensitive to this trigger.
    int number_of_reactions;  // Number of reactions sensitive to this trigger.
    bool is_timer;            // True if this is a timer (a special kind of action), false otherwise.
    interval_t offset;        // Minimum delay of an action. For a timer, this is also the maximum delay.
    interval_t period;        // Minimum interarrival time of an action. For a timer, this is also the maximal interarrival time.
    lf_token_t* token;           // Pointer to a token wrapping the payload (or NULL if there is none).
    bool is_physical;         // Indicator that this denotes a physical action.
    event_t* last;            // Pointer to the last event that was scheduled for this action.
    lf_spacing_policy_t policy;          // Indicates which policy to use when an event is scheduled too early.
    size_t element_size;      // The size of the payload, if there is one, zero otherwise.
                              // If the payload is an array, then this is the size of an element of the array.
    port_status_t status;     // Determines the status of the port at the current logical time. Therefore, this
                              // value needs to be reset at the beginning of each logical time.
                              //
                              // This status is especially needed for the distributed execution because the receiver logic will need 
                              // to know what it should do if it receives a message with 'intended tag = current tag' from another 
                              // federate. 
                              // - If status is 'unknown', it means that the federate has still no idea what the status of 
                              //   this port is and thus has refrained from executing any reaction that has that port as its input.
                              //   This means that the receiver logic can directly inject the triggered reactions into the reaction
                              //   queue at the current logical time.
                              // - If the status is absent, it means that the federate has assumed that the port is 'absent' 
                              //   for the current logical time. Therefore, receiving a message with 'intended tag = current tag'
                              //   is an error that should be handled, for example, as a violation of the STP offset in the decentralized 
                              //   coordination. 
                              // - Finally, if status is 'present', then this is an error since multiple 
                              //   downstream messages have been produced for the same port for the same logical time.
    tag_t last_known_status_tag; // FIXME: ABSENT message needs to carry a timestamp. Both in handle_absent and handle_timed need to update this.
                                 // This will be compared for each tag to decide whether to wait for the port or not (because the status of the port is
                                 // known for an equal or greater tag).
#ifdef FEDERATED
    bool is_a_control_reaction_waiting; // Indicates whether at least one control reaction is waiting for this trigger
                                        // if it belongs to a network input port. Must be false by default.
    tag_t intended_tag;       // The amount of discrepency in logical time between the original intended
                              // trigger time of this trigger and the actual trigger time. This currently
                              // can only happen when logical connections are used using a decentralized coordination
                              // mechanism (@see https://github.com/icyphy/lingua-franca/wiki/Logical-Connections).
#endif
};
//  ======== Function Declarations ========  //

/**
 * Return the time of the start of execution in nanoseconds.
 * This is both the starting physical and starting logical time.
 * On many platforms, this is the number of nanoseconds
 * since January 1, 1970, but it is actually platform dependent.
 * @return A time instant.
 */
instant_t get_start_time();

/**
 * Return the global STP offset on advancement of logical
 * time for federated execution.
 */
interval_t get_stp_offset();

/**
 * Set the global STP offset on advancement of logical
 * time for federated execution.
 * 
 * @param offset A positive time value to be applied
 *  as the STP offset.
 */
void set_stp_offset(interval_t offset);

/**
 * Print a snapshot of the priority queues used during execution
 * (for debugging).
 */
void print_snapshot();

/**
 * Request a stop to execution as soon as possible.
 * In a non-federated execution, this will occur
 * at the conclusion of the current logical time.
 * In a federated execution, it will likely occur at
 * a later logical time determined by the RTI so that
 * all federates stop at the same logical time.
 */
void request_stop();

/** 
 * Generated function that optionally sets default command-line options.
 */
void __set_default_command_line_options();

/** 
 * Generated function that resets outputs to be absent at the
 * start of a new time step.
 */
void __start_time_step();

/** 
 * Generated function that produces a table containing all triggers
 * (i.e., inputs, timers, and actions).
 */
void __initialize_trigger_objects();

/**
 * Pop all events from event_q with timestamp equal to current_time, extract all
 * the reactions triggered by these events, and stick them into the reaction
 * queue.
 */
void __pop_events();

/** 
 * Internal version of the schedule() function, used by generated 
 * __start_timers() function. 
 * @param trigger The action or timer to be triggered.
 * @param delay Offset of the event release.
 * @param token The token payload.
 * @return A handle to the event, or 0 if no event was scheduled, or -1 for error.
 */
handle_t __schedule(trigger_t* trigger, interval_t delay, lf_token_t* token);

/**
 * Function (to be code generated) to schedule timers.
 */
void __initialize_timers();

/**
 * Function (to be code generated) to trigger startup reactions.
 */
void __trigger_startup_reactions();


/**
 * Function (to be code generated) to terminate execution.
 * This will be invoked after all shutdown actions have completed.
 */
void terminate_execution();

/**
 * Function (to be code generated) to trigger shutdown reactions.
 */
bool __trigger_shutdown_reactions();

/**
 * Create a new token and initialize it.
 * The value pointer will be NULL and the length will be 0.
 * @param element_size The size of an element carried in the payload or
 *  0 if there is no payload.
 * @return A pointer to a new or recycled lf_token_t struct.
 */
lf_token_t* create_token(size_t element_size);

/**
 * Schedule the specified action with an integer value at a later logical
 * time that depends on whether the action is logical or physical and
 * what its parameter values are. This wraps a copy of the integer value
 * in a token. See schedule_token() for more details.
 * @param action The action to be triggered.
 * @param extra_delay Extra offset of the event release above that in the action.
 * @param value The value to send.
 * @return A handle to the event, or 0 if no event was scheduled, or -1 for error.
 */
handle_t _lf_schedule_int(void* action, interval_t extra_delay, int value);

/**
 * Get a new event. If there is a recycled event available, use that.
 * If not, allocate a new one. In either case, all fields will be zero'ed out.
 */
event_t* _lf_get_new_event();

/**
 * Recycle the given event.
 * Zero it out and pushed it onto the recycle queue.
 */
void _lf_recycle_event(event_t* e);

/**
 * Schedule events at a specific tag (time, microstep), provided
 * that the tag is in the future relative to the current tag.
 * The input time values are absolute.
 * 
 * If there is an event found at the requested tag, the payload
 * is replaced and 0 is returned.
 *
 * @param trigger The trigger to be invoked at a later logical time.
 * @param tag Logical tag of the event
 * @param token The token wrapping the payload or NULL for no payload.
 * 
 * @return 1 for success, 0 if no new event was scheduled (instead, the payload was updated), or -1 for error.
 */
int _lf_schedule_at_tag(trigger_t* trigger, tag_t tag, lf_token_t* token);

/**
 * Create a dummy event to be used as a spacer in the event queue.
 */
event_t* _lf_create_dummy_event(trigger_t* trigger, instant_t time, event_t* next, unsigned int offset);

/**
 * Schedule the specified action with the specified token as a payload.
 * This will trigger an event at a later logical time that depends
 * on whether the action is logical or physical and what its parameter
 * values are.
 *
 * logical action: A logical action has an offset (default is zero)
 * and a minimum interarrival time (MIT), which also defaults to zero.
 * The logical time at which this scheduled event will trigger is
 * the current time plus the offset plus the delay argument given to
 * this function. If, however, that time is not greater than a prior
 * triggering of this logical action by at least the MIT, then the
 * one of two things can happen depending on the policy specified
 * for the action. If the action's policy is DROP (default), then the
 * action is simply dropped and the memory pointed to by value argument
 * is freed. If the policy is DEFER, then the time will be increased
 * to equal the time of the most recent triggering plus the MIT.
 *
 * For the above, "current time" means the logical time of the
 * reaction that is calling this function. Logical actions should
 * always be scheduled within a reaction invocation, never asynchronously
 * from the outside. FIXME: This needs to be checked.
 *
 * physical action: A physical action has all the same parameters
 * as a logical action, but its timestamp will be the larger of the
 * current physical time and the time it would be assigned if it
 * were a logical action.
 *
 * The token is required to be either NULL or a pointer to
 * a token created using create_token().
 *
 * There are three conditions under which this function will not
 * actually put an event on the event queue and decrement the reference count
 * of the token (if there is one), which could result in the payload being
 * freed. In all three cases, this function returns 0. Otherwise,
 * it returns a handle to the scheduled trigger, which is an integer
 * greater than 0.
 *
 * The first condition is that stop() has been called and the time offset
 * of this event is greater than zero.
 * The second condition is that the logical time of the event
 * is greater that the stop time (timeout) that is specified in the target
 * properties or on the command line.
 * The third condition is that the trigger argument is null.
 *
 * @param action The action to be triggered.
 * @param extra_delay Extra offset of the event release above that in the action.
 * @param token The token to carry the payload or null for no payload.
 * @return A handle to the event, or 0 if no event was scheduled, or -1 for error.
 */
handle_t _lf_schedule_token(void* action, interval_t extra_delay, lf_token_t* token);

/**
 * Variant of schedule_token that creates a token to carry the specified value.
 * The value is required to be malloc'd memory with a size equal to the
 * element_size of the specifies action times the length parameter.
 * See schedule_token() for details.
 * @param action The action to be triggered.
 * @param extra_delay Extra offset of the event release above that in the action.
 * @param value Dynamically allocated memory containing the value to send.
 * @param length The length of the array, if it is an array, or 1 for a
 *  scalar and 0 for no payload.
 * @return A handle to the event, or 0 if no event was scheduled, or -1 for error.
 */
handle_t _lf_schedule_value(void* action, interval_t extra_delay, void* value, int length);

/**
 * Schedule an action to occur with the specified value and time offset
 * with a copy of the specified value. If the value is non-null,
 * then it will be copied into newly allocated memory under the assumption
 * that its size is given in the trigger's token object's element_size field
 * multiplied by the specified length.
 * See schedule_token(), which this uses, for details.
 * @param action Pointer to an action on a self struct.
 * @param offset The time offset over and above that in the action.
 * @param value A pointer to the value to copy.
 * @param length The length, if an array, 1 if a scalar, and 0 if value is NULL.
 * @return A handle to the event, or 0 if no event was scheduled, or -1 for error.
 */
handle_t _lf_schedule_copy(void* action, interval_t offset, void* value, int length);

/**
 * For a federated execution, send a STOP_REQUEST message
 * to the RTI.
 */
void _lf_fd_send_stop_request_to_rti();

/**
 * Advance from the current tag to the next. If the given next_time is equal to
 * the current time, then increase the microstep. Otherwise, update the current
 * time and set the microstep to zero.
 */ 
void _lf_advance_logical_time(instant_t next_time);

/**
 * If multithreaded, notify workers that something has changed
 * on the reaction_q. Otherwise, do nothing.
 */
void _lf_notify_workers();

/**
 * If multithreaded and the reaction is blocked by
 * a currently executing reaction, return true.
 * Otherwise, return false.
 * @param reaction The reaction.
 */
bool _lf_is_blocked_by_executing_reaction();

//  ******** Global Variables ********  //

/**
 * The number of worker threads for threaded execution.
 * By default, execution is not threaded and this variable will have value 0,
 * meaning that the execution is not threaded.
 */
extern unsigned int _lf_number_of_threads;

//  ******** Begin Windows Support ********  //
// Windows is not POSIX, so we include here compatibility definitions.
#if _WIN32 || WIN32
#pragma warning(disable: 4204 4255 4459 4710)
#ifdef  _M_X64
typedef long long intptr_t;
#else
typedef int intptr_t;
#endif
typedef intptr_t INTPTR_T;
typedef struct HINSTANCE__ *HINSTANCE;
typedef HINSTANCE HMODULE;
typedef INTPTR_T (__stdcall *FARPROC)();
HMODULE __stdcall GetModuleHandleA(char const *lpModuleName);
FARPROC __stdcall GetProcAddress(HMODULE hModule, char const *lpProcName);
typedef long NTSTATUS;
typedef union _LARGE_INTEGER *PLARGE_INTEGER;
typedef NTSTATUS __stdcall NtDelayExecution_t(unsigned char Alertable,
  PLARGE_INTEGER Interval);
NtDelayExecution_t *NtDelayExecution;
typedef NTSTATUS __stdcall NtQueryPerformanceCounter_t(
  PLARGE_INTEGER PerformanceCounter, PLARGE_INTEGER PerformanceFrequency);
NtQueryPerformanceCounter_t *NtQueryPerformanceCounter;
typedef NTSTATUS __stdcall NtQuerySystemTime_t(PLARGE_INTEGER SystemTime); 
NtQuerySystemTime_t *NtQuerySystemTime;
#ifndef CLOCK_REALTIME
#define CLOCK_REALTIME 0
#endif
#ifndef CLOCK_MONOTONIC
#define CLOCK_MONOTONIC 1
#endif
typedef int clockid_t;
int clock_gettime(clockid_t clk_id, struct timespec *tp);
int nanosleep(const struct timespec *req, struct timespec *rem);
#endif
//  ******** End Windows Support ********  //

#include "trace.h"

#endif /* REACTOR_H */
/** @} */<|MERGE_RESOLUTION|>--- conflicted
+++ resolved
@@ -312,18 +312,10 @@
  * If the value is 'present', it is an indicator that the port is present at the given logical time.
  * If the value is 'absent', it is an indicator that the port is absent at the given logical time.
  * If the value is 'unknown', it is unknown whether the port is present or absent (e.g., in a distributed application).
-<<<<<<< HEAD
- * If the value is 'partial', the port is a multiport, where some of the values are known and some are not.
  * 
  * @note For non-network ports, unknown is unused.
  */
-typedef enum {absent, present, unknown, partial} port_status_t;
-=======
- * 
- * @note For non-network ports, unknown is unused.
- */
 typedef enum {absent, present, unknown} port_status_t;
->>>>>>> c836d5d1
 
 /**
  * The flag OK_TO_FREE is used to indicate whether
