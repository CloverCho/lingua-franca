/**
 * @file
 * @author Edward A. Lee (eal@berkeley.edu)
 *
 * @section LICENSE
Copyright (c) 2020, The University of California at Berkeley.

Redistribution and use in source and binary forms, with or without modification,
are permitted provided that the following conditions are met:

1. Redistributions of source code must retain the above copyright notice,
   this list of conditions and the following disclaimer.

2. Redistributions in binary form must reproduce the above copyright notice,
   this list of conditions and the following disclaimer in the documentation
   and/or other materials provided with the distribution.

THIS SOFTWARE IS PROVIDED BY THE COPYRIGHT HOLDERS AND CONTRIBUTORS "AS IS" AND ANY
EXPRESS OR IMPLIED WARRANTIES, INCLUDING, BUT NOT LIMITED TO, THE IMPLIED WARRANTIES OF
MERCHANTABILITY AND FITNESS FOR A PARTICULAR PURPOSE ARE DISCLAIMED. IN NO EVENT SHALL
THE COPYRIGHT HOLDER OR CONTRIBUTORS BE LIABLE FOR ANY DIRECT, INDIRECT, INCIDENTAL,
SPECIAL, EXEMPLARY, OR CONSEQUENTIAL DAMAGES (INCLUDING, BUT NOT LIMITED TO,
PROCUREMENT OF SUBSTITUTE GOODS OR SERVICES; LOSS OF USE, DATA, OR PROFITS; OR BUSINESS
INTERRUPTION) HOWEVER CAUSED AND ON ANY THEORY OF LIABILITY, WHETHER IN CONTRACT,
STRICT LIABILITY, OR TORT (INCLUDING NEGLIGENCE OR OTHERWISE) ARISING IN ANY WAY OUT OF
THE USE OF THIS SOFTWARE, EVEN IF ADVISED OF THE POSSIBILITY OF SUCH DAMAGE.

 * @section DESCRIPTION
 * Utility functions for a federate in a federated execution.
 * The main entry point is synchronize_with_other_federates().
 */

#include <stdio.h>
#include <stdlib.h>
#include <errno.h>      // Defined perror(), errno
#include <sys/socket.h>
#include <netinet/in.h> // Defines struct sockaddr_in
#include <arpa/inet.h>  // inet_ntop & inet_pton
#include <unistd.h>     // Defines read(), write(), and close()
#include <netdb.h>      // Defines gethostbyname().
#include <strings.h>    // Defines bzero().
#include <assert.h>
#include <signal.h>     // Defines sigaction.
#include "net_util.c"   // Defines network functions.
#include "rti.h"        // Defines TIMESTAMP.
#include "reactor.h"    // Defines instant_t.
#include "platform.h"
#include "clock-sync.c"      // Defines clock synchronization functions.
#include "federate.h"    // Defines federate_instance_t

// Error messages.
char* ERROR_SENDING_HEADER = "ERROR sending header information to federate via RTI";
char* ERROR_SENDING_MESSAGE = "ERROR sending message to federate via RTI";

// Mutex lock held while performing socket write and close operations.
lf_mutex_t outbound_socket_mutex;
lf_cond_t port_status_changed;

/**
 * The state of this federate instance.
 */
federate_instance_t _fed = {
        .socket_TCP_RTI = -1,
        .number_of_inbound_p2p_connections = 0,
		.inbound_socket_listeners = NULL,
        .number_of_outbound_p2p_connections = 0,
        .sockets_for_inbound_p2p_connections = { -1 },
        .sockets_for_outbound_p2p_connections = { -1 },
        .inbound_p2p_handling_thread_id = 0,
        .server_socket = -1,
        .server_port = -1,
        .last_TAG = {.time = NEVER, .microstep = 0u},
        .is_last_TAG_provisional = false,
        .waiting_for_TAG = false,
        .has_upstream = false,
        .has_downstream = false,
        .sent_a_stop_request_to_rti = false,
        .last_sent_LTC = (tag_t) {.time = NEVER, .microstep = 0u},
        .last_sent_NET = (tag_t) {.time = NEVER, .microstep = 0u},
        .min_delay_from_physical_action_to_federate_output = NEVER,
        .triggers_for_network_input_control_reactions = NULL,
        .triggers_for_network_input_control_reactions_size = 0,
        .trigger_for_network_output_control_reactions = NULL
};

/** 
 * Thread that listens for inputs from other federates.
 * This thread listens for messages of type P2P_TIMED_MESSAGE 
 * from the specified peer federate and calls schedule to 
 * schedule an event. If an error occurs or an EOF is received 
 * from the peer, then this procedure returns, terminating the 
 * thread.
 * @param fed_id_ptr A pointer to a ushort containing federate ID being listened to.
 *  This procedure frees the memory pointed to before returning.
 */
void* listen_to_federates(void* args);

/** 
 * Create a server to listen to incoming physical
 * connections from remote federates. This function
 * only handles the creation of the server socket.
 * The reserved port for the server socket is then
 * sent to the RTI by sending an ADDRESS_AD message 
 * (@see rti.h). This function expects no response
 * from the RTI.
 * 
 * If a port is specified by the user, that will be used
 * as the only possibility for the server. This function
 * will fail if that port is not available. If a port is not
 * specified, the STARTING_PORT (@see rti.h) will be used.
 * The function will keep incrementing the port in this case 
 * until the number of tries reaches PORT_RANGE_LIMIT.
 * 
 * @note This function is similar to create_server(...) in rti.c.
 * However, it contains specific log messages for the peer to
 * peer connections between federates. It also additionally 
 * sends an address advertisement (ADDRESS_AD) message to the
 * RTI informing it of the port.
 * 
 * @param specified_port The specified port by the user.
 */
void create_server(int specified_port) {
    int port = specified_port;
    if (specified_port == 0) {
        // Use the default starting port.
        port = STARTING_PORT;
    }
    DEBUG_PRINT("Creating a socket server on port %d.", port);
    // Create an IPv4 socket for TCP (not UDP) communication over IP (0).
    int socket_descriptor = socket(AF_INET, SOCK_STREAM, 0);
    if (socket_descriptor < 0) {
        error_print_and_exit("Failed to obtain a socket server.");
    }

    // Server file descriptor.
    struct sockaddr_in server_fd;
    // Zero out the server address structure.
    bzero((char*)&server_fd, sizeof(server_fd));

    server_fd.sin_family = AF_INET;            // IPv4
    server_fd.sin_addr.s_addr = INADDR_ANY;    // All interfaces, 0.0.0.0.
    // Convert the port number from host byte order to network byte order.
    server_fd.sin_port = htons(port);

    int result = bind(
            socket_descriptor,
            (struct sockaddr *) &server_fd,
            sizeof(server_fd));
    // If the binding fails with this port and no particular port was specified
    // in the LF program, then try the next few ports in sequence.
    while (result != 0
            && specified_port == 0
            && port >= STARTING_PORT
            && port <= STARTING_PORT + PORT_RANGE_LIMIT) {
        DEBUG_PRINT("Failed to get port %d. Trying %d.", port, port + 1);
        port++;
        server_fd.sin_port = htons(port);
        result = bind(
                socket_descriptor,
                (struct sockaddr *) &server_fd,
                sizeof(server_fd));
    }
    if (result != 0) {
        if (specified_port == 0) {
            error_print_and_exit("Failed to bind socket. Cannot find a usable port. \
                                 Consider increasing PORT_RANGE_LIMIT in federate.c");
        } else {
            error_print_and_exit("Failed to bind socket. Specified port is not available. \
                                 Consider leaving the port unspecified");
        }
    }
    LOG_PRINT("Server for communicating with other federates started using port %d.", port);

    // Enable listening for socket connections.
    // The second argument is the maximum number of queued socket requests,
    // which according to the Mac man page is limited to 128.
    listen(socket_descriptor, 128);

    // Set the global server port
    _fed.server_port = port;

    // Send the server port number to the RTI
    // on an ADDRESS_AD message (@see rti.h).
    unsigned char buffer[sizeof(int) + 1];
    buffer[0] = ADDRESS_AD;
    encode_int(_fed.server_port, &(buffer[1]));
    write_to_socket_errexit(_fed.socket_TCP_RTI, sizeof(int) + 1, (unsigned char*)buffer,
                    "Failed to send address advertisement.");
    DEBUG_PRINT("Sent port %d to the RTI.", _fed.server_port);

    // Set the global server socket
    _fed.server_socket = socket_descriptor;
}

/**
 * Send a message to another federate directly or via the RTI.
 * This method assumes that the caller does not hold the outbound_socket_mutex lock,
 * which it acquires to perform the send.
 *
 * If the socket connection to the remote federate or the RTI has been broken,
 * then this returns 0 without sending. Otherwise, it returns 1.
 * 
 * @note This function is similar to send_timed_message() except that it
 *  does not deal with time and timed_messages.
 * 
 * @param message_type The type of the message being sent. 
 *  Currently can be TIMED_MESSAGE for messages sent via
 *  RTI or P2P_TIMED_MESSAGE for messages sent between
 *  federates.
 * @param port The ID of the destination port.
 * @param federate The ID of the destination federate.
 * @param next_destination_str The name of the next destination in string format
 * @param length The message length.
 * @param message The message.
 * @return 1 if the message has been sent, 0 otherwise.
 */
int send_message(int message_type,
                  unsigned short port,
                  unsigned short federate,
                  const char* next_destination_str,
                  size_t length,
                  unsigned char* message) {
    unsigned char header_buffer[1 + sizeof(ushort) + sizeof(ushort) + sizeof(int)];
    // First byte identifies this as a timed message.
    header_buffer[0] = message_type;
    // Next two bytes identify the destination port.
    // NOTE: Send messages little endian, not big endian.
    encode_ushort(port, &(header_buffer[1]));

    // Next two bytes identify the destination federate.
    encode_ushort(federate, &(header_buffer[1 + sizeof(ushort)]));

    // The next four bytes are the message length.
    encode_int(length, &(header_buffer[1 + sizeof(ushort) + sizeof(ushort)]));

    LOG_PRINT("Sending untimed message to %s.", next_destination_str);

    // Header:  message_type + port_id + federate_id + length of message + timestamp + microstep
    const int header_length = 1 + sizeof(ushort) + sizeof(ushort) + sizeof(int);
    // Use a mutex lock to prevent multiple threads from simultaneously sending.
    lf_mutex_lock(&outbound_socket_mutex);
    // First, check that the socket is still connected. This must done
    // while holding the mutex lock.
    int socket = -1;
    if (message_type == P2P_MESSAGE || message_type == P2P_TIMED_MESSAGE) {
        socket = _fed.sockets_for_outbound_p2p_connections[federate];
    } else {
        socket = _fed.socket_TCP_RTI;
    }
    if (socket < 0) {
    	warning_print("Socket is no longer connected. Dropping message.");
        lf_mutex_unlock(&outbound_socket_mutex);
    	return 0;
    }
    write_to_socket_errexit_with_mutex(socket, header_length, header_buffer, &outbound_socket_mutex,
            "Failed to send message header to to %s.", next_destination_str);
    write_to_socket_errexit_with_mutex(socket, length, message, &outbound_socket_mutex,
            "Failed to send message body to to %s.", next_destination_str);
    lf_mutex_unlock(&outbound_socket_mutex);
    return 1;
}

/** 
 * Send the specified timestamped message to the specified port in the
 * specified federate via the RTI or directly to a federate depending on
 * the given socket. The timestamp is calculated as current_logical_time +
 * additional delay which is greater than or equal to zero.
 * The port should be an input port of a reactor in 
 * the destination federate. This version does include the timestamp 
 * in the message. The caller can reuse or free the memory after this returns.
 *
 * If the socket connection to the remote federate or the RTI has been broken,
 * then this returns 0 without sending. Otherwise, it returns 1.
 *
 * This method assumes that the caller does not hold the outbound_socket_mutex lock,
 * which it acquires to perform the send.
 * 
 * @note This function is similar to send_message() except that it
 *   sends timed messages and also contains logics related to time.
 * 
 * @param additional_delay The offset applied to the timestamp
 *  using after. The additional delay will be greater or equal to zero
 *  if an after is used on the connection. If no after is given in the
 *  program, -1 is passed.
 * @param message_type The type of the message being sent. 
 *  Currently can be TIMED_MESSAGE for messages sent via
 *  RTI or P2P_TIMED_MESSAGE for messages sent between
 *  federates.
 * @param port The ID of the destination port.
 * @param federate The ID of the destination federate.
 * @param next_destination_str The next destination in string format (RTI or federate)
 *  (used for reporting errors).
 * @param length The message length.
 * @param message The message.
 * @return 1 if the message has been sent, 0 otherwise.
 */
int send_timed_message(interval_t additional_delay,
                        int message_type,
                        unsigned short port,
                        unsigned short federate,
                        const char* next_destination_str,
                        size_t length,
                        unsigned char* message) {
    unsigned char header_buffer[1 + sizeof(ushort) + sizeof(ushort)
             + sizeof(int) + sizeof(instant_t) + sizeof(microstep_t)];
    // First byte identifies this as a timed message.
    header_buffer[0] = message_type;
    // Next two bytes identify the destination port.
    // NOTE: Send messages little endian, not big endian.
    encode_ushort(port, &(header_buffer[1]));

    // Next two bytes identify the destination federate.
    encode_ushort(federate, &(header_buffer[1 + sizeof(ushort)]));

    // The next four bytes are the message length.
    encode_int(length, &(header_buffer[1 + sizeof(ushort) + sizeof(ushort)]));

    // Get current logical time
    instant_t current_message_timestamp = get_logical_time();

    // Note that we are getting the microstep here directly
    // under the assumption that it does not change while
    // this function is executing.
    microstep_t current_message_microstep = get_microstep();
    if (additional_delay == 0LL) {
        // After was specified by the user
        // on the connection with a delay of 0.
        // In this case,
        // the tag of the outgoing message
        // should be (get_logical_time(), get_microstep() + 1).
        current_message_microstep += 1;
    } else if (additional_delay > 0LL) {
        // After was specified by the user
        // on the connection with a positive delay.
        // In this case,
        // the tag of the outgoing message
        // should be (get_logical_time() + additional_delay, 0)

        current_message_timestamp += additional_delay;
        current_message_microstep = 0;
    } else if (additional_delay == -1LL) {
        // No after delay is given by the user
        // In this case,
        // the tag of the outgoing message
        // should be (get_logical_time(), get_microstep())
    }

    // Next 8 bytes are the timestamp.
    encode_ll(current_message_timestamp, &(header_buffer[1 + sizeof(ushort) + sizeof(ushort) + sizeof(int)]));
    // Next 4 bytes are the microstep.
    encode_int(current_message_microstep, &(header_buffer[1 + sizeof(ushort) + sizeof(ushort) + sizeof(int) + sizeof(instant_t)]));
    LOG_PRINT("Sending message with tag (%lld, %u) to %s.",
            current_message_timestamp - start_time, current_message_microstep, next_destination_str);

    // Header:  message_type + port_id + federate_id + length of message + timestamp + microstep
    const int header_length = 1 + sizeof(ushort) + sizeof(ushort) + sizeof(int) + sizeof(instant_t) + sizeof(microstep_t);

    if (_lf_is_tag_after_stop_tag((tag_t){.time=current_message_timestamp,.microstep=current_message_microstep})) {
        // Message tag is past the timeout time (the stop time) so it should
        // not be sent.
        return 0;
    }

    // Use a mutex lock to prevent multiple threads from simultaneously sending.
    lf_mutex_lock(&outbound_socket_mutex);
    // First, check that the socket is still connected. This must done
    // while holding the mutex lock.
    int socket = -1;
    if (message_type == P2P_MESSAGE || message_type == P2P_TIMED_MESSAGE) {
        socket = _fed.sockets_for_outbound_p2p_connections[federate];
    } else {
        socket = _fed.socket_TCP_RTI;
    }
    if (socket < 0) {
    	warning_print("Socket is no longer connected. Dropping message.");
        lf_mutex_unlock(&outbound_socket_mutex);
    	return 0;
    }
    write_to_socket_errexit_with_mutex(socket, header_length, header_buffer, &outbound_socket_mutex,
            "Failed to send timed message header to %s.", next_destination_str);
    write_to_socket_errexit_with_mutex(socket, length, message, &outbound_socket_mutex,
            "Failed to send timed message body to %s.", next_destination_str);
    lf_mutex_unlock(&outbound_socket_mutex);
    return 1;
}

/** 
 * Send a time to the RTI.
 * This is not synchronized.
 * It assumes the caller is.
 * @param type The message type (TIMESTAMP or TIME_ADVANCE_NOTICE).
 * @param time The time.
 */
void _lf_send_time(unsigned char type, instant_t time) {
    DEBUG_PRINT("Sending time %lld to the RTI.", time);
    unsigned char buffer[1 + sizeof(instant_t)];
    buffer[0] = type;
    encode_ll(time, &(buffer[1]));
    lf_mutex_lock(&outbound_socket_mutex);
    if (_fed.socket_TCP_RTI < 0) {
    	warning_print("Socket is no longer connected. Dropping message.");
        lf_mutex_unlock(&outbound_socket_mutex);
    	return;
    }
    write_to_socket_errexit_with_mutex(_fed.socket_TCP_RTI, 1 + sizeof(instant_t), buffer, &outbound_socket_mutex,
            "Failed to send time to the RTI.");
    lf_mutex_unlock(&outbound_socket_mutex);
}

/**
 * Send a tag to the RTI.
 * This is not synchronized.
 * It assumes the caller is.
 * @param type The message type (NEXT_EVENT_TAG or LOGICAL_TAG_COMPLETE).
 * @param tag The tag.
 */
void _lf_send_tag(unsigned char type, tag_t tag) {
    DEBUG_PRINT("Sending tag (%lld, %u) to the RTI.", tag.time - start_time, tag.microstep);
    unsigned char buffer[1 + sizeof(instant_t) + sizeof(microstep_t)];
    buffer[0] = type;
    encode_ll(tag.time, &(buffer[1]));
    encode_int(tag.microstep, &(buffer[1 + sizeof(instant_t)]));
    lf_mutex_lock(&outbound_socket_mutex);
    if (_fed.socket_TCP_RTI < 0) {
    	warning_print("Socket is no longer connected. Dropping message.");
        lf_mutex_unlock(&outbound_socket_mutex);
    	return;
    }
    write_to_socket_errexit_with_mutex(_fed.socket_TCP_RTI, 1 + sizeof(instant_t) + sizeof(microstep_t),
    		buffer, &outbound_socket_mutex,
            "Failed to send tag (%lld, %u) to the RTI.", tag.time - start_time, tag.microstep);
    lf_mutex_unlock(&outbound_socket_mutex);
}

/**
 * Thread to accept connections from other federates that send this federate
 * messages directly (not through the RTI). This thread starts a thread for
 * each accepted socket connection and, once it has opened all expected
 * sockets, exits.
 * @param ignored No argument needed for this thread.
 */
void* handle_p2p_connections_from_federates(void* ignored) {
    int received_federates = 0;
    // Allocate memory to store thread IDs.
    _fed.inbound_socket_listeners = (lf_thread_t*)calloc(_fed.number_of_inbound_p2p_connections, sizeof(lf_thread_t));
    while (received_federates < _fed.number_of_inbound_p2p_connections) {
        // Wait for an incoming connection request.
        struct sockaddr client_fd;
        uint32_t client_length = sizeof(client_fd);
        int socket_id = accept(_fed.server_socket, &client_fd, &client_length);
        // FIXME: Error handling here is too harsh maybe?
        if (socket_id < 0 && errno != EAGAIN && errno != EWOULDBLOCK) {
            error_print("A fatal error occurred while accepting a new socket. "
                        "Federate %d will not accept connections anymore.");
            return NULL;
        }
        LOG_PRINT("Accepted new connection from remote federate.");

        int header_length = 1 + sizeof(ushort) + 1;
        unsigned char buffer[header_length];
        int bytes_read = read_from_socket(socket_id, header_length, (unsigned char*)&buffer);
        if (bytes_read != header_length || buffer[0] != P2P_SENDING_FED_ID) {
            warning_print("Federate received invalid first message on P2P socket. Closing socket.");
            if (bytes_read >= 0) {
                unsigned char response[2];
                response[0] = REJECT;
                response[1] = WRONG_SERVER;
                // Ignore errors on this response.
                write_to_socket(socket_id, 2, response);
            }
            close(socket_id);
            continue;
        }

        // Get the federation ID and check it.
        unsigned char federation_id_length = buffer[header_length - 1];
        char remote_federation_id[federation_id_length];
        bytes_read = read_from_socket(socket_id, federation_id_length, (unsigned char*)remote_federation_id);
        if (bytes_read != federation_id_length
                 || (strncmp(federation_id, remote_federation_id, strnlen(federation_id, 255)) != 0)) {
            warning_print("Received invalid federation ID. Closing socket.");
            if (bytes_read >= 0) {
                unsigned char response[2];
                response[0] = REJECT;
                response[1] = FEDERATION_ID_DOES_NOT_MATCH;
                // Ignore errors on this response.
                write_to_socket(socket_id, 2, response);
            }
            close(socket_id);
            continue;
        }

        // Extract the ID of the sending federate.
        ushort remote_fed_id = extract_ushort((unsigned char*)&(buffer[1]));
        DEBUG_PRINT("Received sending federate ID %d.", remote_fed_id);

        // Once we record the socket_id here, all future calls to close() on
        // the socket should be done while holding a mutex, and this array
        // element should be reset to -1 during that critical section.
        // Otherwise, there can be race condition where, during termination,
        // two threads attempt to simultaneously access the socket.
        _fed.sockets_for_inbound_p2p_connections[remote_fed_id] = socket_id;

        // Send an ACK message.
        unsigned char response = ACK;
        write_to_socket_errexit(socket_id, 1, (unsigned char*)&response,
                "Failed to write ACK in response to federate %d.",
                remote_fed_id);

        // Start a thread to listen for incoming messages from other federates.
        // We cannot pass a pointer to remote_fed_id to the thread we need to create
        // because that variable is on the stack. Instead, we malloc memory.
        // The created thread is responsible for calling free().
        ushort* remote_fed_id_copy = (ushort*)malloc(sizeof(ushort));
        if (remote_fed_id_copy == NULL) {
            error_print_and_exit("malloc failed.");
        }
        *remote_fed_id_copy = remote_fed_id;
        int result = lf_thread_create(
        		&_fed.inbound_socket_listeners[received_federates],
				listen_to_federates,
				remote_fed_id_copy);
        if (result != 0) {
            // Failed to create a listening thread.
            close(socket_id);
            _fed.sockets_for_inbound_p2p_connections[remote_fed_id] = -1;
            error_print_and_exit(
                    "Failed to create a thread to listen for incoming physical connection. Error code: %d.",
                    result
            );
        }

        received_federates++;
    }

    LOG_PRINT("All remote federates are connected.");
    return NULL;
}

/**
 * Close the socket that sends outgoing messages to the
 * specified federate ID. This function assumes the caller holds
 * the outbound_socket_mutex mutex lock.
 * @param The ID of the peer federate receiving messages from this
 *  federate, or -1 if the RTI (centralized coordination).
 */
void _lf_close_outbound_socket(int fed_id) {
	assert (fed_id >= 0 && fed_id < NUMBER_OF_FEDERATES);
	if (_fed.sockets_for_outbound_p2p_connections[fed_id] >= 0) {
        shutdown(_fed.sockets_for_outbound_p2p_connections[fed_id], SHUT_RDWR);
        close(_fed.sockets_for_outbound_p2p_connections[fed_id]);
        _fed.sockets_for_outbound_p2p_connections[fed_id] = -1;
    }
}

/**
 * For each incoming message socket, we create this thread that listens
 * for upstream messages. Currently, the only possible upstream message
 * is CLOSE_REQUEST.  If this thread receives that message, then closes
 * the socket.  The idea here is that a peer-to-peer socket connection
 * is always closed from the sending end, never from the receiving end.
 * This way, any sends in progress complete before the socket is actually
 * closed.
 */
void* listen_for_upstream_messages_from_downstream_federates(void* fed_id_ptr) {
    ushort fed_id = *((ushort*)fed_id_ptr);
    unsigned char message;

    lf_mutex_lock(&outbound_socket_mutex);
    while(_fed.sockets_for_outbound_p2p_connections[fed_id] >= 0) {
    	// Unlock the mutex before performing a blocking read.
    	// Note that there is a race condition here, but the read will return
    	// a failure if the socket gets closed.
        lf_mutex_unlock(&outbound_socket_mutex);

        DEBUG_PRINT("Thread listening for CLOSE_REQUEST from federate %d", fed_id);
    	int bytes_read = read_from_socket(
    			_fed.sockets_for_outbound_p2p_connections[fed_id], 1, &message);
    	// Reacquire the mutex lock before closing or reading the socket again.
        lf_mutex_lock(&outbound_socket_mutex);

        if (bytes_read == 1 && message == CLOSE_REQUEST) {
    		// Received a request to close the socket.
    		DEBUG_PRINT("Received CLOSE_REQUEST from federate %d.", fed_id);
    		_lf_close_outbound_socket(fed_id);
    	}
    }
    lf_mutex_unlock(&outbound_socket_mutex);
    return NULL;
}

/**
 * Connect to the federate with the specified id. This established
 * connection will then be used in functions such as send_timed_message() 
 * to send messages directly to the specified federate. 
 * This function first sends an ADDRESS_QUERY message to the RTI to obtain 
 * the IP address and port number of the specified federate. It then attempts 
 * to establish a socket connection to the specified federate.
 * If this fails, the program exits. If it succeeds, it sets element [id] of 
 * the _fed.sockets_for_outbound_p2p_connections global array to
 * refer to the socket for communicating directly with the federate.
 * @param remote_federate_id The ID of the remote federate.
 */
void connect_to_federate(ushort remote_federate_id) {
    int result = -1;
    int count_retries = 0;

    // Ask the RTI for port number of the remote federate.
    // The buffer is used for both sending and receiving replies.
    // The size is what is needed for receiving replies.
    unsigned char buffer[sizeof(int) + INET_ADDRSTRLEN];
    int port = -1;
    struct in_addr host_ip_addr;
    int count_tries = 0;
    while (port == -1) {
        buffer[0] = ADDRESS_QUERY;
        // NOTE: Sending messages in little endian.
        encode_ushort(remote_federate_id, &(buffer[1]));

        DEBUG_PRINT("Sending address query for federate %d.", remote_federate_id);

        write_to_socket_errexit(_fed.socket_TCP_RTI, sizeof(ushort) + 1, buffer,
                "Failed to send address query for federate %d to RTI.",
                remote_federate_id);

        // Read RTI's response.
        read_from_socket_errexit(_fed.socket_TCP_RTI, sizeof(int), buffer,
                "Failed to read the requested port number for federate %d from RTI.",
                remote_federate_id);

        port = extract_int(buffer);

        read_from_socket_errexit(_fed.socket_TCP_RTI, sizeof(host_ip_addr), (unsigned char*)&host_ip_addr,
                "Failed to read the IP address for federate %d from RTI.",
                remote_federate_id);

        // A reply of -1 for the port means that the RTI does not know
        // the port number of the remote federate, presumably because the
        // remote federate has not yet sent an ADDRESS_AD message to the RTI.
        // Sleep for some time before retrying.
        if (port == -1) {
            if (count_tries++ >= CONNECT_NUM_RETRIES) {
                error_print_and_exit("TIMEOUT obtaining IP/port for federate %d from the RTI.",
                        remote_federate_id);
            }
            struct timespec wait_time = {0L, ADDRESS_QUERY_RETRY_INTERVAL};
            struct timespec remaining_time;
            if (nanosleep(&wait_time, &remaining_time) != 0) {
                // Sleep was interrupted.
                continue;
            }
        }
    }
    assert(port < 65536);
    assert(port > 0);

#if LOG_LEVEL > 3
    // Print the received IP address in a human readable format
    // Create the human readable format of the received address.
    // This is avoided unless LOG_LEVEL is high enough to
    // subdue the overhead caused by inet_ntop().
    char hostname[INET_ADDRSTRLEN];
    inet_ntop(AF_INET, &host_ip_addr, hostname, INET_ADDRSTRLEN);
    LOG_PRINT("Received address %s port %d for federate %d from RTI.",
            hostname, port, remote_federate_id);
#endif

    // Iterate until we either successfully connect or exceed the number of
    // attempts given by CONNECT_NUM_RETRIES.
    int socket_id = -1;
    while (result < 0) {
        // Create an IPv4 socket for TCP (not UDP) communication over IP (0).
        socket_id = socket(AF_INET, SOCK_STREAM, 0);
        if (socket_id < 0) {
            error_print_and_exit("Failed to create socket to federate %d.", remote_federate_id);
        }

        // Server file descriptor.
        struct sockaddr_in server_fd;
        // Zero out the server_fd struct.
        bzero((char*)&server_fd, sizeof(server_fd));

        // Set up the server_fd fields.
        server_fd.sin_family = AF_INET;    // IPv4
        server_fd.sin_addr = host_ip_addr; // Received from the RTI

        // Convert the port number from host byte order to network byte order.
        server_fd.sin_port = htons(port);
        result = connect(
            socket_id,
            (struct sockaddr *)&server_fd,
            sizeof(server_fd));

        if (result != 0) {
            error_print("Failed to connect to federate %d on port %d.", remote_federate_id, port);

            // Try again after some time if the connection failed.
            // Note that this should not really happen since the remote federate should be
            // accepting socket connections. But possibly it will be busy (in process of accepting
            // another socket connection?). Hence, we retry.
            count_retries++;
            if (count_retries > CONNECT_NUM_RETRIES) {
                // If the remote federate is not accepting the connection after CONNECT_NUM_RETRIES
                // treat it as a soft error condition and return.
                error_print("Failed to connect to federate %d after %d retries. Giving up.",
                            remote_federate_id, CONNECT_NUM_RETRIES);
                return;
            }
            warning_print("Could not connect to federate %d. Will try again every %d nanoseconds.\n",
                   remote_federate_id, ADDRESS_QUERY_RETRY_INTERVAL);
            // Wait CONNECT_RETRY_INTERVAL seconds.
            struct timespec wait_time = {0L, ADDRESS_QUERY_RETRY_INTERVAL};
            struct timespec remaining_time;
            if (nanosleep(&wait_time, &remaining_time) != 0) {
                // Sleep was interrupted.
                continue;
            }
        } else {
            // Connect was successful.
            size_t buffer_length = 1 + sizeof(ushort) + 1;
            unsigned char buffer[buffer_length];
            buffer[0] = P2P_SENDING_FED_ID;
            if (_lf_my_fed_id > USHRT_MAX) {
                // This error is very unlikely to occur.
                error_print_and_exit("Too many federates! More than %d.", USHRT_MAX);
            }
            encode_ushort((ushort)_lf_my_fed_id, (unsigned char*)&(buffer[1]));
            unsigned char federation_id_length = strnlen(federation_id, 255);
            buffer[sizeof(ushort) + 1] = federation_id_length;
            write_to_socket_errexit(socket_id,
                    buffer_length, buffer,
                    "Failed to send fed_id to federate %d.", remote_federate_id);
            write_to_socket_errexit(socket_id,
                    federation_id_length, (unsigned char*)federation_id,
                    "Failed to send federation id to federate %d.",
                    remote_federate_id);

            read_from_socket_errexit(socket_id, 1, (unsigned char*)buffer,
                    "Failed to read ACK from federate %d in response to sending fed_id.",
                    remote_federate_id);
            if (buffer[0] != ACK) {
                // Get the error code.
                read_from_socket_errexit(socket_id, 1, (unsigned char*)buffer,
                        "Failed to read error code from federate %d in response to sending fed_id.", remote_federate_id);
                error_print("Received REJECT message from remote federate (%d).", buffer[0]);
                result = -1;
                continue;
            } else {
                info_print("Connected to federate %d, port %d.", remote_federate_id, port);
            }
        }
    }
    // Once we set this variable, then all future calls to close() on this
    // socket ID should reset it to -1 within a critical section.
    _fed.sockets_for_outbound_p2p_connections[remote_federate_id] = socket_id;

    // Start a thread to listen for upstream messages (CLOSE_REQUEST) from
    // this downstream federate.
    ushort* remote_fed_id_copy = (ushort*)malloc(sizeof(ushort));
    if (remote_fed_id_copy == NULL) {
        error_print_and_exit("malloc failed.");
    }
    *remote_fed_id_copy = remote_federate_id;
    lf_thread_t thread_id;
    result = lf_thread_create(
    		&thread_id,
			listen_for_upstream_messages_from_downstream_federates,
			remote_fed_id_copy);
    if (result != 0) {
        // Failed to create a listening thread.
        error_print_and_exit(
                "Failed to create a thread to listen for upstream message. Error code: %d.",
                result
        );
    }
}

/**
 * Connect to the RTI at the specified host and port and return
 * the socket descriptor for the connection. If this fails, the
 * program exits. If it succeeds, it sets the _fed.socket_TCP_RTI global
 * variable to refer to the socket for communicating with the RTI.
 * @param hostname A hostname, such as "localhost".
 * @param port A port number.
 */
void connect_to_rti(char* hostname, int port) {
    LOG_PRINT("Connecting to the RTI.");

    // Repeatedly try to connect, one attempt every 2 seconds, until
    // either the program is killed, the sleep is interrupted,
    // or the connection succeeds.
    // If the specified port is 0, set it instead to the start of the
    // port range.
    bool specific_port_given = true;
    if (port == 0) {
        port = STARTING_PORT;
        specific_port_given = false;
    }
    int result = -1;
    int count_retries = 0;

    while (result < 0) {
        // Create an IPv4 socket for TCP (not UDP) communication over IP (0).
        _fed.socket_TCP_RTI = socket(AF_INET, SOCK_STREAM, 0);
        if (_fed.socket_TCP_RTI < 0) {
            error_print_and_exit("Creating socket to RTI.");
        }

        struct hostent *server = gethostbyname(hostname);
        if (server == NULL) {
            error_print_and_exit("ERROR, no such host for RTI: %s\n", hostname);
        }
        // Server file descriptor.
        struct sockaddr_in server_fd;
        // Zero out the server_fd struct.
        bzero((char*)&server_fd, sizeof(server_fd));

        // Set up the server_fd fields.
        server_fd.sin_family = AF_INET;    // IPv4
        bcopy((char*)server->h_addr,
             (char*)&server_fd.sin_addr.s_addr,
             server->h_length);
        // Convert the port number from host byte order to network byte order.
        server_fd.sin_port = htons(port);
        result = connect(
            _fed.socket_TCP_RTI,
            (struct sockaddr *)&server_fd,
            sizeof(server_fd));
        // If this failed, try more ports, unless a specific port was given.
        if (result != 0
                && !specific_port_given
                && port >= STARTING_PORT
                && port <= STARTING_PORT + PORT_RANGE_LIMIT
        ) {
            info_print("Failed to connect to RTI on port %d. Trying %d.", port, port + 1);
            port++;
            // Wait PORT_KNOCKING_RETRY_INTERVAL seconds.
            struct timespec wait_time = {0L, PORT_KNOCKING_RETRY_INTERVAL};
            struct timespec remaining_time;
            if (nanosleep(&wait_time, &remaining_time) != 0) {
                // Sleep was interrupted.
                continue;
            }
        }
        // If this still failed, try again with the original port after some time.
        if (result < 0) {
            if (!specific_port_given && port == STARTING_PORT + PORT_RANGE_LIMIT + 1) {
                port = STARTING_PORT;
            }
            count_retries++;
            if (count_retries > CONNECT_NUM_RETRIES) {
                error_print_and_exit("Failed to connect to the RTI after %d retries. Giving up.",
                                     CONNECT_NUM_RETRIES);
            }
            info_print("Could not connect to RTI at %s. Will try again every %d seconds.",
                   hostname, CONNECT_RETRY_INTERVAL);
            // Wait CONNECT_RETRY_INTERVAL seconds.
            struct timespec wait_time = {(time_t)CONNECT_RETRY_INTERVAL, 0L};
            struct timespec remaining_time;
            if (nanosleep(&wait_time, &remaining_time) != 0) {
                // Sleep was interrupted.
                continue;
            }
        } else {
            // Have connected to an RTI, but not sure it's the right RTI.
            // Send a FED_ID message and wait for a reply.
            // Notify the RTI of the ID of this federate and its federation.
            unsigned char buffer[4];

            LOG_PRINT("Connected to an RTI. Sending federation ID for authentication.");

            // Send the message type first.
            buffer[0] = FED_ID;
            // Next send the federate ID.
            if (_lf_my_fed_id > USHRT_MAX) {
                error_print_and_exit("Too many federates! More than %d.", USHRT_MAX);
            }
            encode_ushort((ushort)_lf_my_fed_id, &buffer[1]);
            // Next send the federation ID length.
            // The federation ID is limited to 255 bytes.
            size_t federation_id_length = strnlen(federation_id, 255);
            buffer[1 + sizeof(ushort)] = (unsigned char)(federation_id_length & 0xff);

            write_to_socket_errexit(_fed.socket_TCP_RTI, 2 + sizeof(ushort), buffer,
                    "Failed to send federate ID to RTI.");

            // Next send the federation ID itself.
            write_to_socket_errexit(_fed.socket_TCP_RTI, federation_id_length, (unsigned char*)federation_id,
                            "Failed to send federation ID to RTI.");

            // Wait for a response.
            // The response will be REJECT if the federation ID doesn't match.
            // Otherwise, it will be either ACK or UDP_PORT, where the latter
            // is used if clock synchronization will be performed.
            unsigned char response;

            DEBUG_PRINT("Waiting for response to federation ID from the RTI.");

            read_from_socket_errexit(_fed.socket_TCP_RTI, 1, &response, "Failed to read response from RTI.");
            if (response == REJECT) {
                // Read one more byte to determine the cause of rejection.
                unsigned char cause;
                read_from_socket_errexit(_fed.socket_TCP_RTI, 1, &cause, "Failed to read the cause of rejection by the RTI.");
                if (cause == FEDERATION_ID_DOES_NOT_MATCH || cause == WRONG_SERVER) {
                    info_print("Connected to the wrong RTI on port %d. Trying %d.", port, port + 1);
                    port++;
                    result = -1;
                    continue;
                }
                error_print_and_exit("RTI Rejected FED_ID message with response (see rti.h): "
                        "%d. Error code: %d. Federate quits.\n", response, cause);
            } else if (response == ACK) {
                LOG_PRINT("Received acknowledgment from the RTI.");
                ushort udp_port = setup_clock_synchronization_with_rti();

                // Write the returned port number to the RTI
                unsigned char UDP_port_number[1 + sizeof(ushort)];
                UDP_port_number[0] = UDP_PORT;
                encode_ushort(udp_port, &(UDP_port_number[1]));
                write_to_socket_errexit(_fed.socket_TCP_RTI, 1 + sizeof(ushort), UDP_port_number,
                            "Failed to send the UDP port number to the RTI.");
            } else {
                error_print_and_exit("Received unexpected response %u from the RTI (see rti.h).",
                        response);
            }
            info_print("Connected to RTI at %s:%d.", hostname, port);
        }
    }
}

/** 
 * Send the specified timestamp to the RTI and wait for a response.
 * The specified timestamp should be current physical time of the
 * federate, and the response will be the designated start time for
 * the federate. This procedure blocks until the response is
 * received from the RTI.
 * @param my_physical_time The physical time at this federate.
 * @return The designated start time for the federate.
 */
instant_t get_start_time_from_rti(instant_t my_physical_time) {
    // Send the timestamp marker first.
    _lf_send_time(TIMESTAMP, my_physical_time);

    // Read bytes from the socket. We need 9 bytes.
    // Buffer for message ID plus timestamp.
    int buffer_length = sizeof(instant_t) + 1;
    unsigned char buffer[buffer_length];

    read_from_socket_errexit(_fed.socket_TCP_RTI, buffer_length, buffer,
            "Failed to read TIMESTAMP message from RTI.");
    DEBUG_PRINT("Read 9 bytes.");

    // First byte received is the message ID.
    if (buffer[0] != TIMESTAMP) {
        error_print_and_exit("Expected a TIMESTAMP message from the RTI. Got %u (see rti.h).",
                             buffer[0]);
    }

    instant_t timestamp = extract_ll(&(buffer[1]));
    info_print("Starting timestamp is: %lld.", timestamp);
    LOG_PRINT("Current physical time is: %lld.", get_physical_time());

    return timestamp;
}

////////////////////////////////Port Status  Handling///////////////////////////////////////

/**
 * Placeholder for a generated function that returns a pointer to the
 * trigger_t struct for the action corresponding to the specified port ID.
 * @param port_id The port ID.
 * @return A pointer to a trigger_t struct or null if the ID is out of range.
 */
trigger_t* __action_for_port(int port_id);


/**
 * Set the status of network port with id portID.
 * 
 * @param portID The network port ID
 * @param status The network port status (port_status_t)
 */
void set_network_port_status(int portID, port_status_t status) {
    trigger_t* network_input_port_action = __action_for_port(portID);
    network_input_port_action->status = status;
}


/**
 * Mark all status fields of unknown network input ports as absent.
 */
void mark_all_unknown_ports_as_absent() {
    for (int i = 0; i < _fed.triggers_for_network_input_control_reactions_size; i++) {
        trigger_t* input_port_action = __action_for_port(i);
        if (input_port_action->status == unknown) {
            set_network_port_status(i, absent);
        }
    }
}

/**
 * Update the last known status tag of all network input ports
 * to the value of tag.
 * 
 * @param tag The tag on which the latest status of network input
 *  ports is known.
 */
void update_last_known_status_on_input_ports(tag_t tag) {
    for (int i = 0; i < _fed.triggers_for_network_input_control_reactions_size; i++) {
        trigger_t* input_port_action = __action_for_port(i);
        if (compare_tags(tag,
                input_port_action->last_known_status_tag) >= 0) {
            input_port_action->last_known_status_tag = tag;
        } else {
            DEBUG_PRINT("Attempt to update the last known status tag " 
                           "of network input port %d to an earlier tag was ignored.", i);
        }
    }
}

/**
 * Check if any network input control reaction is waiting at the current
 * tag.
 * 
 * @return true if any network input control reaction is waiting. False otherwise.
 */
bool any_control_reaction_is_waiting() {
    for (int i = 0; i < _fed.triggers_for_network_input_control_reactions_size; i++) {
        trigger_t* input_port_action = __action_for_port(i);
        if (input_port_action->is_a_control_reaction_waiting) {
            return true;
        }
    }
    return false;
}

/**
 * Reset the status fields on network input ports to unknown.
 * 
 * @note This function must be called at the beginning of each
 *  logical time.
 */
void reset_status_fields_on_input_port_triggers() {
    for (int i = 0; i < _fed.triggers_for_network_input_control_reactions_size; i++) {
        set_network_port_status(i, unknown);
    }
}

/**
 * Indicate that one or more control reactions are waiting for portID
 */
void mark_control_reaction_waiting(int portID) {
    trigger_t* network_input_port_action = __action_for_port(portID);
    network_input_port_action->is_a_control_reaction_waiting = true;
}

/**
 * Indicate that no control reactions are waiting for portID
 */
void mark_control_reaction_not_waiting(int portID) {
    trigger_t* network_input_port_action = __action_for_port(portID);
    network_input_port_action->is_a_control_reaction_waiting = false;
}

/**
 * Enqueue network input control reactions that determine if the trigger for a
 * given network input port is going to be present at the current logical time
 * or absent.
 */
void enqueue_network_input_control_reactions(pqueue_t *reaction_q) {
    for (int i = 0; i < _fed.triggers_for_network_input_control_reactions_size; i++) {
        // Reaction 0 should always be the network input control reaction
        if (determine_port_status_if_possible(i) == unknown) {
            reaction_t *reaction = _fed.triggers_for_network_input_control_reactions[i]->reactions[0];
            if (pqueue_find_equal_same_priority(reaction_q, reaction) == NULL) {
                pqueue_insert(reaction_q, reaction);
                mark_control_reaction_waiting(i);
            }
        }
    }
}

/**
 * Enqueue network output control reactions that will send a PORT_ABSENT
 * message to downstream federates if a given network output port is not present.
 */
void enqueue_network_output_control_reactions(pqueue_t* reaction_q){
    if (_fed.trigger_for_network_output_control_reactions == NULL) {
        // There are no network output control reactions
        return;
    }
    for (int i = 0; i < _fed.trigger_for_network_output_control_reactions->number_of_reactions; i++) {
       reaction_t* reaction = _fed.trigger_for_network_output_control_reactions->reactions[i];
       if (pqueue_find_equal_same_priority(reaction_q, reaction) == NULL) {
           pqueue_insert(reaction_q, reaction);
       }
    }
}


/**
 * Enqueue network control reactions.
 */
void enqueue_network_control_reactions(pqueue_t* reaction_q) {
#ifdef FEDERATED_CENTRALIZED
    // The granted tag is not provisional, therefore there is no
    // need for network control reactions
    if (_fed.is_last_TAG_provisional == false) {
        return;
    }
#endif
    enqueue_network_input_control_reactions(reaction_q);
    enqueue_network_output_control_reactions(reaction_q);
}

/**
 * Send a port absent message to federate with fed_ID, informing the
 * remote federate that the current federate will not produce an event
 * on this network port at the current logical time.
 */
void send_port_absent_to_federate(unsigned short port_ID, 
                                  unsigned short fed_ID) {
    // Construct the message
    int message_length = 1 + sizeof(port_ID) + sizeof(fed_ID) + sizeof(instant_t) + sizeof(microstep_t);
    unsigned char buffer[message_length];
    tag_t current_tag = get_current_tag();

    LOG_PRINT("Sending port "
            "absent for tag (%lld, %u) for port %d to federate %d.",
            current_tag.time - start_time,
            current_tag.microstep,
            port_ID, fed_ID);

    buffer[0] = PORT_ABSENT;
    encode_ushort(port_ID, &(buffer[1]));
    encode_ushort(fed_ID, &(buffer[1+sizeof(port_ID)]));
    encode_ll(current_tag.time, &(buffer[1+sizeof(port_ID)+sizeof(fed_ID)]));
    encode_int(current_tag.microstep, &(buffer[1+sizeof(port_ID)+sizeof(fed_ID)+sizeof(instant_t)]));

    lf_mutex_lock(&outbound_socket_mutex);
#ifdef FEDERATED_CENTRALIZED
    // Send the absent message through the RTI
    int socket = _fed.socket_TCP_RTI;
#else
    // Send the absent message directly to the federate
    int socket = _fed.sockets_for_outbound_p2p_connections[fed_ID];
#endif
    // Do not write if the socket is closed.
    if (socket >= 0) {
    	write_to_socket_errexit_with_mutex(socket, message_length, buffer, &outbound_socket_mutex,
    			"Failed to send port absent message for port %hu to federate %hu.",
				port_ID, fed_ID);
    }
    lf_mutex_unlock(&outbound_socket_mutex);
}

/**
 * Determine the status of the port at the current logical time.
 * If successful, return true. If the status cannot be determined
 * at this moment, return false.
 * 
 * @param portID the ID of the port to determine status for
 */
port_status_t determine_port_status_if_possible(int portID) {
    // Check if the status of the port is known
    trigger_t* network_input_port_action = __action_for_port(portID);
    if (network_input_port_action->status == present) {
        LOG_PRINT("------ Not waiting for network input port %d"
                    "because it is already present.", portID);
        // The status of the trigger is present.
        return present;
    } else if (network_input_port_action->status == unknown && 
                        compare_tags(network_input_port_action->last_known_status_tag, 
                        get_current_tag()) > 0) {
        // We have a known status for this port in a future tag. Therefore, no event is going
        // to be present for this port at the current tag.
        set_network_port_status(portID, absent);
        return absent;
    } else if (network_input_port_action->status == absent) {
        // The status of the trigger is absent.
        return absent;
    }
    return unknown;
}

/////////////////////////////////////////////////////////////////////////////////////////

/**
 * Version of schedule_value() similar to that in reactor_common.c
 * except that it does not acquire the mutex lock and has a special
 * behavior during startup where it can inject reactions to the reaction
 * queue if execution has not started yet.
 * It is also responsible for setting the intended tag of the 
 * network message based on the calculated delay.
 * This function assumes that the caller holds the mutex lock.
 * 
 * This is used for handling incoming timed messages to a federate.
 * 
 * 
 * @param action The action or timer to be triggered.
 * @param tag The tag of the message received over the network.
 * @param value Dynamically allocated memory containing the value to send.
 * @param length The length of the array, if it is an array, or 1 for a
 *  scalar and 0 for no payload.
 * @return A handle to the event, or 0 if no event was scheduled, or -1 for error.
 */
handle_t schedule_message_received_from_network_already_locked(
        trigger_t* trigger,
        tag_t tag,
        lf_token_t* token) {
    // Return value of the function
    int return_value = 0;

    // Indicates whether or not the intended tag
    // of the message (timestamp, microstep) is
    // in the future relative to the tag of this
    // federate. By default, assume it is not.
    bool message_tag_is_in_the_future = compare_tags(tag, current_tag) > 0;

    // Assign the intended tag
    trigger->intended_tag = tag;

    // Calculate the extra_delay required to be passed
    // to the schedule function.
    interval_t extra_delay = tag.time - current_tag.time;
    if (!message_tag_is_in_the_future) {
#ifdef FEDERATED_CENTRALIZED
        // If the coordination is centralized, receiving a message
        // that does not carry a timestamp that is in the future
        // would indicate a critical condition, showing that the
        // time advance mechanism is not working correctly.
        error_print_and_exit("Received a message at tag (%lld, %u) that"
                                " has a tag (%lld, %u) that has violated the STP offset. "
                                "Centralized coordination should not have these types of messages.",
                                current_tag.time - start_time, get_microstep(),
                                tag.time - start_time, tag.microstep);
#else
        // Set the delay back to 0
        extra_delay = 0LL;
        LOG_PRINT("Calling schedule with 0 delay and intended tag (%lld, %u).",
                    trigger->intended_tag.time - start_time,
                    trigger->intended_tag.microstep);
        return_value = __schedule(trigger, extra_delay, token);
#endif
    } else {
        // In case the message is in the future, call
        // _lf_schedule_at_tag() so that the microstep is respected.
        LOG_PRINT("Received a message that is (%lld nanoseconds, %u microsteps) "
                "in the future.", extra_delay, tag.microstep - get_microstep());
        return_value = _lf_schedule_at_tag(trigger, tag, token);
    }
    // Notify the main thread in case it is waiting for physical time to elapse.
    DEBUG_PRINT("Broadcasting notification that event queue changed.");
    lf_cond_broadcast(&event_q_changed);
    return return_value;
}

/**
 * Request to close the socket that receives incoming messages from the
 * specified federate ID. This sends a message to the upstream federate
 * requesting that it close the socket. If the message is sent successfully,
 * this returns 1. Otherwise it returns 0, which presumably means that the
 * socket is already closed.
 *
 * @param The ID of the peer federate sending messages to this federate.
 *
 * @return 1 if the CLOSE_REQUEST message is sent successfully, 0 otherwise.
 */
int _lf_request_close_inbound_socket(int fed_id) {
	assert(fed_id >= 0 && fed_id < NUMBER_OF_FEDERATES);

 	if (_fed.sockets_for_inbound_p2p_connections[fed_id] < 1) return 0;

   	// Send a CLOSE_REQUEST message.
    unsigned char message_marker = CLOSE_REQUEST;
   	LOG_PRINT("Sending CLOSE_REQUEST message to upstream federate.");
    int written = write_to_socket(
     		_fed.sockets_for_inbound_p2p_connections[fed_id],
			1, &message_marker);
    _fed.sockets_for_inbound_p2p_connections[fed_id] = -1;
    if (written == 1) {
       	LOG_PRINT("Sent CLOSE_REQUEST message to upstream federate.");
       	return 1;
    } else {
    	return 0;
    }
}

/**
 * Close the socket that receives incoming messages from the
 * specified federate ID or RTI. This function should be called when a read
 * of incoming socket fails or when an EOF is received.
 *
 * @param The ID of the peer federate sending messages to this
 *  federate, or -1 if the RTI.
 */
void _lf_close_inbound_socket(int fed_id) {
    if (fed_id < 0) {
        // socket connection is to the RTI.
        shutdown(_fed.socket_TCP_RTI, SHUT_RDWR);
        close(_fed.socket_TCP_RTI);
        _fed.socket_TCP_RTI = -1;
    } else if (_fed.sockets_for_inbound_p2p_connections[fed_id] >= 0) {
        shutdown(_fed.sockets_for_inbound_p2p_connections[fed_id], SHUT_RDWR);
        close(_fed.sockets_for_inbound_p2p_connections[fed_id]);
        _fed.sockets_for_inbound_p2p_connections[fed_id] = -1;
    }
}

/** 
 * Handle a port absent message received from a remote federate.
 * @param socket The socket to read the message from
 * @param buffer The buffer to read
 * @param fed_id The sending federate ID or -1 if the centralized coordination.
 */
void handle_port_absent_message(int socket, int fed_id) {
    size_t bytes_to_read = sizeof(ushort) + sizeof(ushort) + sizeof(instant_t) + sizeof(microstep_t);
    unsigned char buffer[bytes_to_read];
    read_from_socket_errexit(socket, bytes_to_read, buffer,
    		"Failed to read port absent message.");

    // Extract the header information.
    unsigned short port_id = extract_ushort(buffer);
    // The next part of the message is the federate_id, but we don't need it.
    // unsigned short federate_id = extract_ushort(&(buffer[sizeof(ushort)]));
    tag_t intended_tag;
    intended_tag.time = extract_ll(&(buffer[sizeof(ushort)+sizeof(ushort)]));
    intended_tag.microstep = extract_int(&(buffer[sizeof(ushort)+sizeof(ushort)+sizeof(instant_t)])); 

    LOG_PRINT("Handling port absent for tag (%lld, %u) for port %d.",
            intended_tag.time - start_time,
            intended_tag.microstep,
            port_id, 
            fed_id
    );

    lf_mutex_lock(&mutex);
    trigger_t* network_input_port_action = __action_for_port(port_id);
    if (compare_tags(intended_tag,
            network_input_port_action->last_known_status_tag) <= 0) {
        error_print_and_exit("The following contract was violated: In-order "
                             "delivery of messages over a TCP socket.");
    }
    // Set the mutex status as absent
    network_input_port_action->last_known_status_tag = intended_tag;
    // If any control reaction is waiting, notify them that the status has changed
    if (network_input_port_action->is_a_control_reaction_waiting) {
<<<<<<< HEAD
        if (compare_tags(intended_tag, get_current_tag()) == 0) {
            // If the intended tag for the absent message is the current tag
            // and there is a control reaction waiting, we need to set the port
            // status to absent
=======
        if (compare_tags(intended_tag, get_current_tag()) == 0 &&
            determine_port_status_if_possible(port_id) == unknown) {
            // If the intended tag for the absent message is the current tag
            // and the status of the port cannot be determined and there is a 
            // control reaction waiting, we need to set the port status to absent
>>>>>>> abe2eedd
            set_network_port_status(port_id, absent);
        }
        // The last known status tag of the port has changed. Notify any waiting threads.
        lf_cond_broadcast(&port_status_changed);
    }
    lf_mutex_unlock(&mutex);
}

/**
 * Handle a message being received from a remote federate.
 * 
 * This function assumes the caller does not hold the mutex lock.
 * @param socket The socket to read the message from
 * @param buffer The buffer to read
 * @param fed_id The sending federate ID or -1 if the centralized coordination.
 */
void handle_message(int socket, int fed_id) {
    // FIXME: Need better error handling?
    // Read the header.
    size_t bytes_to_read = sizeof(ushort) + sizeof(ushort) + sizeof(int);
    unsigned char buffer[bytes_to_read];
    read_from_socket_errexit(socket, bytes_to_read, buffer,
    		"Failed to read message header.");

    // Extract the header information.
    unsigned short port_id;
    unsigned short federate_id;
    unsigned int length;
    extract_header(buffer, &port_id, &federate_id, &length);
    // Check if the message is intended for this federate
    assert(_lf_my_fed_id == federate_id);
    DEBUG_PRINT("Receiving message to port %d of length %d.", port_id, length);

    // Get the triggering action for the corerponding port
    trigger_t* action = __action_for_port(port_id);

    // Read the payload.
    // Allocate memory for the message contents.
    unsigned char* message_contents = (unsigned char*)malloc(length);
    read_from_socket_errexit(socket, length, message_contents,
    		"Failed to read message body.");

    LOG_PRINT("Message received by federate: %s. Length: %d.", message_contents, length);

    DEBUG_PRINT("Calling schedule for message received on a physical connection.");
    _lf_schedule_value(&action, 0, message_contents, length);
}

/**
 * Handle a timed message being received from a remote federate via the RTI
 * or directly from other federates.
 * This will read the tag encoded in the header
 * and calculate an offset to pass to the schedule function.
 * This function assumes the caller does not hold the mutex lock.
 * Instead of holding the mutex lock, this function calls 
 * _lf_increment_global_tag_barrier with the tag carried in
 * the message header as an argument. This ensures that the current tag
 * will not advance to the tag of the message if it is in the future, or
 * the tag will not advance at all if the tag of the message is
 * now or in the past.
 * @param socket The socket to read the message from.
 * @param buffer The buffer to read.
 * @param fed_id The sending federate ID or -1 if the centralized coordination.
 */
void handle_timed_message(int socket, int fed_id) {
    // FIXME: Need better error handling?
    // Read the header which contains the timestamp.
    size_t bytes_to_read = sizeof(ushort) + sizeof(ushort) + sizeof(int)
            + sizeof(instant_t) + sizeof(microstep_t);
    unsigned char buffer[bytes_to_read];
    read_from_socket_errexit(socket, bytes_to_read, buffer,
    		"Failed to read timed message header");

    // Extract the header information.
    unsigned short port_id;
    unsigned short federate_id;
    unsigned int length;
    extract_header(buffer, &port_id, &federate_id, &length);
    // Check if the message is intended for this federate
    assert(_lf_my_fed_id == federate_id);
    DEBUG_PRINT("Receiving message to port %d of length %d.", port_id, length);

    // Get the triggering action for the corerponding port
    trigger_t* action = __action_for_port(port_id);

    if (action->is_physical) {
        // Messages sent on physical connections should be handled via handle_message().
        warning_print("Received a timed message on a physical connection. Time stamp will be lost.");
    }

    // Read the tag of the message.
    // FIXME : intended_tag
    tag_t intended_tag;
    intended_tag.time = extract_ll(&(buffer[sizeof(ushort) + sizeof(ushort) + sizeof(int)]));
    intended_tag.microstep = extract_int(&(buffer[sizeof(ushort) + sizeof(ushort) + sizeof(int) + sizeof(instant_t)]));

#ifdef FEDERATED_DECENTRALIZED // Only applicable for federated programs with decentralized coordination
    // For logical connections in decentralized coordination,
    // increment the barrier to prevent advancement of tag beyond
    // the received tag if possible. The following function call
    // suggests that the tag barrier be raised to the tag provided
    // by the message. If this tag is in the past, the function will cause
    // the tag to freeze at the current level.
    // If something happens, make sure to release the barrier.
    _lf_increment_global_tag_barrier(intended_tag);
#endif
    LOG_PRINT("Received message with tag: (%lld, %u), Current tag: (%lld, %u).",
            intended_tag.time - start_time, intended_tag.microstep, get_elapsed_logical_time(), get_microstep());

    // Read the payload.
    // Allocate memory for the message contents.
    unsigned char* message_contents = (unsigned char*)malloc(length);
    read_from_socket_errexit(socket, length, message_contents,
    		"Failed to read message body.");

    // The following is only valid for string messages.
    // DEBUG_PRINT("Message received: %s.", message_contents);

    lf_mutex_lock(&mutex);

    // Create a token for the message
    lf_token_t* message_token = create_token(action->element_size);
    // Set up the token

    message_token->value = message_contents;
    message_token->length = length;

    // Sanity checks
    if (compare_tags(intended_tag,
            action->last_known_status_tag) <= 0) {
        error_print_and_exit("The following contract was violated: In-order "
                             "delivery of messages over a TCP socket.");
    }
    if (action->is_a_control_reaction_waiting && 
            __advancing_time) {
        error_print_and_exit("Federate was attempting to advance time "
                             "while control reactions are still present.");
    }

    // FIXME: It might be enough to just check this field and not the status at all
    action->last_known_status_tag = intended_tag;

    // Check if reactions need to be inserted directly into the reaction
    // queue or a call to schedule is needed. This checks if the intended
    // tag of the message is for the current tag or a tag that is already
    // passed and if any control reaction is waiting on this port.
    // If the tag is intended for a tag that is passed, the control reactions
    // would need to exit because only one message can be processed per tag,
    // and that message is going to be a tardy message. The actual tardiness
    // handling is done inside _lf_insert_reactions_for_trigger.
    // To prevent multiple procesing of messages per tag, we also need to check
    // the port status.
    // For example, there could be a case where current tag is 
    // 10 with a control reaction waiting, and a message has arrived with intended_tag 8.
    // This message will eventually cause the control reaction to exit, but before that,
    // a message with intended_tag of 9 could arrive before the control reaction has had a chance
    // to exit. The port status is on the other hand changed in this thread, and thus,
    // can be checked in this scenario without this race condition. The message with 
    // intended_tag of 9 in this case needs to wait one microstep to be processed.
    if (compare_tags(intended_tag, get_current_tag()) <= 0 &&                           
            action->is_a_control_reaction_waiting && // Check if a control reaction is waiting
            action->status == unknown                // Check if the status of the port is still unknown
            ) {
        // Since the message is intended for the current tag and a control reaction
        // was waiting for the message, trigger the corresponding reactions for this
        // message.
        LOG_PRINT("Inserting reactions directly at tag (%lld, %u).", intended_tag.time - start_time, intended_tag.microstep);
        action->intended_tag = intended_tag;
        _lf_insert_reactions_for_trigger(action, message_token);

        // Set the status of the port as present here to inform the network input
        // control reactions know that they no longer need to block. The reason for
        // that is because the network receiver reaction is now in the reaction queue
        // keeping the precedence order intact.
        set_network_port_status(port_id, present);        
        // Port is now present. Therfore, notify the network input control reactions to 
        // stop waiting and re-check the port status.
        lf_cond_broadcast(&port_status_changed);

        // Notify the main thread in case it is waiting for reactions.
        DEBUG_PRINT("Broadcasting notification that reaction queue changed.");
        lf_cond_signal(&reaction_q_changed);
        // Notify the main thread in case it is waiting for events. FIXME
        DEBUG_PRINT("Broadcasting notification that event queue changed.");
        lf_cond_signal(&event_q_changed);
    } else {
        // If no control reaction is waiting for this message, or if the intended
        // tag is in the future, use schedule functions to process the message.

        // Before that, if the current time >= stop time, discard the message.
        // But only if the stop time is not equal to the start time!
        if (compare_tags(current_tag, stop_tag) >= 0) {
            lf_mutex_unlock(&mutex);
            warning_print("Received message too late. Already at stopping time. Discarding message.");
            return;
        }
        
        LOG_PRINT("Calling schedule with tag (%lld, %u).", intended_tag.time - start_time, intended_tag.microstep);
        schedule_message_received_from_network_already_locked(action, intended_tag, message_token);

        if (action->is_a_control_reaction_waiting) {
            // Notify the waiting control reaction that a future event has been produced for the port
            lf_cond_broadcast(&port_status_changed);
        }
    }


#ifdef FEDERATED_DECENTRALIZED // Only applicable for federated programs with decentralized coordination
    // Finally, decrement the barrier to allow the execution to continue
    // past the raised barrier
    _lf_decrement_global_tag_barrier_locked();
#endif

    // The mutex is unlocked here after the barrier on
    // logical time has been removed to avoid
    // the need for unecessary lock and unlock
    // operations.
    lf_mutex_unlock(&mutex);
}

/** Handle a time advance grant (TAG) message from the RTI.
 *  This function assumes the caller does not hold the mutex lock,
 *  which it acquires to interact with the main thread, which may
 *  be waiting for a TAG (this broadcasts a condition signal).
 * 
 *  @note This function is very similar to handle_provisinal_tag_advance_grant() except that
 *  it sets last_TAG_was_provisional to false.
 */
void handle_tag_advance_grant() {
    int bytes_to_read = sizeof(instant_t) + sizeof(microstep_t);
    unsigned char buffer[bytes_to_read];
    read_from_socket_errexit(_fed.socket_TCP_RTI, bytes_to_read, buffer,
    		"Failed to read tag advance grant from RTI.");

    lf_mutex_lock(&mutex);
    tag_t TAG;
    TAG.time = extract_ll(buffer);
    TAG.microstep = extract_int(&(buffer[sizeof(instant_t)]));

    // Update the last known status tag of all network input ports
    // to the TAG received from the RTI. Here we assume that the RTI
    // knows the status of network ports up to and including the granted tag,
    // so by extension, we assume that the federate can safely rely
    // on the RTI to handle port statuses up until the granted tag.
    update_last_known_status_on_input_ports(TAG);
    // Then, check if any control reaction is waiting.
    // If so, a PTAG has been granted before.
    // Mark any unknown ports as absent and notify
    // the control reactions.
    if (any_control_reaction_is_waiting()) {
        // A provisional TAG (PTAG) has already been granted. Therefore, we only need
        // to release network input control reactions.
        mark_all_unknown_ports_as_absent();
        lf_cond_broadcast(&port_status_changed);
    }

    _fed.last_TAG.time = TAG.time;
    _fed.last_TAG.microstep = TAG.microstep;
    _fed.waiting_for_TAG = false;
    // Notify everything that is blocked.
    lf_cond_broadcast(&event_q_changed);
    _fed.is_last_TAG_provisional = false;
    LOG_PRINT("Received Time Advance Grant (TAG): (%lld, %u).", _fed.last_TAG.time - start_time, _fed.last_TAG.microstep);
    lf_mutex_unlock(&mutex);
}


/** Handle a provisional time advance grant (TAG) message from the RTI.
 *  This function assumes the caller does not hold the mutex lock,
 *  which it acquires to interact with the main thread, which may
 *  be waiting for a TAG (this broadcasts a condition signal).
 * 
 * @note This function is very similar to handle_tag_advance_grant() except that
 *  it sets last_TAG_was_provisional to true.
 */
void handle_provisional_tag_advance_grant() {
    int bytes_to_read = sizeof(instant_t) + sizeof(microstep_t);
    unsigned char buffer[bytes_to_read];    
    read_from_socket_errexit(_fed.socket_TCP_RTI, bytes_to_read, buffer,
    		"Failed to read provisional tag advance grant from RTI.");

    lf_mutex_lock(&mutex);
    _fed.last_TAG.time = extract_ll(buffer);
    _fed.last_TAG.microstep = extract_int(&(buffer[sizeof(instant_t)]));
    _fed.waiting_for_TAG = false;
    _fed.is_last_TAG_provisional = true;
    LOG_PRINT("Received Provisional Tag Advance Grant (TAG): (%lld, %u).", _fed.last_TAG.time - start_time, _fed.last_TAG.microstep);
    // Notify everything that is blocked.
    lf_cond_broadcast(&event_q_changed);
    lf_mutex_unlock(&mutex);
}

/** 
 * Send a STOP_REQUEST message to the RTI.
 * 
 * This function raises a global barrier on
 * logical time at the current time.
 * 
 * This function assumes the caller holds the mutex lock.
 */
void _lf_fd_send_stop_request_to_rti() {
    if (_fed.sent_a_stop_request_to_rti == true) {
        return;
    }
    LOG_PRINT("Requesting the whole program to stop.");
    // Raise a logical time barrier at the current time
    _lf_increment_global_tag_barrier_already_locked(current_tag);
    // Send a stop request with the current tag to the RTI
    unsigned char buffer[1 + sizeof(instant_t)];
    buffer[0] = STOP_REQUEST;
    encode_ll(current_tag.time, &(buffer[1]));
    lf_mutex_lock(&outbound_socket_mutex);
    if (_fed.socket_TCP_RTI < 0) {
    	warning_print("Socket is no longer connected. Dropping message.");
        lf_mutex_unlock(&outbound_socket_mutex);
    	return;
    }
    write_to_socket_errexit_with_mutex(_fed.socket_TCP_RTI, 1 + sizeof(instant_t), buffer, &outbound_socket_mutex,
            "Failed to send stop time %lld to the RTI.", current_tag.time - start_time);
    lf_mutex_unlock(&outbound_socket_mutex);
    _fed.sent_a_stop_request_to_rti = true;
}

/** 
 * Handle a STOP_GRANTED message from the RTI. * 
 * 
 * This function removes the global barrier on
 * logical time raised when request_stop() was
 * called.
 * 
 * This function assumes the caller does not hold
 * the mutex lock, therefore, it acquires it.
 * 
 * FIXME: It should be possible to at least handle the situation
 * where the specified stop time is larger than current time.
 * This would require implementing a shutdown action.
 */
void handle_stop_granted_message() {
    int bytes_to_read = sizeof(instant_t);
    unsigned char buffer[bytes_to_read];    
    read_from_socket_errexit(_fed.socket_TCP_RTI, bytes_to_read, buffer,
    		"Failed to read stop granted from RTI.");

    // Acquire a mutex lock to ensure that this state does change while a
    // message is transport or being used to determine a TAG.
    lf_mutex_lock(&mutex);

    tag_t received_stop_tag;
    received_stop_tag.time = extract_ll(buffer);
    LOG_PRINT("Received from RTI a STOP_GRANTED message with elapsed time %lld.",
            received_stop_tag.time - start_time);
    // Deduce the microstep
    if (received_stop_tag.time == current_tag.time) {
        received_stop_tag.microstep = current_tag.microstep + 1;
    } else if (received_stop_tag.time > current_tag.time) {
        received_stop_tag.microstep = 0;
    } else if (current_tag.time != FOREVER) {
        // FIXME: I see no way for current_tag.time to be FOREVER, but
        // this seems to be nondeterministically happening in PingPongDistributed. How?
        error_print("Received a stop_time %lld from the RTI that is in the past. "
                    "Stopping at the next microstep (%lld, %u).",
                    received_stop_tag.time - start_time,
                    current_tag.time - start_time,
                    current_tag.microstep + 1);
        received_stop_tag = current_tag;
        received_stop_tag.microstep++;
    }

    stop_tag = received_stop_tag;
    DEBUG_PRINT("Setting the stop tag to (%lld, %u).",
                stop_tag.time - start_time,
                stop_tag.microstep);

    _lf_decrement_global_tag_barrier_locked();
    // In case any thread is waiting on a condition, notify all.
    lf_cond_broadcast(&reaction_q_changed);
    // We signal instead of broadcast under the assumption that only
    // one worker thread can call wait_until at a given time because
    // the call to wait_until is protected by a mutex lock
    lf_cond_signal(&event_q_changed);
    lf_mutex_unlock(&mutex);
}

/**
 * Handle a STOP_REQUEST message from the RTI.
 * 
 * This function assumes the caller does not hold
 * the mutex lock, therefore, it acquires it.
 */
void handle_stop_request_message() {
    int bytes_to_read = sizeof(instant_t);
    unsigned char buffer[bytes_to_read];    
    read_from_socket_errexit(_fed.socket_TCP_RTI, bytes_to_read, buffer,
    		"Failed to read stop request from RTI.");

    // Acquire a mutex lock to ensure that this state does change while a
    // message is transport or being used to determine a TAG.
    lf_mutex_lock(&mutex);
    // Don't send a stop tag twice
    if (_fed.sent_a_stop_request_to_rti == true) {
        lf_mutex_unlock(&mutex);
        return;
    }

    instant_t stop_time = extract_ll(buffer); // Note: ignoring the payload of the incoming stop request from the RTI
    LOG_PRINT("Received from RTI a STOP_REQUEST message with time %lld.",
             stop_time - start_time);

    unsigned char outgoing_buffer[1 + sizeof(instant_t)];
    outgoing_buffer[0] = STOP_REQUEST_REPLY;
    // Encode the current logical time or the stop_time, whichever is bigger.
    tag_t tag_to_stop = (tag_t){ .time = stop_time, .microstep = 0u };
    if (stop_time < current_tag.time) {
        tag_to_stop = current_tag;
    }
    encode_ll(tag_to_stop.time, &(outgoing_buffer[1]));
    lf_mutex_lock(&outbound_socket_mutex);
    if (_fed.socket_TCP_RTI < 0) {
    	warning_print("Socket is no longer connected. Dropping message.");
        lf_mutex_unlock(&outbound_socket_mutex);
    	return;
    }
    // Send the current logical time to the RTI. This message does not have an identifying byte since
    // since the RTI is waiting for a response from this federate.
    write_to_socket_errexit_with_mutex(_fed.socket_TCP_RTI, 1 + sizeof(instant_t), outgoing_buffer, &outbound_socket_mutex,
            "Failed to send the answer to STOP_REQUEST to RTI.");
    lf_mutex_unlock(&outbound_socket_mutex);

    // Raise a barrier at current time
    // because we are sending it to the RTI
    _lf_increment_global_tag_barrier_already_locked(tag_to_stop);

    // A subsequent call to request_stop will be a no-op.
    _fed.sent_a_stop_request_to_rti = true;

    lf_mutex_unlock(&mutex);
}

/**
 * Close sockets used to communicate with other federates, if they are open,
 * and send a RESIGN message to the RTI. This implements the function
 * defined in reactor.h. For unfederated execution, the code generator
 * generates an empty implementation.
 */
void terminate_execution() {
    // Check for all outgoing physical connections in
    // _fed.sockets_for_outbound_p2p_connections and
    // if the socket ID is not -1, the connection is still open.
    // Send an EOF by closing the socket here.
    // NOTE: It is dangerous to acquire a mutex in a termination
    // process because it can block program exit if a deadlock occurs.
    // Hence, it is paramount that these mutexes not allow for any
    // possibility of deadlock. To ensure this, this
    // function should NEVER be called while holding any mutex lock.
    lf_mutex_lock(&outbound_socket_mutex);
    for (int i=0; i < NUMBER_OF_FEDERATES; i++) {
        // Close outbound connections, in case they have not closed themselves.
        // This will result in EOF being sent to the remote federate, I think.
        _lf_close_outbound_socket(i);
    }
    // Resign the federation, which will close the socket to the RTI.
   	if (_fed.socket_TCP_RTI >= 0) {
        unsigned char message_marker = RESIGN;
        int written = write_to_socket(_fed.socket_TCP_RTI, 1, &message_marker);
        if (written == 1) {
        	LOG_PRINT("Resigned.");
        }
<<<<<<< HEAD
        _fed.socket_TCP_RTI = -1;
=======
>>>>>>> abe2eedd
    }
    lf_mutex_unlock(&outbound_socket_mutex);

    // Request closing the incoming P2P sockets.
    for (int i=0; i < NUMBER_OF_FEDERATES; i++) {
        if (_lf_request_close_inbound_socket(i) == 0) {
        	// Sending the close request failed. Mark the socket closed.
        	_fed.sockets_for_inbound_p2p_connections[i] = -1;
        }
<<<<<<< HEAD
    }

    // Wait for each inbound socket listener thread to close.
    if (_fed.number_of_inbound_p2p_connections > 0) {
    	LOG_PRINT("Waiting for %d threads listening for incoming messages to exit.",
    			_fed.number_of_inbound_p2p_connections);
    	for (int i=0; i < _fed.number_of_inbound_p2p_connections; i++) {
    		// Ignoring errors here.
    		lf_thread_join(_fed.inbound_socket_listeners[i], NULL);
    	}
    }
=======
    }

    // Wait for each inbound socket listener thread to close.
    if (_fed.number_of_inbound_p2p_connections > 0) {
    	LOG_PRINT("Waiting for %d threads listening for incoming messages to exit.",
    			_fed.number_of_inbound_p2p_connections);
    	for (int i=0; i < _fed.number_of_inbound_p2p_connections; i++) {
    		// Ignoring errors here.
    		lf_thread_join(_fed.inbound_socket_listeners[i], NULL);
    	}
    }

    // Wait for the thread listening for messages from the RTI to close.
    lf_thread_join(_fed.RTI_socket_listener, NULL);

>>>>>>> abe2eedd
    free(_fed.inbound_socket_listeners);
}

/** 
 * Thread that listens for inputs from other federates.
 * This thread listens for messages of type P2P_MESSAGE,
 * P2P_TIMED_MESSAGE, or PORT_ABSENT (@see rti.h) from the specified
 * peer federate and calls the appropriate handling function for
 * each message type. If an error occurs or an EOF is received
 * from the peer, then this procedure sets the corresponding 
 * socket in _fed.sockets_for_inbound_p2p_connections
 * to -1 and returns, terminating the thread.
 * @param fed_id_ptr A pointer to a ushort containing federate ID being listened to.
 *  This procedure frees the memory pointed to before returning.
 */
void* listen_to_federates(void* fed_id_ptr) {

    ushort fed_id = *((ushort*)fed_id_ptr);

    LOG_PRINT("Listening to federate %d.", fed_id);

    int socket_id = _fed.sockets_for_inbound_p2p_connections[fed_id];

    // Buffer for incoming messages.
    // This does not constrain the message size
    // because the message will be put into malloc'd memory.
    unsigned char buffer[FED_COM_BUFFER_SIZE];

    // Listen for messages from the federate.
    while (1) {
        // Read one byte to get the message type.
        DEBUG_PRINT("Waiting for a P2P message on socket %d.", socket_id);
        int bytes_read = read_from_socket(socket_id, 1, buffer);
        if (bytes_read == 0) {
            // EOF occurred. This breaks the connection.
            info_print("Received EOF from peer federate %d. Closing the socket.", fed_id);
            _lf_close_inbound_socket(fed_id);
            break;
        } else if (bytes_read < 0) {
            error_print("P2P socket to federate %d is broken.", fed_id);
            _lf_close_inbound_socket(fed_id);
            break;
        }
        DEBUG_PRINT("Received a P2P message on socket %d of type %d.",
                socket_id, buffer[0]);
        bool bad_message = false;
        switch (buffer[0]) {
            case P2P_MESSAGE:
                LOG_PRINT("Received untimed message from federate %d.", fed_id);
                handle_message(socket_id, fed_id);
                break;
            case P2P_TIMED_MESSAGE:
                LOG_PRINT("Received timed message from federate %d.", fed_id);
                handle_timed_message(socket_id, fed_id);
                break;
            case PORT_ABSENT:
                LOG_PRINT("Received port absent message from federate %d.", fed_id);
                handle_port_absent_message(socket_id, fed_id);
                break;
            default:
                bad_message = true;
        }
        if (bad_message) {
            // FIXME: Better error handling needed.
            error_print_and_exit("Received erroneous message type: %d. Closing the socket.", buffer[0]);
            break;
        }
    }
    free(fed_id_ptr);
    return NULL;
}

/** 
 * Thread that listens for TCP inputs from the RTI.
 *  When a physical message arrives, this calls schedule.
 */
void* listen_to_rti_TCP(void* args) {
    // Buffer for incoming messages.
    // This does not constrain the message size
    // because the message will be put into malloc'd memory.
    unsigned char buffer[FED_COM_BUFFER_SIZE];

    // Listen for messages from the federate.
    while (1) {
        // Check whether the RTI socket is still valid
        if (_fed.socket_TCP_RTI < 0) {
            warning_print("Socket to the RTI unexpectedly closed.");
            return NULL;
        }
        // Read one byte to get the message type.
        // This will exit if the read fails.
        int bytes_read = read_from_socket(_fed.socket_TCP_RTI, 1, buffer);
        if (bytes_read < 0) {
<<<<<<< HEAD
            error_print_and_exit("Socket connection to the RTI has been broken.");
=======
            if (errno == ECONNRESET) {
                error_print("Socket connection to the RTI was closed by the RTI without"
                            " properly sending an EOF first. Considering this a soft error.");
                // FIXME: If this happens, possibly a new RTI must be elected.
                _fed.socket_TCP_RTI = -1;
                return NULL;
            } else {
                error_print_and_exit("Socket connection to the RTI has been broken" 
                                    " with error %d: %s.", errno, strerror(errno));
            }
>>>>>>> abe2eedd
        } else if (bytes_read == 0) {
            // EOF received.
            info_print("Connection to the RTI closed with an EOF.");
            _fed.socket_TCP_RTI = -1;
            return NULL;
        }
        switch (buffer[0]) {
            case TIMED_MESSAGE:
                handle_timed_message(_fed.socket_TCP_RTI, -1);
                break;
            case TIME_ADVANCE_GRANT:
                handle_tag_advance_grant();
                break;
            case PROVISIONAL_TIME_ADVANCE_GRANT:
                handle_provisional_tag_advance_grant();
                break;
            case STOP_REQUEST:
                handle_stop_request_message();
                break;
            case STOP_GRANTED:
                handle_stop_granted_message();
                break;
            case PORT_ABSENT:
                handle_port_absent_message(_fed.socket_TCP_RTI, -1);
                break;
            case PHYSICAL_CLOCK_SYNC_MESSAGE_T1:
            case PHYSICAL_CLOCK_SYNC_MESSAGE_T4:
                error_print("Federate %d received unexpected clock sync message from RTI on TCP socket.",
                            _lf_my_fed_id);
                break;
            default:
                error_print_and_exit("Received from RTI an unrecognized TCP message type: %hhx.", buffer[0]);
        }
    }
    return NULL;
}

/** 
 * Synchronize the start with other federates via the RTI.
 * This assumes that a connection to the RTI is already made 
 * and _fed.socket_TCP_RTI is valid. It then sends the current logical
 * time to the RTI and waits for the RTI to respond with a specified
 * time. It starts a thread to listen for messages from the RTI.
 * It then waits for physical time to match the specified time,
 * sets current logical time to the time returned by the RTI,
 * and then returns. If --fast was specified, then this does
 * not wait for physical time to match the logical start time
 * returned by the RTI.
 * 
 * FIXME: Possibly should be renamed
 */
void synchronize_with_other_federates() {

    DEBUG_PRINT("Synchronizing with other federates.");

    // Reset the start time to the coordinated start time for all federates.
    // Note that this does not grant execution to this federate. In the centralized
    // coordination, the tag (0,0) should be explicitly sent to the RTI on a Time
    // Advance Grant message to request for permission to execute. In the decentralized
    // coordination, either the after delay on the connection must be sufficiently large
    // enough or the STP offset must be set globally to an accurate value.
    start_time = get_start_time_from_rti(get_physical_time());

    if (duration >= 0LL) {
        // A duration has been specified. Recalculate the stop time.
       stop_tag = ((tag_t) {.time = start_time + duration, .microstep = 0});
    }
    
    // Start a thread to listen for incoming TCP messages from the RTI.
<<<<<<< HEAD
    // @note Up until this point, the federate has been listenting for messages
    //  from the RTI in a sequential manner in the main thread. From now on, a
    //  separate thread is created to allow for asynchronous communication.
    lf_thread_t thread_id;
    lf_thread_create(&thread_id, listen_to_rti_TCP, NULL);
=======
    // @note Up until this point, the federate has been listening for messages
    //  from the RTI in a sequential manner in the main thread. From now on, a
    //  separate thread is created to allow for asynchronous communication.
    lf_thread_create(&_fed.RTI_socket_listener, listen_to_rti_TCP, NULL);
>>>>>>> abe2eedd

    lf_thread_t thread_id;
    if (create_clock_sync_thread(&thread_id)) {
        warning_print("Failed to create thread to handle clock synchronization.");
    }
}

/** 
 * Send a logical tag complete (LTC) message to the RTI.
 * This function assumes the caller holds the mutex lock.
 * 
 * @param tag_to_send The tag to send.
 */
void _lf_logical_tag_complete(tag_t tag_to_send) {
    int compare_with_last_tag = compare_tags(_fed.last_sent_LTC, tag_to_send);
    if (compare_with_last_tag == 0) {
        // Sending this tag more than once can happen if __next() returns without
        // adding an event to the event queue (and thus not advancing tag).
        DEBUG_PRINT("Was trying to send logical tag complete (%lld, %u) twice to the RTI.", 
                           tag_to_send.time - start_time,
                           tag_to_send.microstep);
        return;
    } else if (compare_with_last_tag > 0) {
        // This is a critical error. The federate is trying to inform the RTI of
        // the completion of a tag when it has already reported a larger tag as completed.
        error_print_and_exit("Was trying to send logical tag complete (%lld, %u) out of order to the RTI "
                    "when it has already sent (%lld, %u).", 
                    tag_to_send.time - start_time,
                    tag_to_send.microstep,
                    _fed.last_sent_LTC.time - start_time,
                    _fed.last_sent_LTC.microstep);
        return;
    }
    LOG_PRINT("Sending Logical Time Complete (LTC) (%lld, %u) to the RTI.",
            tag_to_send.time - start_time,
            tag_to_send.microstep);
    _lf_send_tag(LOGICAL_TAG_COMPLETE, tag_to_send);
    _fed.last_sent_LTC = tag_to_send;
}

/**
 * Modify the specified tag, if necessary, to be an earlier tag based
 * on the current physical time. The earlier tag is necessary if this federate
 * has downstream federates and also has physical actions that may trigger
 * outputs.  In that case, the earlier tag will be the current physical time
 * plus the minimum delay on all such physical actions plus any other delays
 * along the path from the triggering physical action to the output port
 * minus one nanosecond. The modified tag is assured of being less than any
 * output tag that might later be produced.
 * @param tag A pointer to the proposed NET.
 * @return True if this federate requires this modification and the tag was
 *  modified.
 */
bool _lf_bounded_NET(tag_t* tag) {
    // The tag sent by this function is a promise that, absent
    // inputs from another federate, this federate will not produce events
    // earlier than t. But if there are downstream federates and there is
    // a physical action (not counting receivers from upstream federates),
    // then we can only promise up to current physical time (plus the minimum
    // of all minimum delays on the physical actions).
    // In this case, we send a NET message with the current physical time
    // to permit downstream federates to advance. To avoid
    // overwhelming the network, this NET message should be sent periodically
    // at specified intervals controlled by the target parameter
    // coordination-options: {advance-message-interval: time units}.
    // The larger the interval, the more downstream federates will lag
    // behind real time, but the less network traffic. If this option is
    // missing, we issue a warning message suggesting that a redesign
    // might be in order so that outputs don't depend on physical actions.
    DEBUG_PRINT("Checking NET to see whether it should be bounded by physical time."
            " Min delay from physical action: %lld.",
            _fed.min_delay_from_physical_action_to_federate_output);
    if (_fed.min_delay_from_physical_action_to_federate_output >= 0LL
            && _fed.has_downstream
    ) {
        // There is a physical action upstream of some output from this
        // federate, and there is at least one downstream federate.
        // Compare the tag to the current physical time.
        instant_t physical_time = get_physical_time();
        if (physical_time + _fed.min_delay_from_physical_action_to_federate_output < tag->time) {
            // Can only promise up and not including this new time:
            tag->time = physical_time + _fed.min_delay_from_physical_action_to_federate_output - 1L;
            tag->microstep = 0;
            LOG_PRINT("Has physical actions that bound NET to (%lld, %u).",
                    tag->time - start_time, tag->microstep);
            return true;
        }
    }
    return false;
}

/** 
 * If this federate depends on upstream federates or sends data to downstream
 * federates, then notify the RTI of the next event tag (NET) on the event queue.
 * If the next event is not known (because either the queue is empty or there
 * are physical actions that may affect outputs and physical time has not
 * advanced to the time of the earliest event on the queue), then send a TAN
 * message instead, which is a promise to not produce events with the sent
 * timestamp or less anytime in the future.
 *
 * If there are upstream federates, then after sending a NET, this will block
 * until either the RTI grants the advance to the requested time or the wait
 * for the response from the RTI is interrupted by a change in the event queue
 * (e.g., a physical action triggered).  If there are no upstream
 * federates, then it will not wait for a TAG (which won't be forthcoming
 * anyway) and returns the earliest tag on the event queue.
 *
 * If the federate has neither upstream nor downstream federates, then this
 * returns the specified tag immediately without sending anything to the RTI.
 *
 * If there is at least one physical action somewhere in the federate that
 * can trigger an output to a downstream federate, then the NET is required
 * to be less than the current physical time. If physical time is less than
 * the earliest event in the event queue (or the event queue is empty), then
 * this function will send a Time Advance Notice (TAN) message instead of NET.
 * That message does not require a response from the RTI. The TAN message will
 * be sent repeatedly as physical time advances with the time interval between
 * messages controlled by the target parameter
 * coordination-options: {advance-message-interval timevalue}.
 * It will switch back to sending a NET message if and when its event queue
 * has an event with a timestamp less than physical time.
 *
 * If wait_for_reply is false, then this function will simply send the
 * specified tag and return that tag immediately. This is useful when a
 * federate is shutting down and will not be sending any more messages at all.
 *
 * In all cases, this returns either the specified tag or
 * another tag when it is safe to advance logical time to the returned tag.
 * The returned tag may be less than the specified tag if there are upstream
 * federates and either the RTI responds with a lesser tag or
 * the wait for a response from the RTI is interrupted by a
 * change in the event queue.
 *
 * This function is used in centralized coordination only.
 *
 * This function assumes the caller holds the mutex lock.
 *
 * @param tag The tag.
 * @param wait_for_reply If true, wait for a reply.
 */
tag_t _lf_send_next_event_tag(tag_t tag, bool wait_for_reply) {
    while (true) {
        if (!_fed.has_downstream && !_fed.has_upstream) {
            // This federate is not connected (except possibly by physical links)
            // so there is no need for the RTI to get involved.

            // NOTE: If the event queue is empty, then the time argument is either
            // the timeout_time or FOREVER. If -fast is also set, then
            // it matters whether there are upstream federates connected by physical
            // connections, which do not affect _fed.has_upstream. Perhaps we
            // should not return immediately because
            // then the execution will hit its timeout_time and fail to receive any
            // messages sent by upstream federates.
            // However, -fast is really incompatible with federated execution with
            // physical connections, so I don't think we need to worry about this.
            DEBUG_PRINT("Granted tag (%lld, %u) because the federate has neither upstream nor downstream federates.",
                    current_tag.time - start_time, current_tag.microstep);
            return tag;
        }

        // If time advance has already been granted for this tag or a larger
        // tag, then return immediately.
        if (compare_tags(_fed.last_TAG, tag) >= 0) {
            DEBUG_PRINT("Granted tag (%lld, %u) because the RTI's last TAG is at least as large.",
                    current_tag.time - start_time, current_tag.microstep);
            return tag;
        }

        // Copy the tag because _lf_bounded_NET() may modify it.
        tag_t original_tag = tag;

        // A NET sent by this function is a promise that, absent
        // inputs from another federate, this federate will not produce events
        // earlier than t. But if there are downstream federates and there is
        // a physical action (not counting receivers from upstream federates),
        // then we can only promise up to current physical time (plus the minimum
        // of all minimum delays on the physical actions).
        // If wait_for_reply is false, leave the tag alone.
        bool tag_bounded_by_physical_time = wait_for_reply ?
                _lf_bounded_NET(&tag)
                : false;

        // What we do next depends on whether the NET has been bounded by
        // physical time or by an event on the event queue.
        if (!tag_bounded_by_physical_time) {
            // NET is not bounded by physical time or has no downstream federates.
            // Normal case.
            _lf_send_tag(NEXT_EVENT_TAG, tag);
            _fed.last_sent_NET = tag;
            LOG_PRINT("Sent next event tag (NET) (%lld, %u) to RTI.",
                    tag.time - start_time, tag.microstep);

            if (!wait_for_reply) {
                LOG_PRINT("Not waiting for reply to NET.");
                return tag;
            }

            // If there are no upstream federates, return immediately, without
            // waiting for a reply. This federate does not need to wait for
            // any other federate.
            // NOTE: If fast execution is being used, it may be necessary to
            // throttle upstream federates.
            if (!_fed.has_upstream) {
                return tag;
            }
            // Fed has upstream federates. Have to wait for a TAG or PTAG.
            _fed.waiting_for_TAG = true;

            // Wait until a TAG is received from the RTI.
            while (true) {
                // Wait until either something changes on the event queue or
                // the RTI has responded with a TAG.
                DEBUG_PRINT("Waiting for a TAG from the RTI.");
                if (lf_cond_wait(&event_q_changed, &mutex) != 0) {
                    error_print("Wait error.");
                }
                // Either a TAG or PTAG arrived.
                if (!_fed.waiting_for_TAG) {
                    // _fed.last_TAG will have been set by the thread receiving the TAG message that
                    // set _fed.waiting_for_TAG to false.
                    return _fed.last_TAG;
                }
                // Check whether the new event on the event queue requires sending a new NET.
                tag_t next_tag = get_next_event_tag();
                if (compare_tags(next_tag, tag) != 0) {
                    _lf_send_tag(NEXT_EVENT_TAG, next_tag);
                    _fed.last_sent_NET = next_tag;
                }
            }
        }
        // Next tag is greater than physical time and this fed has downstream
        // federates. Need to send TAN rather than NET.
        // TAN does not include a microstep and expects no reply.
        // It is sent to enable downstream federates to advance.
        _lf_send_time(TIME_ADVANCE_NOTICE, tag.time);
        _fed.last_sent_NET = tag;
        LOG_PRINT("Sent Time Advance Notice (TAN) %lld to RTI.",
                tag.time - start_time);

        if (!wait_for_reply) {
            LOG_PRINT("Not waiting physical time to advance further.");
            return tag;
        }

        // This federate should repeatedly send TAN messages
        // to the RTI so that downstream federates can advance time until
        // it has a candidate event that it can process.
        // Before sending the next message, we need to wait some time so
        // that we don't overwhelm the network and the RTI.
        // That amount of time will be no greater than ADVANCE_MESSAGE_INTERVAL
        // in the future.
        DEBUG_PRINT("Waiting for physical time to elapse or an event on the event queue.");

        // The above call to _lf_bounded_NET called get_physical_time
        // set _lf_last_reported_unadjusted_physical_time_ns, the
        // time obtained using CLOCK_REALTIME before adjustment for
        // clock synchronization. Since that is the clock used by
        // lf_cond_timedwait, this is the clock we want to use.
        instant_t wait_until_time_ns =
                _lf_last_reported_unadjusted_physical_time_ns + ADVANCE_MESSAGE_INTERVAL;

        // Regardless of the ADVANCE_MESSAGE_INTERVAL, do not let this
        // wait exceed the time of the next tag.
        if (wait_until_time_ns > original_tag.time) {
            wait_until_time_ns = original_tag.time;
        }

        lf_cond_timedwait(&event_q_changed, &mutex, wait_until_time_ns);

        DEBUG_PRINT("Wait finished or interrupted.");

        // Either the timeout expired or the wait was interrupted by an event being
        // put onto the event queue. In either case, we can just loop around.
        // The next iteration will determine whether another
        // TAN should be sent or a NET.
        tag = get_next_event_tag();
    }
}<|MERGE_RESOLUTION|>--- conflicted
+++ resolved
@@ -1345,18 +1345,11 @@
     network_input_port_action->last_known_status_tag = intended_tag;
     // If any control reaction is waiting, notify them that the status has changed
     if (network_input_port_action->is_a_control_reaction_waiting) {
-<<<<<<< HEAD
-        if (compare_tags(intended_tag, get_current_tag()) == 0) {
-            // If the intended tag for the absent message is the current tag
-            // and there is a control reaction waiting, we need to set the port
-            // status to absent
-=======
         if (compare_tags(intended_tag, get_current_tag()) == 0 &&
             determine_port_status_if_possible(port_id) == unknown) {
             // If the intended tag for the absent message is the current tag
             // and the status of the port cannot be determined and there is a 
             // control reaction waiting, we need to set the port status to absent
->>>>>>> abe2eedd
             set_network_port_status(port_id, absent);
         }
         // The last known status tag of the port has changed. Notify any waiting threads.
@@ -1824,10 +1817,6 @@
         if (written == 1) {
         	LOG_PRINT("Resigned.");
         }
-<<<<<<< HEAD
-        _fed.socket_TCP_RTI = -1;
-=======
->>>>>>> abe2eedd
     }
     lf_mutex_unlock(&outbound_socket_mutex);
 
@@ -1837,7 +1826,6 @@
         	// Sending the close request failed. Mark the socket closed.
         	_fed.sockets_for_inbound_p2p_connections[i] = -1;
         }
-<<<<<<< HEAD
     }
 
     // Wait for each inbound socket listener thread to close.
@@ -1849,23 +1837,10 @@
     		lf_thread_join(_fed.inbound_socket_listeners[i], NULL);
     	}
     }
-=======
-    }
-
-    // Wait for each inbound socket listener thread to close.
-    if (_fed.number_of_inbound_p2p_connections > 0) {
-    	LOG_PRINT("Waiting for %d threads listening for incoming messages to exit.",
-    			_fed.number_of_inbound_p2p_connections);
-    	for (int i=0; i < _fed.number_of_inbound_p2p_connections; i++) {
-    		// Ignoring errors here.
-    		lf_thread_join(_fed.inbound_socket_listeners[i], NULL);
-    	}
-    }
 
     // Wait for the thread listening for messages from the RTI to close.
     lf_thread_join(_fed.RTI_socket_listener, NULL);
 
->>>>>>> abe2eedd
     free(_fed.inbound_socket_listeners);
 }
 
@@ -1959,9 +1934,6 @@
         // This will exit if the read fails.
         int bytes_read = read_from_socket(_fed.socket_TCP_RTI, 1, buffer);
         if (bytes_read < 0) {
-<<<<<<< HEAD
-            error_print_and_exit("Socket connection to the RTI has been broken.");
-=======
             if (errno == ECONNRESET) {
                 error_print("Socket connection to the RTI was closed by the RTI without"
                             " properly sending an EOF first. Considering this a soft error.");
@@ -1972,7 +1944,6 @@
                 error_print_and_exit("Socket connection to the RTI has been broken" 
                                     " with error %d: %s.", errno, strerror(errno));
             }
->>>>>>> abe2eedd
         } else if (bytes_read == 0) {
             // EOF received.
             info_print("Connection to the RTI closed with an EOF.");
@@ -2042,18 +2013,10 @@
     }
     
     // Start a thread to listen for incoming TCP messages from the RTI.
-<<<<<<< HEAD
-    // @note Up until this point, the federate has been listenting for messages
-    //  from the RTI in a sequential manner in the main thread. From now on, a
-    //  separate thread is created to allow for asynchronous communication.
-    lf_thread_t thread_id;
-    lf_thread_create(&thread_id, listen_to_rti_TCP, NULL);
-=======
     // @note Up until this point, the federate has been listening for messages
     //  from the RTI in a sequential manner in the main thread. From now on, a
     //  separate thread is created to allow for asynchronous communication.
     lf_thread_create(&_fed.RTI_socket_listener, listen_to_rti_TCP, NULL);
->>>>>>> abe2eedd
 
     lf_thread_t thread_id;
     if (create_clock_sync_thread(&thread_id)) {
