--- conflicted
+++ resolved
@@ -112,11 +112,8 @@
         OUTPUT_PATH("o", "output-path", true, false, "Specify the root output directory.", false),
         RUNTIME_VERSION(null, "runtime-version", true, false, "Specify the version of the runtime library used for compiling LF programs.", true),
         EXTERNAL_RUNTIME_PATH(null, "external-runtime-path", true, false, "Specify an external runtime library to be used by the compiled binary.", true),
-<<<<<<< HEAD
-        QUIET("q", "quiet", false, false, "Suppress output of the target compiler and other commands", true);
-=======
+        QUIET("q", "quiet", false, false, "Suppress output of the target compiler and other commands", true),
         RTI("r", "rti", true, false, "Specify the location of the RTI.", true);
->>>>>>> aaf8faf7
 
         /**
          * The corresponding Apache CLI Option object.
