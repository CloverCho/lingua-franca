--- conflicted
+++ resolved
@@ -497,17 +497,12 @@
             reporter.printFatalErrorAndExit("Aborting due to " + cause);
         }
     }
-
-<<<<<<< HEAD
-=======
-    // visible in tests
+// visible in tests
     public List<LfIssue> printErrorsIfAny() {
         List<LfIssue> errors = issueCollector.getErrors();
         errors.forEach(reporter::printIssue);
         return errors;
     }
-
->>>>>>> 6a84c9ad
     /**
      * Given a path, obtain a resource and validate it. If issues arise during validation,
      * these are recorded using the issue collector.
