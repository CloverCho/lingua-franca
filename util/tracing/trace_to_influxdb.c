/**
 * @file
 * @author Edward A. Lee
 * @author Ravi Akella
 *
 * @section LICENSE
Copyright (c) 2021, The University of California at Berkeley

Redistribution and use in source and binary forms, with or without modification,
are permitted provided that the following conditions are met:

1. Redistributions of source code must retain the above copyright notice,
   this list of conditions and the following disclaimer.

2. Redistributions in binary form must reproduce the above copyright notice,
   this list of conditions and the following disclaimer in the documentation
   and/or other materials provided with the distribution.

THIS SOFTWARE IS PROVIDED BY THE COPYRIGHT HOLDERS AND CONTRIBUTORS "AS IS" AND ANY
EXPRESS OR IMPLIED WARRANTIES, INCLUDING, BUT NOT LIMITED TO, THE IMPLIED WARRANTIES OF
MERCHANTABILITY AND FITNESS FOR A PARTICULAR PURPOSE ARE DISCLAIMED. IN NO EVENT SHALL
THE COPYRIGHT HOLDER OR CONTRIBUTORS BE LIABLE FOR ANY DIRECT, INDIRECT, INCIDENTAL,
SPECIAL, EXEMPLARY, OR CONSEQUENTIAL DAMAGES (INCLUDING, BUT NOT LIMITED TO,
PROCUREMENT OF SUBSTITUTE GOODS OR SERVICES; LOSS OF USE, DATA, OR PROFITS; OR BUSINESS
INTERRUPTION) HOWEVER CAUSED AND ON ANY THEORY OF LIABILITY, WHETHER IN CONTRACT,
STRICT LIABILITY, OR TORT (INCLUDING NEGLIGENCE OR OTHERWISE) ARISING IN ANY WAY OUT OF
THE USE OF THIS SOFTWARE, EVEN IF ADVISED OF THE POSSIBILITY OF SUCH DAMAGE.

 * @section DESCRIPTION
 * 
 * Standalone program to send a Lingua Franca trace file to InfluxDB.
 * InfluxDB is a database server to which data can be posted using HTTP
 * or sent as a UDP datagram.
 * 
 * ## Compiling this Program
 * 
 * To compile this program, simply do this in this source directory:
 * ```
 *    make install
 * ```
 * This will place an executable program `trace_to_influxdb` in the directory `lingua-franca/bin`.
 * I find it convenient to have this directory in my `PATH` (this is also where the
 * `lfc` command-line Lingua Franca compiler is located).
 * 
 * ## Setting up InfluxDB
 * 
 * To set up InfluxDB, see:
 * 
 * [https://docs.influxdata.com/influxdb/v2.0/get-started/](https://docs.influxdata.com/influxdb/v2.0/get-started/)
 * 
 * If you have previously installed InfluxDB and you want a fresh start, do this:
 * ```shell
 *     rm -rf ~/.influxdbv2/
 *     ps aux | grep nflux
 * ```
 * The second command will report any InfluxDB processes that are running. Kill them with
 * ```shell
 *     kill -9 PID
 * ```
 * where 'PID' is replaced with whatever process ID(s) are reported by the `ps` command above.
 * 
 * To start an InfluxDB server on localhost with port 8087:
 * ```shell
 *    influxd --http-bind-address :8087 --reporting-disabled
 * ```
 * The 'reporting-disabled' option simply disables notifications to the InfluxDB mother ship.
 * 
 * You then need to set up at least one user, organization, and bucket. You can do this by pointing your browser to
 * ```
 *     http://localhost:8087
 * ```
 * The browser will walk you through the process of creating a user, password, organization, and initial bucket. E.g.:
 * ```
 *     User: eal superSecretPassword
 *     Organization: iCyPhy
 *     Bucket: test
 * ```
 * The UI in the browser will then give you the options Quick Start or Advanced, either of which you can select.
 * If you select "Data" on the left, you can browse Buckets to verify that your test bucket was created.
 * 
 * ## Uploading Trace Data to InfluxDB
 * 
 * First, generate a trace file by setting a target parameter in a Lingua Franca program:
 * ```
 *     target C {
 *         tracing: true
 *     };
 * ```
 * Then, when you run this program, a binary file with extension `.lft` will be created.
 * 
 * In your browser, in the InfluxDB UI, select Data on the left, then select the Tokens tab.
 * Select a token and copy the token string to clipboard. It will looks something like this:
 * ```
 *     N1mK4b7z29YuWrWG_rBRJF3owaXjPA6gBVOgGG3eStS_zbESHTYJgfJWHB2JA_y3-BMYlMPVa05ccLVA1S770A==
 * ```
 * Then, invoke the conversion program as follows:
 * ```shell
 *     trace_to_influxdb Filename.lft \
 *         --token N1mK4b7z29YuWrWG_rBRJF3owaXjPA6gBVOgGG3eStS_zbESHTYJgfJWHB2JA_y3-BMYlMPVa05ccLVA1S770A==
 * ```
 * where 'Filename' and the token are replaced with your values.
 * This will upload the trace data to InfluxDB.
 * 
 * You can also specify the following command-line options:
 * * -h, --host: The host name running InfluxDB. If not given, this defaults to "localhost".
 * * -p, --port: The port for accessing InfluxDB. This defaults to 8086. If you used 8087, as shown above, then you have to give this option.
 * 
 * The data can then be viewed in the InfluxDB browser, or you can configure an external
 * tool such as Grafana to visualize it (see https://grafana.com/docs/grafana/latest/datasources/influxdb/).
 */
#define LINGUA_FRANCA_TRACE
#include "reactor.h"
#include "trace.h"
#include "trace_util.h"
#include "influxdb.h"

#define MAX_NUM_REACTIONS 64  // Maximum number of reactions reported in summary stats.
#define MAX_NUM_WORKERS 64

/** Struct identifying the influx client. */
influx_client_t influx_client;
influx_v2_client_t influx_v2_client;
/**
 * Print a usage message.
 */
void usage() {
    printf("\nUsage: trace_to_influxdb [options] trace_file [options]\n\n");
    printf("\nOptions: \n\n");
    printf("   -t, --token TOKEN\n");
    printf("   The token for access to InfluxDB (required argument).\n\n");
    printf("   -h, --host HOSTNAME\n");
    printf("   The host name for access to InfluxDB (default is 'localhost').\n\n");
    printf("   -p, --port PORT\n");
    printf("   The port for access to InfluxDB (default is 8086).\n\n");
    printf("   -o, --ort ORGANIZATION\n");
    printf("   The organization for access to InfluxDB (default is 'iCyPhy').\n\n");
    printf("   -b, --bucket BUCKET\n");
    printf("   The bucket into which to put the data (default is 'test').\n\n");
    printf("\n\n");
}

/** Largest timestamp seen. */
instant_t latest_time = 0LL;

/**
 * Read a trace in the specified file and write it to the specified CSV file.
 * @return The number of records read or 0 upon seeing an EOF.
 */
size_t read_and_write_trace() {
    int trace_length = read_trace();
    if (trace_length == 0) return 0;
    // Write each line.
    for (int i = 0; i < trace_length; i++) {
        char* reaction_name = "none";
        if (trace[i].reaction_number >= 0) {
            reaction_name = (char*)malloc(4);
            snprintf(reaction_name, 4, "%d", trace[i].reaction_number);
        }
        // printf("DEBUG: reactor self struct pointer: %p\n", trace[i].pointer);
        int object_instance = -1;
        char* reactor_name = get_object_description(trace[i].pointer, &object_instance);
        if (reactor_name == NULL) {
            reactor_name = "NO REACTOR";
        }
        int trigger_instance = -1;
        char* trigger_name = get_trigger_name(trace[i].trigger, &trigger_instance);
        if (trigger_name == NULL) {
            trigger_name = "NO TRIGGER";
        }
        // FIXME: Treating physical time as the timestamp.
        // Do we want this to optionally be logical time?
        // FIXME: What is the difference between a TAG and F_STR (presumably, Field String)?
        // Presumably, the HTTP post is formatted as a "line protocol" command. See:
        // https://docs.influxdata.com/influxdb/v2.0/reference/syntax/line-protocol/
        int response_code = post_http(&influx_client,
        //int response_code = post_curl(&influx_v2_client,
            INFLUX_MEAS(trace_event_names[trace[i].event_type]),
            INFLUX_TAG("Reactor", reactor_name),
            INFLUX_TAG("Reaction", reaction_name),
            INFLUX_F_INT("Worker", trace[i].worker),
            INFLUX_F_INT("Logical Time", trace[i].logical_time),
            INFLUX_F_INT("Microstep", trace[i].microstep),
            INFLUX_F_STR("Trigger Name", trigger_name),
            INFLUX_F_INT("Extra Delay", trace[i].extra_delay),
            INFLUX_TS(trace[i].physical_time),
            INFLUX_END
        );

        if (response_code != 0) {
            fprintf(stderr, "****** response code: %d\n", response_code);
            return 0;
        }
    }
    return trace_length;
}

int main(int argc, char* argv[]) {
    if (argc < 2) {
        usage();
        exit(0);
    }
    // Defaults.
    influx_v2_client.token = NULL;
    influx_v2_client.host = "localhost";
<<<<<<< HEAD
    influx_v2_client.port = 8088;
    influx_v2_client.org = "icyphy"; 
    influx_v2_client.bucket = "tracing";
    influx_v2_client.token = "ra0gassNhZoC0V1ABxVHT6-34thskx5HFgMEivd2WFfHuNXyspaYj9SB992YFKTCtne0_pb80OSKundUa7KLGQ==";
    
    influx_client.host = "localhost";
    influx_client.port = 8086;
    influx_client.db = "LF_Events";
    influx_client.usr = "ravi";
    influx_client.pwd = "denso";
=======
    influx_v2_client.port = 8086;
    influx_v2_client.org = "iCyPhy"; 
    influx_v2_client.bucket = "test";

    char* filename = NULL;

    for (int i = 1; i < argc; i++) {
        if (strcmp("-t", argv[i]) == 0 || strcmp("--token", argv[i]) == 0) {
            if (i++ == argc - 1) {
                usage();
                fprintf(stderr, "No token specified.\n");
                exit(1);
            }
            influx_v2_client.token = argv[i];
        } else if (strcmp("-h", argv[i]) == 0 || strcmp("--host", argv[i]) == 0) {
            if (i++ == argc - 1) {
                usage();
                fprintf(stderr, "No host specified.\n");
                exit(1);
            }
            influx_v2_client.host = argv[i];
        } else if (strcmp("-p", argv[i]) == 0 || strcmp("--port", argv[i]) == 0) {
            if (i++ == argc - 1) {
                usage();
                fprintf(stderr, "No port specified.\n");
                exit(1);
            }
            influx_v2_client.port = atoi(argv[i]);
            if (influx_v2_client.port == 0) {
                fprintf(stderr, "Invalid port: %s.\n", argv[i]);
            }
        } else if (strcmp("-o", argv[i]) == 0 || strcmp("--org", argv[i]) == 0) {
            if (i++ == argc - 1) {
                usage();
                fprintf(stderr, "No organization specified.\n");
                exit(1);
            }
            influx_v2_client.org = argv[i];
        } else if (strcmp("-b", argv[i]) == 0 || strcmp("--bucket", argv[i]) == 0) {
            if (i++ == argc - 1) {
                usage();
                fprintf(stderr, "No bucket specified.\n");
                exit(1);
            }
            influx_v2_client.bucket = argv[i];
        } else {
            // Must be the filename.
            filename = argv[i];
        }
    }
    if (influx_v2_client.token == NULL) {
        fprintf(stderr, "No token specified.\n");
        exit(1);
    }
    if (filename == NULL) {
        fprintf(stderr, "No trace file specified.\n");
        exit(1);
    }
>>>>>>> f43694d5

    open_files(filename, NULL);

    if (read_header() >= 0) {
        size_t num_records = 0, result;
        while ((result = read_and_write_trace()) != 0) {
            num_records = result;
        };
        printf("***** %zu records written to InfluxDB.\n", num_records);
        // File closing is handled by termination function.
    }
}<|MERGE_RESOLUTION|>--- conflicted
+++ resolved
@@ -202,18 +202,6 @@
     // Defaults.
     influx_v2_client.token = NULL;
     influx_v2_client.host = "localhost";
-<<<<<<< HEAD
-    influx_v2_client.port = 8088;
-    influx_v2_client.org = "icyphy"; 
-    influx_v2_client.bucket = "tracing";
-    influx_v2_client.token = "ra0gassNhZoC0V1ABxVHT6-34thskx5HFgMEivd2WFfHuNXyspaYj9SB992YFKTCtne0_pb80OSKundUa7KLGQ==";
-    
-    influx_client.host = "localhost";
-    influx_client.port = 8086;
-    influx_client.db = "LF_Events";
-    influx_client.usr = "ravi";
-    influx_client.pwd = "denso";
-=======
     influx_v2_client.port = 8086;
     influx_v2_client.org = "iCyPhy"; 
     influx_v2_client.bucket = "test";
@@ -272,7 +260,6 @@
         fprintf(stderr, "No trace file specified.\n");
         exit(1);
     }
->>>>>>> f43694d5
 
     open_files(filename, NULL);
 
