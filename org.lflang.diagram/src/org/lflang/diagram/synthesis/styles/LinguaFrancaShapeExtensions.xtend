--- conflicted
+++ resolved
@@ -225,16 +225,10 @@
 	/**
 	 * Creates the visual representation of a reaction node
 	 */
-<<<<<<< HEAD
-	def addReactionFigure(KNode node, Reaction reaction, Integer priority) {
-		val minHeight = 22
-		val minWidth = 45
-=======
-	def addReactionFigure(KNode node, ReactionInstance reaction) {
+	def addReactionFigure(KNode node, ReactionInstance reaction, Integer priority) {
 		val minHeight = 22
 		val minWidth = 45
 		val reactor = reaction.parent
->>>>>>> e881bf98
 		node.setMinimalNodeSize(minWidth, minHeight)
 		
 		val baseShape = node.addPolygon() => [
