/**
 * This tests a feedback loop with physical actions and
 * decentralized coordination.
 * 
 * @author Edward A. Lee
 */

 // reason for failing: lf_comma_separated_time() not supported in the python target

target Python {
    coordination: decentralized,
<<<<<<< HEAD
    workers: 3,
=======
>>>>>>> 27ac343f
    timeout: 5 sec
}
preamble {=
    #include <unistd.h> // Defines sleep()
    bool stop = false;
    // Thread to trigger an action once every second.
    void* ping(void* actionref) {
        while(!stop) {
            info_print("Scheduling action.");
            schedule(actionref, 0);
            sleep(1);
        }
        return NULL;
    }
=}

reactor Looper(incr:int(1), delay:time(0 msec), stp_offset:time(0)) {
    input in:int;
    output out:int;
    physical action a(stp_offset);
    state count:int(0);
    reaction(startup) -> a {=
        // Start the thread that listens for Enter or Return.
        lf_thread_t thread_id;
        info_print("Starting thread.");
        lf_thread_create(&thread_id, &ping, a);        
    =}
    reaction(a) -> out {=
        info_print("Setting out.");
        SET(out, self->count);
        self->count += self->incr;
    =}
    reaction(in) {=
        instant_t time_lag = get_physical_time() - get_logical_time();
        char time_buffer[28]; // 28 bytes is enough for the largest 64 bit number: 9,223,372,036,854,775,807
        lf_comma_separated_time(time_buffer, time_lag);
        info_print("Received %d. Logical time is behind physical time by %s nsec.", in->value, time_buffer);
    =} STP (stp_offset) {=
        instant_t time_lag = get_physical_time() - get_logical_time();
        char time_buffer[28]; // 28 bytes is enough for the largest 64 bit number: 9,223,372,036,854,775,807
        lf_comma_separated_time(time_buffer, time_lag);
        info_print("STP offset was violated. Received %d. Logical time is behind physical time by %s nsec.", in->value, time_buffer);        
    =} deadline (10 msec) {=
        instant_t time_lag = get_physical_time() - get_logical_time();
        char time_buffer[28]; // 28 bytes is enough for the largest 64 bit number: 9,223,372,036,854,775,807
        lf_comma_separated_time(time_buffer, time_lag);
        info_print("Deadline miss. Received %d. Logical time is behind physical time by %s nsec.", in->value, time_buffer);
    =}
    reaction(shutdown) {=
        info_print("******* Shutdown invoked.");
        // Stop the thread that is scheduling actions.
        stop = true;
        if (self->count != 5 * self->incr) {
            error_print_and_exit("Failed to receive all five expected inputs.");
        }
    =}
}
federated reactor LoopDistributedDecentralized(delay:time(0)) {
    left = new Looper(stp_offset = 900 usec);
    right = new Looper(incr = -1, stp_offset = 2400 usec);
    left.out -> right.in;
    right.out -> left.in;
}<|MERGE_RESOLUTION|>--- conflicted
+++ resolved
@@ -9,10 +9,6 @@
 
 target Python {
     coordination: decentralized,
-<<<<<<< HEAD
-    workers: 3,
-=======
->>>>>>> 27ac343f
     timeout: 5 sec
 }
 preamble {=
