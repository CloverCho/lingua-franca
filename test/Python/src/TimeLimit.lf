--- conflicted
+++ resolved
@@ -32,17 +32,10 @@
     =}
     reaction(shutdown) {=
         print("**** shutdown reaction invoked.")
-<<<<<<< HEAD
-        if self.s != 1000002:
-            sys.stderr.write("Error: Expected 1000002 but got {:d}.\n".format(self.s))
-            exit(1)
-        print("Approx. time per reaction: {:f}ns".format(get_elapsed_physical_time()/(self.s+1)))
-=======
         if self.s != 10000002:
             sys.stderr.write("ERROR: Expected 10000002 but got {:d}.\n".format(self.s))
             exit(1)
         print(f"Approx. time per reaction: {get_elapsed_physical_time()/(self.s+1):.1f}ns")
->>>>>>> a6e48fb4
     =}
 }
 main reactor TimeLimit(period(1 usec)) {
