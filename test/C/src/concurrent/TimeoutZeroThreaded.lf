/*
 * A test for the timeout functionality in Lingua Franca.
 * This variant tests timeout at (0,0) and uses the threaded
 * runtime.
 * 
 * @author Soroush Bateni
 */
 target C {
    timeout: 0 sec,
<<<<<<< HEAD
    workers: 4
=======
>>>>>>> 27ac343f
};

import Sender from "../lib/LoopedActionSender.lf"

reactor Consumer {
    input in:int;
    state success:bool(false);
    reaction(in) {=
        tag_t current_tag = get_current_tag();
        if (compare_tags(current_tag,
                         (tag_t) { .time = MSEC(0) + get_start_time(), .microstep = 0}) > 0) {
        	fprintf(stderr,"ERROR: Tag (%lld, %d) received. Failed to enforce timeout.\n",
                            current_tag.time - start_time, current_tag.microstep);
        	exit(1);
        } else if (compare_tags(current_tag,
                         (tag_t) { .time = MSEC(0) + get_start_time(), .microstep = 0}) == 0) {
            self->success = true; // Successfully invoked the reaction at (timeout, 0)
        }
    =}
    
    reaction(shutdown) {=
        printf("Shutdown invoked at tag (%lld, %u).\n", current_tag.time - get_start_time(), current_tag.microstep);
        if (compare_tags(current_tag,
            (tag_t) { .time = MSEC(0) + get_start_time(), .microstep = 0}) == 0 &&
            self->success == true) {
            printf("SUCCESS: successfully enforced timeout.\n");
        } else {
        	fprintf(stderr,"ERROR: Shutdown invoked at tag (%llu, %d). Failed to enforce timeout.\n",
                            current_tag.time - start_time, current_tag.microstep);
        	exit(1);
        }
    =}
} 

main reactor {
   consumer = new[4] Consumer();
   producer = new[4] Sender(break_interval = 1 msec); 
   
   producer.out -> consumer.in;
}
<|MERGE_RESOLUTION|>--- conflicted
+++ resolved
@@ -1,53 +1,49 @@
-/*
- * A test for the timeout functionality in Lingua Franca.
- * This variant tests timeout at (0,0) and uses the threaded
- * runtime.
- * 
- * @author Soroush Bateni
- */
- target C {
-    timeout: 0 sec,
-<<<<<<< HEAD
-    workers: 4
-=======
->>>>>>> 27ac343f
-};
-
-import Sender from "../lib/LoopedActionSender.lf"
-
-reactor Consumer {
-    input in:int;
-    state success:bool(false);
-    reaction(in) {=
-        tag_t current_tag = get_current_tag();
-        if (compare_tags(current_tag,
-                         (tag_t) { .time = MSEC(0) + get_start_time(), .microstep = 0}) > 0) {
-        	fprintf(stderr,"ERROR: Tag (%lld, %d) received. Failed to enforce timeout.\n",
-                            current_tag.time - start_time, current_tag.microstep);
-        	exit(1);
-        } else if (compare_tags(current_tag,
-                         (tag_t) { .time = MSEC(0) + get_start_time(), .microstep = 0}) == 0) {
-            self->success = true; // Successfully invoked the reaction at (timeout, 0)
-        }
-    =}
-    
-    reaction(shutdown) {=
-        printf("Shutdown invoked at tag (%lld, %u).\n", current_tag.time - get_start_time(), current_tag.microstep);
-        if (compare_tags(current_tag,
-            (tag_t) { .time = MSEC(0) + get_start_time(), .microstep = 0}) == 0 &&
-            self->success == true) {
-            printf("SUCCESS: successfully enforced timeout.\n");
-        } else {
-        	fprintf(stderr,"ERROR: Shutdown invoked at tag (%llu, %d). Failed to enforce timeout.\n",
-                            current_tag.time - start_time, current_tag.microstep);
-        	exit(1);
-        }
-    =}
-} 
-
-main reactor {
-   consumer = new[4] Consumer();
-   producer = new[4] Sender(break_interval = 1 msec); 
-   
-   producer.out -> consumer.in;
-}
+/*
+ * A test for the timeout functionality in Lingua Franca.
+ * This variant tests timeout at (0,0) and uses the threaded
+ * runtime.
+ * 
+ * @author Soroush Bateni
+ */
+ target C {
+    timeout: 0 sec,
+};
+
+import Sender from "../lib/LoopedActionSender.lf"
+
+reactor Consumer {
+    input in:int;
+    state success:bool(false);
+    reaction(in) {=
+        tag_t current_tag = get_current_tag();
+        if (compare_tags(current_tag,
+                         (tag_t) { .time = MSEC(0) + get_start_time(), .microstep = 0}) > 0) {
+        	fprintf(stderr,"ERROR: Tag (%lld, %d) received. Failed to enforce timeout.\n",
+                            current_tag.time - start_time, current_tag.microstep);
+        	exit(1);
+        } else if (compare_tags(current_tag,
+                         (tag_t) { .time = MSEC(0) + get_start_time(), .microstep = 0}) == 0) {
+            self->success = true; // Successfully invoked the reaction at (timeout, 0)
+        }
+    =}
+    
+    reaction(shutdown) {=
+        printf("Shutdown invoked at tag (%lld, %u).\n", current_tag.time - get_start_time(), current_tag.microstep);
+        if (compare_tags(current_tag,
+            (tag_t) { .time = MSEC(0) + get_start_time(), .microstep = 0}) == 0 &&
+            self->success == true) {
+            printf("SUCCESS: successfully enforced timeout.\n");
+        } else {
+        	fprintf(stderr,"ERROR: Shutdown invoked at tag (%llu, %d). Failed to enforce timeout.\n",
+                            current_tag.time - start_time, current_tag.microstep);
+        	exit(1);
+        }
+    =}
+} 
+
+main reactor {
+   consumer = new[4] Consumer();
+   producer = new[4] Sender(break_interval = 1 msec); 
+   
+   producer.out -> consumer.in;
+}