target C {
<<<<<<< HEAD
    workers: 1
=======
>>>>>>> 87f8baba
};
reactor Source {
    output y:int;
    timer t;
    reaction(t) -> y {=
        SET(y, 1);
    =}
} 
reactor Destination {
    input x:int;
    input y:int;
    reaction(x, y) {=
        int sum = 0;
        if (x->is_present) {
            sum += x->value;
        }
        if (y->is_present) {
            sum += y->value;
        }
        printf("Received %d.\n", sum);
        if (sum != 2) {
            printf("FAILURE: Expected 2.\n");
            exit(4);
        }
    =}
}
reactor Pass {
    input x:int;
    output y:int;
    reaction(x) -> y {=
        SET(y, x->value);
    =}
}

main reactor {
    s = new Source();
    d = new Destination();
    p1 = new Pass();
    p2 = new Pass();
    s.y -> d.y;
    s.y -> p1.x;
    p1.y -> p2.x;
    p2.y -> d.x;
}<|MERGE_RESOLUTION|>--- conflicted
+++ resolved
@@ -1,8 +1,4 @@
 target C {
-<<<<<<< HEAD
-    workers: 1
-=======
->>>>>>> 87f8baba
 };
 reactor Source {
     output y:int;
