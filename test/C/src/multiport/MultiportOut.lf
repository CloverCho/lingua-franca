--- conflicted
+++ resolved
@@ -1,10 +1,6 @@
 // Check multiport capabilities on Outputs.
 target C {
     timeout: 2 sec,
-<<<<<<< HEAD
-    workers: 4,
-=======
->>>>>>> 27ac343f
     fast: true
 }; 
 reactor Source {
