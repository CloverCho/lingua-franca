// Check multiport output to multiport input.
target C {
    timeout: 2 sec,
<<<<<<< HEAD
    workers: 4,
=======
>>>>>>> 87f8baba
    fast: true
}; 
reactor Source(width:int(1)) {
    timer t(0, 200 msec);
    output[width] out:int;
    state s:int(0);
    reaction(t) -> out {=
        for(int i = 0; i < out_width; i++) {
            printf("Before SET, out[%d]->is_present has value %d\n", i, out[i]->is_present);
            SET(out[i], self->s++);
            printf("AFTER set, out[%d]->is_present has value %d\n", i, out[i]->is_present);
            printf("AFTER set, out[%d]->value has value %d\n", i, out[i]->value);
        }
    =}
}
reactor Destination(width:int(1)) {
    state s:int(6);
    input[width] in:int;
    reaction(in) {=
        int sum = 0;
        for (int i = 0; i < in_width; i++) {
            if (in[i]->is_present) sum += in[i]->value;
        }
        printf("Sum of received: %d.\n", sum);
        if (sum != self->s) {
            printf("ERROR: Expected %d.\n", self->s);
            exit(1);
        }
        self->s += 16;
    =}
    reaction(shutdown) {=
        if (self->s <= 6) {
            fprintf(stderr, "ERROR: Destination received no input!\n");
            exit(1);
        }
        printf("Success.\n");
    =}
}
main reactor MultiportToMultiport(width:int(4)) { 
    a = new Source(width = width);
    b = new Destination(width = width);
    a.out -> b.in;
}<|MERGE_RESOLUTION|>--- conflicted
+++ resolved
@@ -1,10 +1,6 @@
 // Check multiport output to multiport input.
 target C {
     timeout: 2 sec,
-<<<<<<< HEAD
-    workers: 4,
-=======
->>>>>>> 87f8baba
     fast: true
 }; 
 reactor Source(width:int(1)) {
