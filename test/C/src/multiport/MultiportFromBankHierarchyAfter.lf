 // Check multiport output to bank of recipients.
 // Here, the bank is smaller than the width of the sending port.
target C {
    timeout: 2 sec,
<<<<<<< HEAD
    workers: 4,
=======
>>>>>>> 27ac343f
    fast: true
}; 
import Destination from "MultiportFromBank.lf"
import Container from "MultiportFromBankHierarchy.lf"

main reactor MultiportFromBankHierarchyAfter {
    a = new Container(port_width = 4);
    b = new Destination(port_width = 4);
    a.out -> b.in after 1 sec;
}<|MERGE_RESOLUTION|>--- conflicted
+++ resolved
@@ -2,10 +2,6 @@
  // Here, the bank is smaller than the width of the sending port.
 target C {
     timeout: 2 sec,
-<<<<<<< HEAD
-    workers: 4,
-=======
->>>>>>> 27ac343f
     fast: true
 }; 
 import Destination from "MultiportFromBank.lf"
