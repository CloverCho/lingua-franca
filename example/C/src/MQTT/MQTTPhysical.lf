--- conflicted
+++ resolved
@@ -60,11 +60,6 @@
  * @author Edward A. Lee
  */
 target C {
-<<<<<<< HEAD
-    // Must use threaded implementation so schedule is thread safe.
-    workers: 1,
-=======
->>>>>>> 87f8baba
     cmake-include: [
         "include/paho-extension.cmake",
         "include/mosquitto-extension.cmake",
