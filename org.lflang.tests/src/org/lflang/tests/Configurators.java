/*
 * Copyright (c) 2021, TU Dresden.
 *
 * Redistribution and use in source and binary forms, with or without modification,
 * are permitted provided that the following conditions are met:
 *
 * 1. Redistributions of source code must retain the above copyright notice,
 *    this list of conditions and the following disclaimer.
 *
 * 2. Redistributions in binary form must reproduce the above copyright notice,
 *    this list of conditions and the following disclaimer in the documentation
 *    and/or other materials provided with the distribution.
 *
 * THIS SOFTWARE IS PROVIDED BY THE COPYRIGHT HOLDERS AND CONTRIBUTORS "AS IS" AND ANY
 * EXPRESS OR IMPLIED WARRANTIES, INCLUDING, BUT NOT LIMITED TO, THE IMPLIED WARRANTIES OF
 * MERCHANTABILITY AND FITNESS FOR A PARTICULAR PURPOSE ARE DISCLAIMED. IN NO EVENT SHALL
 * THE COPYRIGHT HOLDER OR CONTRIBUTORS BE LIABLE FOR ANY DIRECT, INDIRECT, INCIDENTAL,
 * SPECIAL, EXEMPLARY, OR CONSEQUENTIAL DAMAGES (INCLUDING, BUT NOT LIMITED TO,
 * PROCUREMENT OF SUBSTITUTE GOODS OR SERVICES; LOSS OF USE, DATA, OR PROFITS; OR BUSINESS
 * INTERRUPTION) HOWEVER CAUSED AND ON ANY THEORY OF LIABILITY, WHETHER IN CONTRACT,
 * STRICT LIABILITY, OR TORT (INCLUDING NEGLIGENCE OR OTHERWISE) ARISING IN ANY WAY OUT OF
 * THE USE OF THIS SOFTWARE, EVEN IF ADVISED OF THE POSSIBILITY OF SUCH DAMAGE.
 */

package org.lflang.tests;

import org.lflang.tests.TestRegistry.TestCategory;

/**
 * Configuration procedures for {@link TestBase} methods.
 *
 * @author Clément Fournier
 * @author Marten Lohstroh <marten@berkeley.edu>
 */
public class Configurators {

    /** Test configuration function. */
    @FunctionalInterface
    public interface Configurator {

        /**
         * Apply a side effect to the given test case to change its default configuration.
         * Return true if configuration succeeded, false otherwise.
         */
        boolean configure(LFTest test);
    }

    /**
     * Configure the given test to use single-threaded execution.
<<<<<<< HEAD
     *
     * For targets that provide a threaded and an unthreaded runtime,
     * this configures using the unthreaded runtime. For targets that
     * do not distinguish threaded and unthreaded runtime, the number
     * of workers is set to 1.
     *
     * @param test The test to configure.
     * @return True if successful, false otherwise.
     */
    public static boolean useSingleThread(LFTest test) {
        test.context.getArgs().setProperty("threading", "false");
        test.context.getArgs().setProperty("workers", "1");
        return true;
    }

    /**
     * Configure the given test to use multi-threaded with 4 workers.
     *
     * For targets that provide a threaded and an unthreaded runtime,
     * this configures using the threaded runtime. For all targets,
     * the number of workers is set to 4.
=======
     *
     * For targets that provide a threaded and an unthreaded runtime,
     * this configures using the unthreaded runtime. For targets that
     * do not distinguish threaded and unthreaded runtime, the number
     * of workers is set to 1.
>>>>>>> 87f8baba
     *
     * @param test The test to configure.
     * @return True if successful, false otherwise.
     */
<<<<<<< HEAD
    public static boolean useFourThreads(LFTest test) {
        test.context.getArgs().setProperty("threading", "true");
        test.context.getArgs().setProperty("workers", "4");
=======
    public static boolean disableThreading(LFTest test) {
        test.context.getArgs().setProperty("threading", "false");
        test.context.getArgs().setProperty("workers", "1");
>>>>>>> 87f8baba
        return true;
    }

    /**
     * Make no changes to the configuration.
     *
     * @param ignoredTest The test to configure.
     * @return True
     */
    public static boolean noChanges(LFTest ignoredTest) {
        return true;
    }

    /**
     * Given a test category, return true if it is compatible with single-threaded execution.
     */
    public static boolean compatibleWithThreadingOff(TestCategory category) {

        // CONCURRENT, FEDERATED, EXAMPLE, DOCKER_FEDERATED, DOCKER
        // are not compatible with single-threaded execution.
        boolean excluded = category == TestCategory.CONCURRENT
            || category == TestCategory.FEDERATED
            || category == TestCategory.EXAMPLE
            || category == TestCategory.DOCKER_FEDERATED
            || category == TestCategory.DOCKER;

        // SERIALIZATION and TARGET tests are excluded on Windows.
        excluded |= TestBase.isWindows() && (category == TestCategory.SERIALIZATION || category == TestCategory.TARGET);
        return !excluded;
    }
}<|MERGE_RESOLUTION|>--- conflicted
+++ resolved
@@ -47,7 +47,6 @@
 
     /**
      * Configure the given test to use single-threaded execution.
-<<<<<<< HEAD
      *
      * For targets that provide a threaded and an unthreaded runtime,
      * this configures using the unthreaded runtime. For targets that
@@ -57,38 +56,9 @@
      * @param test The test to configure.
      * @return True if successful, false otherwise.
      */
-    public static boolean useSingleThread(LFTest test) {
-        test.context.getArgs().setProperty("threading", "false");
-        test.context.getArgs().setProperty("workers", "1");
-        return true;
-    }
-
-    /**
-     * Configure the given test to use multi-threaded with 4 workers.
-     *
-     * For targets that provide a threaded and an unthreaded runtime,
-     * this configures using the threaded runtime. For all targets,
-     * the number of workers is set to 4.
-=======
-     *
-     * For targets that provide a threaded and an unthreaded runtime,
-     * this configures using the unthreaded runtime. For targets that
-     * do not distinguish threaded and unthreaded runtime, the number
-     * of workers is set to 1.
->>>>>>> 87f8baba
-     *
-     * @param test The test to configure.
-     * @return True if successful, false otherwise.
-     */
-<<<<<<< HEAD
-    public static boolean useFourThreads(LFTest test) {
-        test.context.getArgs().setProperty("threading", "true");
-        test.context.getArgs().setProperty("workers", "4");
-=======
     public static boolean disableThreading(LFTest test) {
         test.context.getArgs().setProperty("threading", "false");
         test.context.getArgs().setProperty("workers", "1");
->>>>>>> 87f8baba
         return true;
     }
 
