--- conflicted
+++ resolved
@@ -15,14 +15,8 @@
  * 
  * @author Marten Lohstroh <marten@berkeley.edu>
  */
-<<<<<<< HEAD
-
-public class TypeScriptTest extends TestBase {
-    public TypeScriptTest() {
-=======
 public class TypeScriptTest extends AbstractTest {
     TypeScriptTest() {
->>>>>>> 9df68dd4
         super(Target.TS);
     }
     
