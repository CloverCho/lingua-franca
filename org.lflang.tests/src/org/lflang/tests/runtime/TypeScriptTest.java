package org.lflang.tests.runtime;

import org.lflang.Target;

import java.util.Arrays;

import org.junit.jupiter.api.Test;

/**
 * Collection of tests for the TypeScript target.
 * 
 * Even though all tests are implemented in the base class, we override them
 * here so that each test can be easily invoked individually from the Eclipse.
 * This is done by right-clicking on the name of the test method and selecting
 * "Run As -> JUnit Test" from the pop-up menu.
 * 
 * @author{Marten Lohstroh <marten@berkeley.edu>}
 */

public class TypeScriptTest extends TestBase {
<<<<<<< HEAD
    public TypeScriptTest() {
        this.targets = Arrays.asList(Target.TS);
=======
    TypeScriptTest() {
        super(Target.TS);
>>>>>>> 8b8627f5
    }
    
    @Test
    @Override
    public void runGenericTests() {
        super.runGenericTests();
    }
    
    @Test
    @Override
    public void runTargetSpecificTests() {
        super.runTargetSpecificTests();
    }
    
    @Test
    @Override
    public void runMultiportTests() {
        super.runMultiportTests();
    }
    
    @Test
    @Override
    public void runSerializationTests() {
        super.runSerializationTests();
    }
    
    @Test
    @Override
    public void runAsFederated() {
        System.out.println("FIXME");
        //super.runNonFederatedTestsAsFederated();
    }
    
        
    @Test
    @Override
    public void runConcurrentTests() {
        super.runConcurrentTests();
    }
    
    @Test
    @Override
    public void runFederatedTests() {
        super.runFederatedTests();
    }

}<|MERGE_RESOLUTION|>--- conflicted
+++ resolved
@@ -18,13 +18,8 @@
  */
 
 public class TypeScriptTest extends TestBase {
-<<<<<<< HEAD
     public TypeScriptTest() {
-        this.targets = Arrays.asList(Target.TS);
-=======
-    TypeScriptTest() {
         super(Target.TS);
->>>>>>> 8b8627f5
     }
     
     @Test
