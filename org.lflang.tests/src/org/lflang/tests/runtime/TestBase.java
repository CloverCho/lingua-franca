--- conflicted
+++ resolved
@@ -56,7 +56,7 @@
 @InjectWith(LFInjectorProvider.class)
 /**
  * Base class for test classes that define JUnit tests.
- * 
+ *
  * @author Marten Lohstroh <marten@berkeley.edu>
  *
  */
@@ -83,23 +83,23 @@
 
     /** Content separator used in test output, 78 characters wide. */
     public static final String THIN_LINE =
-        "------------------------------------------------------------------------------" + 
+        "------------------------------------------------------------------------------" +
             System.lineSeparator();
 
     /** Content separator used in test output, 78 characters wide. */
-    public static final String THICK_LINE = 
+    public static final String THICK_LINE =
         "==============================================================================" +
-            System.lineSeparator();   
+            System.lineSeparator();
 
     /** The targets for which to run the tests. */
     protected List<Target> targets = new ArrayList<Target>();
-    
+
     /**
      * Whether the goal is to only computer code coverage, in which we cut down
      * on verbosity of our error reporting.
      */
     protected boolean codeCovOnly;
-    
+
     /**
      * AST transformation that sets the `threads` target property to 0.
      * @return True if successful, false otherwise.
@@ -109,17 +109,17 @@
         return true;
     };
 
-    
+
     /**
      * An enumeration of test levels.
      * @author Marten Lohstroh <marten@berkeley.edu>
      *
      */
     public enum TestLevel {VALIDATION, CODE_GEN, BUILD, EXECUTION};
-    
+
     /**
      * A collection messages often used throughout the test package.
-     * 
+     *
      * @author Marten Lohstroh <marten@berkeley.edu>
      *
      */
@@ -129,7 +129,7 @@
         public final static String NO_CPP_SUPPORT = "Not supported by reactor-cpp.";
         public final static String NOT_FOR_CODE_COV = "Unlikely to help improve code coverage.";
         public final static String ALWAYS_MULTITHREADED = "The reactor-ccp runtime is always multithreaded.";
-        
+
         /* Descriptions of collections of tests. */
         public final static String DESC_SERIALIZATION = "Run serialization tests (threads = 0).";
         public final static String DESC_AS_FEDERATED = "Run non-federated tests in federated mode.";
@@ -138,7 +138,7 @@
         public final static String DESC_AS_CCPP = "Running C tests as CCpp.";
         public final static String DESC_FOUR_THREADS = "Run non-concurrent and non-federated tests (threads = 4).";
     }
-    
+
     /**
      * Force the instantiation of the test registry.
      */
@@ -158,7 +158,7 @@
 
     /**
      * Run selected tests for a given target and configuration up to the specified level.
-     * 
+     *
      * @param target The target to run tests for.
      * @param selected A predicate that given a test category returns whether
      * it should be included in this test run or not.
@@ -188,10 +188,10 @@
             }
         }
     }
-    
+
     /**
      * Run tests in the given selection for all targets enabled in this class.
-     * 
+     *
      * @param description A string that describes the collection of tests.
      * @param selected A predicate that given a test category returns whether
      * it should be included in this test run or not.
@@ -212,7 +212,7 @@
     
     /**
      * Run tests in the given selection for a subset of given targets.
-     * 
+     *
      * @param subset The subset of targets to run the selected tests for.
      * @param description A string that describes the collection of tests.
      * @param selected A predicate that given a test category returns whether
@@ -231,7 +231,7 @@
                     copy);
         }
     }
-    
+
     /**
      * Determine whether the current platform is Windows.
      * @return true if the current platform is Windwos, false otherwise.
@@ -254,7 +254,7 @@
 
     /**
      * Redirect outputs to the given tests for recording.
-     * 
+     *
      * @param test The test to redirect outputs to.
      */
     private static void redirectOutputs(LFTest test) {
@@ -262,24 +262,6 @@
         System.setErr(new PrintStream(test.err));
     }
 
-
-<<<<<<< HEAD
-    protected final void runTestsAndPrintResults(Target target, Predicate<TestCategory> selection, Predicate<LFTest> configuration, boolean copy) {
-        var categories = Arrays.stream(TestCategory.values()).filter(selection).collect(Collectors.toList());
-        for (var category : categories) {
-            System.out.println(category.getHeader());
-            var tests = TestRegistry.getRegisteredTests(target, category, copy);
-            try {
-                validateAndRun(tests, configuration);
-            } catch (IOException e) {
-                throw new RuntimeIOException(e);
-            }
-            System.out.println(TestRegistry.getCoverageReport(target, category));
-            if (check) {
-                checkAndReportFailures(tests);
-            }
-        }
-    }
 
     /**
      * Run a test, print results on stderr.
@@ -289,17 +271,9 @@
      *                  it may provide some target-specific configuration. We pass a class
      *                  and not a new instance because this method needs to ensure the object
      *                  is properly injected, and so, it needs to control its entire lifecycle.
-     */
-    public static void runSingleTestAndPrintResults(LFTest test, Class<? extends TestBase> testClass) {
-=======
-    /**
-     * Run a given test up to the specified level.
-     * 
-     * @param test The test to perform.
-     * @param level The level of testing to perform.
-     */
-    public static void runSingleTestAndPrintResults(LFTest test, TestLevel level) {
->>>>>>> 101bd5f4
+     * @param level     Level to which to run the test.
+     */
+    public static void runSingleTestAndPrintResults(LFTest test, Class<? extends TestBase> testClass, TestLevel level) {
         Injector injector = new LFStandaloneSetup(new LFRuntimeModule()).createInjectorAndDoEMFRegistration();
         TestBase runner;
         try {
@@ -323,7 +297,7 @@
     /**
      * Print a header that describes a collection of tests, followed by a reason
      * for skipping the tests.
-     * 
+     *
      * @param description A string the describes the collection of tests.
      * @param reason A string that describes why the tests are not performed.
      */
@@ -345,11 +319,11 @@
         System.out.println("Description: " + description);
         System.out.println(TestBase.THICK_LINE);
     }
-    
+
     /**
      * Iterate over given tests and evaluate their outcome, report errors if
      * there are any.
-     * 
+     *
      * @param tests The tests to inspect the results of.
      */
     private static void checkAndReportFailures(Set<LFTest> tests) {
@@ -372,7 +346,7 @@
      * generator context. Also, if the given level is less than
      * `TestLevel.BUILD`, add a `no-compile` flag to the generator context. If
      * the configuration was not applied successfully, throw an AssertionError.
-     * 
+     *
      * @param test the test to configure.
      * @param configuration The configuration to apply to the test.
      * @param level The level of testing in which the generator context will be
@@ -383,7 +357,7 @@
      */
     private GeneratorContext configure(LFTest test,
             Function<LFTest, Boolean> configuration, TestLevel level) throws IOException {
-        
+
         var context = new StandaloneContext();
         // Update file config, which includes a fresh resource that has not
         // been tampered with using AST transformations.
@@ -401,7 +375,7 @@
             test.result = Result.PARSE_FAIL;
             throw new AssertionError("Test did not parse correctly.");
         }
-        
+
         fileAccess.setOutputPath(context.getPackageRoot().resolve(FileConfig.DEFAULT_SRC_GEN_DIR).toString());
         test.fileConfig = new FileConfig(r, fileAccess, context);
 
@@ -411,16 +385,16 @@
         }
 
         addExtraLfcArgs(context.getArgs());
-        
+
         // Update the test by applying the configuration. E.g., to carry out an AST transformation.
         if (configuration != null && !configuration.apply(test)) {
             test.result = Result.CONFIG_FAIL;
             throw new AssertionError("Test configuration unsuccessful.");
         }
-        
+
         return context;
     }
-    
+
     /**
      * Validate the given test. Throw an AssertionError if validation failed.
      * @param test
@@ -569,10 +543,10 @@
 
     /**
      * Validate and run the given tests, using the specified configuration and level.
-     * 
+     *
      * While performing tests, this method prints a header that reaches completion
      * once all tests have been run.
-     * 
+     *
      * @param tests A set of tests to run.
      * @param configuration A function for configuring the tests.
      * @param level The level of testing.
@@ -628,14 +602,14 @@
                 TestCategory.EXAMPLE_TEST::equals, t -> true,
                 TestLevel.EXECUTION, false);
     }
-    
+
     @Test
     public void validateExamples() {
         runTestsForTargets("Description: Validate examples.",
                 TestCategory.EXAMPLE::equals, t -> true, TestLevel.VALIDATION,
                 false);
     }
-    
+
     @Test
     public void runGenericTests() {
         runTestsForTargets("Description: Run generic tests (threads = 0).",
@@ -656,7 +630,7 @@
                 TestCategory.MULTIPORT::equals, makeSingleThreaded,
                 TestLevel.EXECUTION, false);
     }
-    
+
     @Test
     public void runSerializationTests() {
         runTestsForTargets("Description: Run serialization tests (threads = 0).",
@@ -696,5 +670,5 @@
                 TestCategory.FEDERATED::equals, t -> true, TestLevel.EXECUTION,
                 false);
     }
-    
+
 }