/*
 * Copyright (c) 2021, TU Dresden.
 *
 * Redistribution and use in source and binary forms, with or without modification,
 * are permitted provided that the following conditions are met:
 *
 * 1. Redistributions of source code must retain the above copyright notice,
 *    this list of conditions and the following disclaimer.
 *
 * 2. Redistributions in binary form must reproduce the above copyright notice,
 *    this list of conditions and the following disclaimer in the documentation
 *    and/or other materials provided with the distribution.
 *
 * THIS SOFTWARE IS PROVIDED BY THE COPYRIGHT HOLDERS AND CONTRIBUTORS "AS IS" AND ANY
 * EXPRESS OR IMPLIED WARRANTIES, INCLUDING, BUT NOT LIMITED TO, THE IMPLIED WARRANTIES OF
 * MERCHANTABILITY AND FITNESS FOR A PARTICULAR PURPOSE ARE DISCLAIMED. IN NO EVENT SHALL
 * THE COPYRIGHT HOLDER OR CONTRIBUTORS BE LIABLE FOR ANY DIRECT, INDIRECT, INCIDENTAL,
 * SPECIAL, EXEMPLARY, OR CONSEQUENTIAL DAMAGES (INCLUDING, BUT NOT LIMITED TO,
 * PROCUREMENT OF SUBSTITUTE GOODS OR SERVICES; LOSS OF USE, DATA, OR PROFITS; OR BUSINESS
 * INTERRUPTION) HOWEVER CAUSED AND ON ANY THEORY OF LIABILITY, WHETHER IN CONTRACT,
 * STRICT LIABILITY, OR TORT (INCLUDING NEGLIGENCE OR OTHERWISE) ARISING IN ANY WAY OUT OF
 * THE USE OF THIS SOFTWARE, EVEN IF ADVISED OF THE POSSIBILITY OF SUCH DAMAGE.
 */

package org.lflang.tests;

import java.io.FileNotFoundException;
import java.nio.file.Files;
import java.nio.file.Path;
import java.nio.file.Paths;
import java.util.regex.Matcher;
import java.util.regex.Pattern;

import org.lflang.Target;
import org.lflang.tests.runtime.CTest;
import org.lflang.tests.runtime.CppTest;
import org.lflang.tests.runtime.PythonTest;
import org.lflang.tests.runtime.RustTest;
import org.lflang.tests.runtime.TestBase;
<<<<<<< HEAD
import org.lflang.tests.runtime.TypeScriptTest;
=======
import org.lflang.tests.runtime.TestBase.TestLevel;
>>>>>>> 65412761

/**
 * Execute a single test case. Use it with the gradle task
 * {@code gradle runSingleTest --args test/Python/src/Minimal.lf}
 *
 * @author Clément Fournier
 */
public class RunSingleTestMain {


    private static final Pattern TEST_FILE_PATTERN = Pattern.compile("(test/(\\w+))/src/([^/]++/)*(\\w+.lf)");

    public static void main(String[] args) throws FileNotFoundException {
        if (args.length != 1) {
            throw new IllegalArgumentException("Expected 1 path to an LF file");
        }
        var path = Paths.get(args[0]);
        if (!Files.exists(path)) {
            throw new FileNotFoundException("No such test file: " + path);
        }

        Matcher matcher = TEST_FILE_PATTERN.matcher(args[0]);
        if (!matcher.matches()) {
            throw new FileNotFoundException("Not a test: " + path);
        }

        Path packageRoot = Paths.get(matcher.group(1)).toAbsolutePath();
        Target target = Target.forName(matcher.group(2)).get();

<<<<<<< HEAD
        Class<? extends TestBase> testClass = getTestInstance(target);

        LFTest testCase = new LFTest(target, path.toAbsolutePath(), packageRoot);

        TestBase.runSingleTestAndPrintResults(testCase, testClass);
    }

    private static Class<? extends TestBase> getTestInstance(Target target) {
        switch (target) {
        case C:
        case CCPP: // todo CCpp
            return CTest.class;
        case CPP:
            return CppTest.class;
        case TS:
            return TypeScriptTest.class;
        case Python:
            return PythonTest.class;
        case Rust:
            return RustTest.class;
        default:
            throw new IllegalArgumentException();
        }
=======
        TestBase.runSingleTestAndPrintResults(
                new LFTest(target, path.toAbsolutePath(), packageRoot),
                TestLevel.EXECUTION);
>>>>>>> 65412761
    }
}<|MERGE_RESOLUTION|>--- conflicted
+++ resolved
@@ -37,11 +37,8 @@
 import org.lflang.tests.runtime.PythonTest;
 import org.lflang.tests.runtime.RustTest;
 import org.lflang.tests.runtime.TestBase;
-<<<<<<< HEAD
+import org.lflang.tests.runtime.TestBase.TestLevel;
 import org.lflang.tests.runtime.TypeScriptTest;
-=======
-import org.lflang.tests.runtime.TestBase.TestLevel;
->>>>>>> 65412761
 
 /**
  * Execute a single test case. Use it with the gradle task
@@ -71,13 +68,13 @@
         Path packageRoot = Paths.get(matcher.group(1)).toAbsolutePath();
         Target target = Target.forName(matcher.group(2)).get();
 
-<<<<<<< HEAD
         Class<? extends TestBase> testClass = getTestInstance(target);
 
         LFTest testCase = new LFTest(target, path.toAbsolutePath(), packageRoot);
 
-        TestBase.runSingleTestAndPrintResults(testCase, testClass);
+        TestBase.runSingleTestAndPrintResults(testCase, testClass, TestLevel.EXECUTION);
     }
+
 
     private static Class<? extends TestBase> getTestInstance(Target target) {
         switch (target) {
@@ -95,10 +92,5 @@
         default:
             throw new IllegalArgumentException();
         }
-=======
-        TestBase.runSingleTestAndPrintResults(
-                new LFTest(target, path.toAbsolutePath(), packageRoot),
-                TestLevel.EXECUTION);
->>>>>>> 65412761
     }
 }