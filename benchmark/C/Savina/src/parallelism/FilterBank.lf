--- conflicted
+++ resolved
@@ -38,16 +38,7 @@
     ]]] */
     threads: 0,
     /// [[[end]]]
-<<<<<<< HEAD
-    fast: true,
-    /* [[[cog
-        cog.outl(f'timeout: {time_steps} msec // Specifies number of samples.')
-    ]]] */
-    //timeout: 34816 msec // Specifies number of samples.
-    /// [[[end]]]
-=======
     fast: true
->>>>>>> 63bad8ea
 };
 
 import BenchmarkRunner from "../BenchmarkRunner.lf";
@@ -63,11 +54,7 @@
     state cnt: int(0);
     reaction (start) -> send_next {=
         schedule(send_next, 0);
-<<<<<<< HEAD
-    =} 
-=======
-    =}
->>>>>>> 63bad8ea
+    =}
     reaction (send_next) -> next, finish, send_next {=
         if (self->cnt >= 34816) {
             // reset state variable
@@ -323,10 +310,7 @@
     =}
     runner.start -> producer.start;
     producer.finish -> runner.finish;
-<<<<<<< HEAD
-=======
     (producer.finish)+ -> banks.in_finished;
->>>>>>> 63bad8ea
     producer.next -> source.next;
     (source.value)+ -> banks.in;
     banks.out -> combine.inValues;
