# @package benchmark
name: "Trapezoidal Approximation"
params:
  pieces: 10000000
  workers: 100
  left: 1
  right: 5

# target specific configuration
targets:
  akka:
    jar: "${savina_path}/target/savina-0.0.1-SNAPSHOT-jar-with-dependencies.jar"
    class: "edu.rice.habanero.benchmarks.trapezoid.TrapezoidalAkkaActorBenchmark"
    run_args:
      pieces: ["-n", "<value>"]
      workers: ["-w", "<value>"]
      left: ["-l", "<value>"]
      right: ["-r", "<value>"]
  caf:
    bin: "caf_21_trapezoid"
    run_args:
      pieces: ["-n", "<value>"]
      workers: ["-w", "<value>"]
      left: ["-l", "<value>"]
      right: ["-r", "<value>"]
  lf-cpp:
    copy_sources:
      - "${lf_path}/benchmark/Cpp/Savina/src/BenchmarkRunner.lf"
      - "${lf_path}/benchmark/Cpp/Savina/src/parallelism"
    lf_file: "parallelism/Trapezoidal.lf"
    binary: "Trapezoidal"
    gen_args: null
    run_args:
      pieces: ["--numPieces", "<value>"]
      left: ["--leftEndPoint", "<value>"]
      right: ["--rightEndPoint", "<value>"]
      workers: ["--numWorkers", "<value>"]
  lf-c:
    copy_sources:
      - "${lf_path}/benchmark/C/Savina/src/parallelism/Trapezoidal.lf"
    lf_file: "Trapezoidal.lf"
    binary: "Trapezoidal"
    gen_args:
<<<<<<< HEAD
      workers: ["-D", "numWorkers=<value>"]
      pieces: ["-D", "numPieces=<value>"]
      left: ["-D", "leftEndPoint=<value>"]
      right: ["-D", "rightEndPoint=<value>"]
=======
      workers: ["-D", "workers=<value>"]
      pieces: ["-D", "pieces=<value>"]
      left: ["-D", "left=<value>"]
      right: ["-D", "right=<value>"]
>>>>>>> d5a77e7b
<|MERGE_RESOLUTION|>--- conflicted
+++ resolved
@@ -41,14 +41,7 @@
     lf_file: "Trapezoidal.lf"
     binary: "Trapezoidal"
     gen_args:
-<<<<<<< HEAD
-      workers: ["-D", "numWorkers=<value>"]
-      pieces: ["-D", "numPieces=<value>"]
-      left: ["-D", "leftEndPoint=<value>"]
-      right: ["-D", "rightEndPoint=<value>"]
-=======
       workers: ["-D", "workers=<value>"]
       pieces: ["-D", "pieces=<value>"]
       left: ["-D", "left=<value>"]
-      right: ["-D", "right=<value>"]
->>>>>>> d5a77e7b
+      right: ["-D", "right=<value>"]