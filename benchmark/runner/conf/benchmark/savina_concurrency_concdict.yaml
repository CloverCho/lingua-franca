--- conflicted
+++ resolved
@@ -31,18 +31,6 @@
       messages_per_worker: ["--numMessagesPerWorker", "<value>"]
       write_percentage: ["--writePercentage", "<value>"]
       workers: ["--numWorkers", "<value>"]
-<<<<<<< HEAD
-  lf-rust:
-    copy_sources:
-      - "${lf_path}/benchmark/Rust/Savina/src/BenchmarkRunner.lf"
-      - "${lf_path}/benchmark/Rust/Savina/src/concurrency"
-    lf_file: "concurrency/Dictionary.lf"
-    binary: "dictionary"
-    run_args:
-      messages_per_worker: ["--main-num-messages-per-worker", "<value>"]
-      write_percentage: ["--main-write-percentage", "<value>"]
-      workers: ["--main-num-workers", "<value>"]
-=======
   lf-c:
     copy_sources:
       - "${lf_path}/benchmark/C/Savina/src/include"
@@ -53,4 +41,13 @@
       workers: ["-D", "numWorkers=<value>"]
       messages_per_worker: ["-D", "numMessagesPerWorker=<value>"]
       write_percentage: ["-D", "writePercentage=<value>"]
->>>>>>> 274e27cf
+  lf-rust:
+    copy_sources:
+      - "${lf_path}/benchmark/Rust/Savina/src/BenchmarkRunner.lf"
+      - "${lf_path}/benchmark/Rust/Savina/src/concurrency"
+    lf_file: "concurrency/Dictionary.lf"
+    binary: "dictionary"
+    run_args:
+      messages_per_worker: ["--main-num-messages-per-worker", "<value>"]
+      write_percentage: ["--main-write-percentage", "<value>"]
+      workers: ["--main-num-workers", "<value>"]